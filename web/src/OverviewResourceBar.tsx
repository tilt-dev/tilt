--- conflicted
+++ resolved
@@ -19,7 +19,6 @@
 import ShortcutsDialog from "./ShortcutsDialog"
 import { SnapshotAction, useSnapshotAction } from "./snapshot"
 import { combinedStatus } from "./status"
-<<<<<<< HEAD
 import {
   AnimDuration,
   Color,
@@ -29,11 +28,7 @@
   mixinResetListStyle,
   SizeUnit,
 } from "./style-helpers"
-import { ResourceStatus, TargetType } from "./types"
-=======
-import { AnimDuration, Color, FontSize, SizeUnit } from "./style-helpers"
 import { ResourceName, ResourceStatus, TargetType } from "./types"
->>>>>>> 45987eaf
 import UpdateDialog, { showUpdate } from "./UpdateDialog"
 
 type MetricsServing = Proto.webviewMetricsServing
@@ -130,6 +125,15 @@
   if (props.counts.total === 0) {
     return null
   }
+  let pb = usePathBuilder()
+
+  let errorLink = pb.path(
+    `/r/${ResourceName.all}/overview?level=${FilterLevel.error}`
+  )
+  let warnLink = pb.path(
+    `/r/${ResourceName.all}/overview?level=${FilterLevel.warn}`
+  )
+
   return (
     <ResourceBarStatusRoot>
       <ResourceBarStatusLabel>{props.label}</ResourceBarStatusLabel>
@@ -138,19 +142,23 @@
           className={props.counts.unhealthy >= 1 ? "hasErr" : ""}
         >
           <CloseSvg width="11" />
-          <ResourceBarStatusSummaryItemCount>
-            {props.counts.unhealthy}
-          </ResourceBarStatusSummaryItemCount>{" "}
-          {props.unhealthyLabel}
+          <Link to={errorLink}>
+            <ResourceBarStatusSummaryItemCount>
+              {props.counts.unhealthy}
+            </ResourceBarStatusSummaryItemCount>{" "}
+            {props.unhealthyLabel}
+          </Link>
         </ResourceBarStatusSummaryItem>
         <ResourceBarStatusSummaryItem
           className={props.counts.warning >= 1 ? "hasWarn" : ""}
         >
           <WarningSvg width="7" />
-          <ResourceBarStatusSummaryItemCount>
-            {props.counts.warning}
-          </ResourceBarStatusSummaryItemCount>{" "}
-          {props.warningLabel}
+          <Link to={warnLink}>
+            <ResourceBarStatusSummaryItemCount>
+              {props.counts.warning}
+            </ResourceBarStatusSummaryItemCount>{" "}
+            {props.warningLabel}
+          </Link>
         </ResourceBarStatusSummaryItem>
         <ResourceBarStatusSummaryItem
           className={
@@ -180,14 +188,7 @@
   warning: number
 }
 
-<<<<<<< HEAD
 function statusCounts(resources: Proto.webviewResource[]): StatusCounts {
-=======
-function ResourceBarStatus(props: ResourceBarStatusProps) {
-  // Count the statuses.
-  let pb = usePathBuilder()
-  let resources = props.view.resources || []
->>>>>>> 45987eaf
   let statuses = resources.map((res) => combinedStatus(res))
   let allStatusCount = 0
   let healthyStatusCount = 0
@@ -238,7 +239,6 @@
     (r) => r.localResourceInfo && r.localResourceInfo.isTest
   )
 
-<<<<<<< HEAD
   return (
     <>
       <ResourceGroupStatus
@@ -256,31 +256,6 @@
         warningLabel={"warn"}
       />
     </>
-=======
-  let errorLink = pb.path(
-    `/r/${ResourceName.all}/overview?level=${FilterLevel.error}`
-  )
-  let warnLink = pb.path(
-    `/r/${ResourceName.all}/overview?level=${FilterLevel.warn}`
-  )
-  let summary = (
-    <div style={{ marginLeft: "16px" }} key="summary">
-      <span>{`${healthyStatusCount}/${allStatusCount} up |`}&nbsp;</span>
-      <Link to={errorLink}>{`${unhealthyStatusCount} error${
-        unhealthyStatusCount != 1 ? "s" : ""
-      }`}</Link>
-      <span>&nbsp;|&nbsp;</span>
-      <Link to={warnLink}>{`${warningCount} warning${
-        warningCount != 1 ? "s" : ""
-      }`}</Link>
-    </div>
-  )
-  return (
-    <ResourceBarStatusRoot>
-      {boxes}
-      {summary}
-    </ResourceBarStatusRoot>
->>>>>>> 45987eaf
   )
 }
 
