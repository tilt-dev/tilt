--- conflicted
+++ resolved
@@ -2,31 +2,11 @@
 import styled from "styled-components"
 import { GlobalNav } from "./GlobalNav"
 import { usePathBuilder } from "./PathBuilder"
-<<<<<<< HEAD
-import { isTargetEditable } from "./shortcut"
-import ShortcutsDialog from "./ShortcutsDialog"
-import { SnapshotAction, useSnapshotAction } from "./snapshot"
-import { combinedStatus } from "./status"
-import {
-  AnimDuration,
-  Color,
-  Font,
-  FontSize,
-  mixinResetButtonStyle,
-  mixinResetListStyle,
-  SizeUnit,
-} from "./style-helpers"
-import { ResourceName, ResourceStatus, TargetType } from "./types"
-import UpdateDialog, { showUpdate } from "./UpdateDialog"
-
-type MetricsServing = Proto.webviewMetricsServing
-=======
 import { ResourceStatusSummary } from "./ResourceStatusSummary"
 import { useSnapshotAction } from "./snapshot"
 import { SizeUnit } from "./style-helpers"
 import { TargetType } from "./types"
 import { showUpdate } from "./UpdateDialog"
->>>>>>> 97649c5f
 
 type OverviewResourceBarProps = {
   view: Proto.webviewView
@@ -38,530 +18,6 @@
   padding-left: ${SizeUnit(1)};
 `
 
-<<<<<<< HEAD
-let ResourceBarEndRoot = styled.div`
-  flex-grow: 1;
-  display: flex;
-  align-items: stretch;
-  justify-content: flex-end;
-`
-
-let ResourceBarStatusRoot = styled.div`
-  display: flex;
-  font-family: ${Font.sansSerif};
-  font-size: ${FontSize.smallest};
-  align-items: center;
-  color: ${Color.grayLightest};
-
-  .fillStd {
-    fill: ${Color.grayLighter};
-  }
-
-  & + & {
-    margin-left: ${SizeUnit(1.5)};
-  }
-`
-
-let ResourceBarStatusLabel = styled.p`
-  text-transform: uppercase;
-  margin-right: ${SizeUnit(0.5)};
-`
-
-let ResourceBarStatusSummaryList = styled.ul`
-  display: flex;
-  ${mixinResetListStyle}
-`
-let ResourceBarStatusSummaryItem = styled.li`
-  display: flex;
-  align-items: center;
-
-  & + & {
-    margin-left: ${SizeUnit(0.25)};
-    border-left: 1px solid ${Color.grayLighter};
-    padding-left: ${SizeUnit(0.25)};
-  }
-  &.is-highlightError {
-    color: ${Color.red};
-    .fillStd {
-      fill: ${Color.red};
-    }
-  }
-  &.is-highlightWarning {
-    color: ${Color.yellow};
-    .fillStd {
-      fill: ${Color.yellow};
-    }
-  }
-  &.is-highlightHealthy {
-    color: ${Color.green};
-    .fillStd {
-      fill: ${Color.green};
-    }
-  }
-`
-
-let ResourceBarStatusSummaryItemCount = styled.span`
-  font-weight: strong;
-  padding-left: 4px;
-  padding-right: 4px;
-`
-type ResourceBarStatusProps = {
-  view: Proto.webviewView
-}
-
-type ResourceGroupStatusProps = {
-  counts: StatusCounts
-  label: string
-  healthyLabel: string
-  unhealthyLabel: string
-  warningLabel: string
-}
-
-function ResourceGroupStatus(props: ResourceGroupStatusProps) {
-  if (props.counts.total === 0) {
-    return null
-  }
-  let pb = usePathBuilder()
-
-  let errorLink = pb.path(
-    `/r/${ResourceName.all}/overview?level=${FilterLevel.error}`
-  )
-  let warnLink = pb.path(
-    `/r/${ResourceName.all}/overview?level=${FilterLevel.warn}`
-  )
-
-  return (
-    <ResourceBarStatusRoot>
-      <ResourceBarStatusLabel>{props.label}</ResourceBarStatusLabel>
-      <ResourceBarStatusSummaryList>
-        <ResourceBarStatusSummaryItem
-          className={props.counts.unhealthy >= 1 ? "is-highlightError" : ""}
-        >
-          <CloseSvg width="11" />
-          <Link to={errorLink}>
-            <ResourceBarStatusSummaryItemCount>
-              {props.counts.unhealthy}
-            </ResourceBarStatusSummaryItemCount>{" "}
-            {props.unhealthyLabel}
-          </Link>
-        </ResourceBarStatusSummaryItem>
-        <ResourceBarStatusSummaryItem
-          className={props.counts.warning >= 1 ? "is-highlightWarning" : ""}
-        >
-          <WarningSvg width="7" />
-          <Link to={warnLink}>
-            <ResourceBarStatusSummaryItemCount>
-              {props.counts.warning}
-            </ResourceBarStatusSummaryItemCount>{" "}
-            {props.warningLabel}
-          </Link>
-        </ResourceBarStatusSummaryItem>
-        <ResourceBarStatusSummaryItem
-          className={
-            props.counts.healthy === props.counts.total
-              ? "is-highlightHealthy"
-              : ""
-          }
-        >
-          <CheckmarkSmallSvg />
-          <ResourceBarStatusSummaryItemCount>
-            {props.counts.healthy}
-          </ResourceBarStatusSummaryItemCount>
-          /
-          <ResourceBarStatusSummaryItemCount>
-            {props.counts.total}
-          </ResourceBarStatusSummaryItemCount>{" "}
-          {props.healthyLabel}
-        </ResourceBarStatusSummaryItem>
-      </ResourceBarStatusSummaryList>
-    </ResourceBarStatusRoot>
-  )
-}
-
-type StatusCounts = {
-  total: number
-  healthy: number
-  unhealthy: number
-  pending: number
-  warning: number
-}
-
-function statusCounts(resources: Proto.webviewResource[]): StatusCounts {
-  let statuses = resources.map((res) => combinedStatus(res))
-  let allStatusCount = 0
-  let healthyStatusCount = 0
-  let unhealthyStatusCount = 0
-  let pendingStatusCount = 0
-  let warningCount = 0
-  statuses.forEach((status) => {
-    switch (status) {
-      case ResourceStatus.Warning:
-        allStatusCount++
-        healthyStatusCount++
-        warningCount++
-        break
-      case ResourceStatus.Healthy:
-        allStatusCount++
-        healthyStatusCount++
-        break
-      case ResourceStatus.Unhealthy:
-        allStatusCount++
-        unhealthyStatusCount++
-        break
-      case ResourceStatus.Pending:
-      case ResourceStatus.Building:
-        allStatusCount++
-        pendingStatusCount++
-        break
-      default:
-      // Don't count None status in the overall resource count.
-      // These might be manual tasks we haven't run yet.
-    }
-  })
-
-  return {
-    total: allStatusCount,
-    healthy: healthyStatusCount,
-    unhealthy: unhealthyStatusCount,
-    pending: pendingStatusCount,
-    warning: warningCount,
-  }
-}
-
-function ResourceMetadata(props: { counts: StatusCounts }) {
-  let { total, healthy, pending, unhealthy } = props.counts
-  useEffect(() => {
-    let favicon: any = document.head.querySelector("#favicon")
-    let faviconHref = ""
-    if (unhealthy > 0) {
-      document.title = `✖︎ ${unhealthy} ┊ Tilt`
-      faviconHref = "/static/ico/favicon-red.ico"
-    } else if (pending || total === 0) {
-      document.title = `… ${healthy}/${total} ┊ Tilt`
-      faviconHref = "/static/ico/favicon-gray.ico"
-    } else {
-      document.title = `✔︎ ${healthy}/${total} ┊ Tilt`
-      faviconHref = "/static/ico/favicon-green.ico"
-    }
-    if (favicon) {
-      favicon.href = faviconHref
-    }
-  }, [total, healthy, pending, unhealthy])
-  return <></>
-}
-
-function ResourceBarStatus(props: ResourceBarStatusProps) {
-  // Count the statuses.
-  let resources = props.view.resources || []
-
-  let testResources = new Array<Proto.webviewResource>()
-  let otherResources = new Array<Proto.webviewResource>()
-  resources.forEach((r) => {
-    if (r.localResourceInfo && r.localResourceInfo.isTest) {
-      testResources.push(r)
-    } else {
-      otherResources.push(r)
-    }
-  })
-
-  return (
-    <>
-      <ResourceMetadata counts={statusCounts(resources)} />
-      <ResourceGroupStatus
-        counts={statusCounts(otherResources)}
-        label={"Resources"}
-        healthyLabel={"healthy"}
-        unhealthyLabel={"err"}
-        warningLabel={"warn"}
-      />
-      <ResourceGroupStatus
-        counts={statusCounts(testResources)}
-        label={"Tests"}
-        healthyLabel={"pass"}
-        unhealthyLabel={"fail"}
-        warningLabel={"warn"}
-      />
-    </>
-  )
-}
-
-export let MenuButton = styled.button`
-  ${mixinResetButtonStyle};
-  display: flex;
-  flex-direction: column;
-  justify-content: flex-end;
-  align-items: center;
-  transition: color ${AnimDuration.default} ease;
-  position: relative; // Anchor MenuButtonLabel, which shouldn't affect this element's width
-  padding-top: ${SizeUnit(0.5)};
-  padding-left: ${SizeUnit(0.5)};
-  padding-right: ${SizeUnit(0.5)};
-  padding-bottom: ${SizeUnit(0.5)};
-  font-size: ${FontSize.smallest};
-  color: ${Color.blue};
-
-  & .fillStd {
-    fill: ${Color.blue};
-    transition: fill ${AnimDuration.default} ease;
-  }
-  &:hover .fillStd {
-    fill: ${Color.blueLight};
-  }
-  & .fillBg {
-    fill: ${Color.grayDarker};
-  }
-
-  &.is-disabled {
-    pointer-events: none;
-    cursor: default;
-  }
-`
-
-let MenuButtonLabel = styled.div`
-  position: absolute;
-  bottom: 0;
-  font-size: ${FontSize.smallest};
-  color: ${Color.blueDark};
-  width: 200%;
-  transition: opacity ${AnimDuration.default} ease;
-  opacity: 0;
-
-  ${MenuButton}:hover &,
-  ${MenuButton}[data-open="true"] & {
-    opacity: 1;
-  }
-`
-
-let UpdateAvailableFloatIcon = styled(UpdateAvailableIcon)`
-  display: none;
-  position: absolute;
-  top: 15px;
-  left: 5px;
-  width: 10px;
-  height: 10px;
-
-  &.is-visible {
-    display: block;
-  }
-`
-
-type ResourceBarShortcutsProps = {
-  toggleShortcutsDialog: () => void
-  snapshot: SnapshotAction
-}
-
-/**
- * Sets up keyboard shortcuts that depend on the resource bar block.
- */
-class ResourceBarShortcuts extends Component<ResourceBarShortcutsProps> {
-  constructor(props: ResourceBarShortcutsProps) {
-    super(props)
-    this.onKeydown = this.onKeydown.bind(this)
-  }
-
-  componentDidMount() {
-    document.body.addEventListener("keydown", this.onKeydown)
-  }
-
-  componentWillUnmount() {
-    document.body.removeEventListener("keydown", this.onKeydown)
-  }
-
-  onKeydown(e: KeyboardEvent) {
-    if (isTargetEditable(e)) {
-      return
-    }
-
-    if (e.metaKey || e.altKey || e.ctrlKey || e.isComposing) {
-      return true
-    }
-
-    if (e.key === "?") {
-      this.props.toggleShortcutsDialog()
-      e.preventDefault()
-    } else if (e.key === "s" && this.props.snapshot.enabled) {
-      this.props.snapshot.openModal()
-      e.preventDefault()
-    }
-  }
-
-  render() {
-    return <span></span>
-  }
-}
-
-type ResourceBarEndProps = {
-  isSnapshot: boolean
-  tiltCloudUsername: string
-  tiltCloudSchemeHost: string
-  tiltCloudTeamID: string
-  tiltCloudTeamName: string
-  snapshot: SnapshotAction
-  showUpdate: boolean
-  suggestedVersion: string | null | undefined
-  runningBuild: Proto.webviewTiltBuild | undefined
-  showMetricsButton: boolean
-  metricsServing: MetricsServing | null | undefined
-}
-
-function ResourceBarEnd(props: ResourceBarEndProps) {
-  const shortcutButton = useRef(null as any)
-  const accountButton = useRef(null as any)
-  const updateButton = useRef(null as any)
-  const metricsButton = useRef(null as any)
-  const [shortcutsDialogAnchor, setShortcutsDialogAnchor] = useState(
-    null as Element | null
-  )
-  const [accountMenuAnchor, setAccountMenuAnchor] = useState(
-    null as Element | null
-  )
-  const [updateDialogAnchor, setUpdateDialogAnchor] = useState(
-    null as Element | null
-  )
-  const [metricsDialogAnchor, setMetricsDialogAnchor] = useState(
-    null as Element | null
-  )
-  const shortcutsDialogOpen = !!shortcutsDialogAnchor
-  const accountMenuOpen = !!accountMenuAnchor
-  const updateDialogOpen = !!updateDialogAnchor
-  const metricsDialogOpen = !!metricsDialogAnchor
-  let isSnapshot = props.isSnapshot
-  if (isSnapshot) {
-    return null
-  }
-
-  let toggleAccountMenu = (action: string) => {
-    if (!accountMenuOpen) {
-      incr("ui.web.menu", { type: "account", action: action })
-    }
-    setAccountMenuAnchor(
-      accountMenuOpen ? null : (accountButton.current as Element)
-    )
-  }
-
-  let toggleShortcutsDialog = (action: string) => {
-    if (!shortcutsDialogOpen) {
-      incr("ui.web.menu", { type: "shortcuts", action: action })
-    }
-    setShortcutsDialogAnchor(
-      shortcutsDialogOpen ? null : (shortcutButton.current as Element)
-    )
-  }
-
-  let toggleUpdateDialog = (action: string) => {
-    if (!updateDialogOpen) {
-      incr("ui.web.menu", { type: "update", action: action })
-    }
-    setUpdateDialogAnchor(
-      updateDialogOpen ? null : (updateButton.current as Element)
-    )
-  }
-
-  let toggleMetricsDialog = (action: string) => {
-    if (!metricsDialogOpen) {
-      incr("ui.web.menu", { type: "metrics", action: action })
-    }
-    setMetricsDialogAnchor(
-      metricsDialogOpen ? null : (metricsButton.current as Element)
-    )
-  }
-
-  let accountMenuHeader = <AccountMenuHeader {...props} />
-  let accountMenuContent = <AccountMenuContent {...props} />
-  let snapshotButton = props.snapshot.enabled ? (
-    <MenuButton onClick={props.snapshot.openModal}>
-      <SnapshotIcon width="24" height="24" />
-      <MenuButtonLabel>Make Snapshot</MenuButtonLabel>
-    </MenuButton>
-  ) : null
-
-  let metricsButtonEl = props.showMetricsButton ? (
-    <MenuButton
-      ref={metricsButton}
-      onClick={() => toggleMetricsDialog("click")}
-      data-open={metricsDialogOpen}
-    >
-      <MetricsIcon width="24" height="24" />
-      <MenuButtonLabel>Metrics</MenuButtonLabel>
-    </MenuButton>
-  ) : null
-
-  return (
-    <ResourceBarEndRoot>
-      <MenuButton
-        ref={updateButton}
-        onClick={() => toggleUpdateDialog("click")}
-        data-open={updateDialogOpen}
-      >
-        <div>v{props.runningBuild?.version || "?"}</div>
-
-        <UpdateAvailableFloatIcon
-          className={props.showUpdate ? "is-visible" : ""}
-        />
-        <MenuButtonLabel>
-          {props.showUpdate ? "Update Available" : "Tilt Version"}
-        </MenuButtonLabel>
-      </MenuButton>
-
-      {snapshotButton}
-      {metricsButtonEl}
-
-      <MenuButton
-        ref={shortcutButton}
-        onClick={() => toggleShortcutsDialog("click")}
-        data-open={shortcutsDialogOpen}
-      >
-        <HelpIcon width="24" height="24" />
-        <MenuButtonLabel>Help</MenuButtonLabel>
-      </MenuButton>
-      <MenuButton
-        ref={accountButton}
-        onClick={() => toggleAccountMenu("click")}
-        data-open={accountMenuOpen}
-      >
-        <AccountIcon width="24" height="24" />
-        <MenuButtonLabel>Account</MenuButtonLabel>
-      </MenuButton>
-
-      <FloatDialog
-        id="accountMenu"
-        title={accountMenuHeader}
-        open={accountMenuOpen}
-        anchorEl={accountMenuAnchor}
-        onClose={() => toggleAccountMenu("close")}
-      >
-        {accountMenuContent}
-      </FloatDialog>
-      <ShortcutsDialog
-        open={shortcutsDialogOpen}
-        anchorEl={shortcutsDialogAnchor}
-        onClose={() => toggleShortcutsDialog("close")}
-        isOverview={true}
-      />
-      <MetricsDialog
-        open={metricsDialogOpen}
-        anchorEl={metricsDialogAnchor}
-        onClose={() => toggleMetricsDialog("close")}
-        serving={props.metricsServing}
-      />
-      <UpdateDialog
-        open={updateDialogOpen}
-        anchorEl={updateDialogAnchor}
-        onClose={() => toggleUpdateDialog("close")}
-        showUpdate={props.showUpdate}
-        suggestedVersion={props.suggestedVersion}
-        isNewInterface={true}
-      />
-      <ResourceBarShortcuts
-        toggleShortcutsDialog={() => toggleShortcutsDialog("shortcut")}
-        snapshot={props.snapshot}
-      />
-    </ResourceBarEndRoot>
-  )
-}
-
-=======
->>>>>>> 97649c5f
 export default function OverviewResourceBar(props: OverviewResourceBarProps) {
   let isSnapshot = usePathBuilder().isSnapshot()
   let snapshot = useSnapshotAction()
