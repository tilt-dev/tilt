import React, { PureComponent } from "react"
import { ReactComponent as ChevronSvg } from "./assets/svg/chevron.svg"
import { Link } from "react-router-dom"
import { combinedStatus, warnings } from "./status"
import "./Sidebar.scss"
import {
  ResourceView,
  TriggerMode,
  RuntimeStatus,
  Build,
  Resource,
} from "./types"
import TimeAgo from "react-timeago"
import { isZeroTime } from "./time"
import PathBuilder from "./PathBuilder"
import { timeAgoFormatter } from "./timeFormatters"
import SidebarIcon from "./SidebarIcon"
import SidebarTriggerButton from "./SidebarTriggerButton"
import { numberOfAlerts } from "./alerts"

class SidebarItem {
  name: string
  status: RuntimeStatus
  hasWarnings: boolean
  hasEndpoints: boolean
  lastDeployTime: string
  pendingBuildSince: string
  currentBuildStartTime: string
  alertCount: number
  triggerMode: TriggerMode
  hasPendingChanges: boolean
  queued: boolean
  lastBuild: Build | null = null

  /**
   * Create a pared down SidebarItem from a ResourceView
   */
  constructor(res: Resource) {
    this.name = res.name
    this.status = combinedStatus(res)
    this.hasWarnings = warnings(res).length > 0
    this.hasEndpoints = (res.endpoints || []).length > 0
    this.lastDeployTime = res.lastDeployTime
    this.pendingBuildSince = res.pendingBuildSince
    this.currentBuildStartTime = res.currentBuild.startTime
    this.alertCount = numberOfAlerts(res)
    this.triggerMode = res.triggerMode
    this.hasPendingChanges = res.hasPendingChanges
    this.queued = res.queued
    let buildHistory = res.buildHistory || []
    if (buildHistory.length > 0) {
      this.lastBuild = buildHistory[0]
    }
  }
}

type SidebarProps = {
  isClosed: boolean
  items: SidebarItem[]
  selected: string
  toggleSidebar: any
  resourceView: ResourceView
  pathBuilder: PathBuilder
}

class Sidebar extends PureComponent<SidebarProps> {
  render() {
    let pb = this.props.pathBuilder
    let classes = ["Sidebar"]
    if (this.props.isClosed) {
      classes.push("is-closed")
    }

    let allItemClasses = "SidebarItem SidebarItem--all"
    if (!this.props.selected) {
      allItemClasses += " is-selected"
    }
    let allLink =
      this.props.resourceView === ResourceView.Alerts
        ? pb.path("/alerts")
        : pb.path("/")
    let totalAlerts = this.props.items
      .map(i => i.alertCount)
      .reduce((sum, current) => sum + current, 0)

    let allItem = (
      <li className={allItemClasses}>
        <Link className="SidebarItem-link" to={allLink}>
          <span className="SidebarItem--all-name">All</span>
          {totalAlerts > 0 ? (
            <span className="SidebarItem-alertBadge">{totalAlerts}</span>
          ) : (
            ""
          )}
        </Link>
      </li>
    )

    let listItems = this.props.items.map(item => {
      let link = `/r/${item.name}`
      switch (this.props.resourceView) {
        case ResourceView.Alerts:
          link += "/alerts"
          break
        case ResourceView.Facets:
          link += "/facets"
          break
      }

      let formatter = timeAgoFormatter
      let hasBuilt = !isZeroTime(item.lastDeployTime)
      let building = !isZeroTime(item.currentBuildStartTime)
      let timeAgo = <TimeAgo date={item.lastDeployTime} formatter={formatter} />
      let isSelected = this.props.selected === item.name

      let classes = "SidebarItem"
      if (building) {
        classes += " SidebarItem--building"
      }

      if (isSelected) {
        classes += " is-selected"
      }
      return (
        <li key={item.name} className={classes}>
          <Link className="SidebarItem-link" to={pb.path(link)}>
            <SidebarIcon
              status={item.status}
              hasWarning={item.hasWarnings}
              isBuilding={building}
              isDirty={item.hasPendingChanges}
              lastBuild={item.lastBuild}
            />
            <p className="SidebarItem-name" title={item.name}>
              {item.name}
            </p>
            {item.alertCount > 0 ? (
              <span className="SidebarItem-alertBadge">{item.alertCount}</span>
            ) : (
              ""
            )}
            <span className={`SidebarItem-timeAgo ${hasBuilt ? "" : "empty"}`}>
              {hasBuilt ? timeAgo : "—"}
            </span>
<<<<<<< HEAD
            <SidebarTriggerButton
              isSelected={isSelected}
              hasPendingChanges={item.hasPendingChanges}
              resourceName={item.name}
              hasBuilt={hasBuilt}
              isBuilding={building}
              triggerMode={item.triggerMode}
              isQueued={item.queued}
            />
=======
>>>>>>> 83d03058
          </Link>
          <SidebarTriggerButton
            isSelected={isSelected}
            hasPendingChanges={item.hasPendingChanges}
            resourceName={item.name}
            hasBuilt={hasBuilt}
            isBuilding={building}
            triggerMode={item.triggerMode}
          />
        </li>
      )
    })

    return (
      <section className={classes.join(" ")}>
        <nav className="Sidebar-resources">
          <ul className="Sidebar-list">
            {allItem}
            {listItems}
          </ul>
        </nav>
        <button className="Sidebar-toggle" onClick={this.props.toggleSidebar}>
          <ChevronSvg /> Collapse
        </button>
      </section>
    )
  }
}

export default Sidebar

export { SidebarItem }<|MERGE_RESOLUTION|>--- conflicted
+++ resolved
@@ -142,8 +142,8 @@
             <span className={`SidebarItem-timeAgo ${hasBuilt ? "" : "empty"}`}>
               {hasBuilt ? timeAgo : "—"}
             </span>
-<<<<<<< HEAD
-            <SidebarTriggerButton
+          </Link>
+          <SidebarTriggerButton
               isSelected={isSelected}
               hasPendingChanges={item.hasPendingChanges}
               resourceName={item.name}
@@ -151,17 +151,6 @@
               isBuilding={building}
               triggerMode={item.triggerMode}
               isQueued={item.queued}
-            />
-=======
->>>>>>> 83d03058
-          </Link>
-          <SidebarTriggerButton
-            isSelected={isSelected}
-            hasPendingChanges={item.hasPendingChanges}
-            resourceName={item.name}
-            hasBuilt={hasBuilt}
-            isBuilding={building}
-            triggerMode={item.triggerMode}
           />
         </li>
       )
