import React from "react"
import styled from "styled-components"
<<<<<<< HEAD
import { ReactComponent as PinResourceFilledSvg } from "./assets/svg/pin.svg"
import { InstrumentedButton } from "./instrumentedComponents"
=======
import { ReactComponent as StarSvg } from "./assets/svg/star.svg"
>>>>>>> 85bdee5f
import { useSidebarPin } from "./SidebarPin"
import {
  AnimDuration,
  Color,
  mixinResetButtonStyle,
  SizeUnit,
} from "./style-helpers"

<<<<<<< HEAD
let PinButton = styled(InstrumentedButton)`
=======
export const PinButton = styled.button`
>>>>>>> 85bdee5f
  ${mixinResetButtonStyle};
  padding: 0;
  background-color: transparent;
  align-items: center;
`
let StarIcon = styled(StarSvg)`
  width: ${SizeUnit(1.0 / 3)};
  height: ${SizeUnit(1.0 / 3)};
`
let PinnedPinIcon = styled(StarIcon)`
  transition: transform ${AnimDuration.short} ease;
  fill: ${Color.grayLight};

  ${PinButton}:hover & {
    fill: ${Color.blue};
  }
`

let UnpinnedPinIcon = styled(StarIcon)`
  transition: fill ${AnimDuration.default} linear,
    opacity ${AnimDuration.short} linear;
  opacity: 0;

  .u-showPinOnHover:hover &,
  ${PinButton}:focus &,
  ${PinButton}.u-persistShow & {
    fill: ${Color.grayLight};
    opacity: 1;
  }

  ${PinButton}:hover & {
    fill: ${Color.blue};
    opacity: 1;
  }
`

type SidebarPinButtonProps = {
  resourceName: string
  persistShow?: boolean
}

export default function SidebarPinButton(
  props: SidebarPinButtonProps
): JSX.Element {
  let ctx = useSidebarPin()
  let { resourceName, persistShow } = props
  let isPinned =
    ctx.pinnedResources && ctx.pinnedResources.includes(resourceName)

  let icon: JSX.Element
  let title: string

  if (isPinned) {
    icon = <PinnedPinIcon />
    title = "Unstar"
  } else {
    icon = <UnpinnedPinIcon />
    title = "Star"
  }

  function onClick(e: any) {
    e.preventDefault()
    e.stopPropagation()
    if (isPinned) {
      ctx.unpinResource(resourceName)
    } else {
      ctx.pinResource(resourceName)
    }
  }

  let className = ""
  if (persistShow) {
    className = "u-persistShow"
  }
  return (
    <PinButton
      title={title}
      onClick={onClick}
      className={className}
      analyticsName="ui.web.sidebarPinButton"
      analyticsTags={{ newPinState: (!isPinned).toString() }}
    >
      {icon}
    </PinButton>
  )
}<|MERGE_RESOLUTION|>--- conflicted
+++ resolved
@@ -1,11 +1,7 @@
 import React from "react"
 import styled from "styled-components"
-<<<<<<< HEAD
-import { ReactComponent as PinResourceFilledSvg } from "./assets/svg/pin.svg"
+import { ReactComponent as StarSvg } from "./assets/svg/star.svg"
 import { InstrumentedButton } from "./instrumentedComponents"
-=======
-import { ReactComponent as StarSvg } from "./assets/svg/star.svg"
->>>>>>> 85bdee5f
 import { useSidebarPin } from "./SidebarPin"
 import {
   AnimDuration,
@@ -14,11 +10,7 @@
   SizeUnit,
 } from "./style-helpers"
 
-<<<<<<< HEAD
-let PinButton = styled(InstrumentedButton)`
-=======
-export const PinButton = styled.button`
->>>>>>> 85bdee5f
+export const PinButton = styled(InstrumentedButton)`
   ${mixinResetButtonStyle};
   padding: 0;
   background-color: transparent;
