--- conflicted
+++ resolved
@@ -43,13 +43,9 @@
 
 type StatusBarProps = {
   items: Array<StatusItem>
-<<<<<<< HEAD
-  errorsUrl: string
+  alertsUrl: string
   runningVersion: TiltBuild | null
   latestVersion: TiltBuild | null
-=======
-  alertsUrl: string
->>>>>>> 5ccdb359
 }
 
 class Statusbar extends PureComponent<StatusBarProps> {
