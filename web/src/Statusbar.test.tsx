--- conflicted
+++ resolved
@@ -5,23 +5,8 @@
 import { twoResourceView } from "./testdata.test"
 import { MemoryRouter } from "react-router"
 import { TiltBuild } from "./types"
-<<<<<<< HEAD
 
 describe("StatusBar", () => {
-=======
-import moment from "moment"
-import { SinonFakeTimers, useFakeTimers } from "sinon"
-
-describe("StatusBar", () => {
-  var clock: SinonFakeTimers
-  beforeEach(() => {
-    clock = useFakeTimers()
-  })
-  afterEach(() => {
-    clock.restore()
-  })
-
->>>>>>> 473ac828
   let runningVersion: TiltBuild = {
     Version: "v0.8.1",
     Date: "1970-01-01",
@@ -135,102 +120,28 @@
     statusbar.unmount()
   })
 
-<<<<<<< HEAD
   it("renders an upgrade badge when the version is out of date", () => {
-=======
-  test.each([2, 6, 10])(
-    "notifies of update with appropriate color when %d days old",
-    daysOld => {
-      let view = twoResourceView()
-      view.Resources.forEach((res: any) => {
-        res.BuildHistory[0].Error = ""
-      })
-      let items = view.Resources.map((res: any) => new StatusItem(res))
-
-      let latestVersion: TiltBuild = {
-        Version: "v0.10.0",
-        Date: moment(Date.now())
-          .subtract(daysOld, "days")
-          .format("YYYY-MM-DD"),
-        Dev: false,
-      }
-      const tree = renderer
-        .create(
-          <MemoryRouter>
-            <Statusbar
-              items={[]}
-              errorsUrl="/errors"
-              runningVersion={runningVersion}
-              latestVersion={latestVersion}
-            />
-          </MemoryRouter>
-        )
-        .toJSON()
-      expect(tree).toMatchSnapshot()
-    }
-  )
-
-  it("updates as time passes", () => {
->>>>>>> 473ac828
     let view = twoResourceView()
     view.Resources.forEach((res: any) => {
       res.BuildHistory[0].Error = ""
     })
     let items = view.Resources.map((res: any) => new StatusItem(res))
-<<<<<<< HEAD
     let latestVersion = runningVersion
     latestVersion.Version = "10.0.0"
     const tree = renderer
-        .create(
-            <MemoryRouter>
-              <Statusbar
-                  items={items}
-                  errorsUrl="/errors"
-                  runningVersion={runningVersion}
-                  latestVersion={latestVersion}
-              />
-            </MemoryRouter>
-        )
-        .toJSON()
-
+      .create(
+        <MemoryRouter>
+          <Statusbar
+            items={items}
+            errorsUrl="/errors"
+            runningVersion={runningVersion}
+            latestVersion={latestVersion}
+          />
+        </MemoryRouter>
+      )
+      .toJSON()
 
     expect(tree).toMatchSnapshot()
-=======
-    let latestVersion: TiltBuild = {
-      Version: "v0.10.0",
-      Date: moment(Date.now())
-        .subtract(1, "days")
-        .format("YYYY-MM-DD"),
-      Dev: false,
-    }
-
-    let statusbar = mount(
-      <MemoryRouter>
-        <Statusbar
-          items={items}
-          errorsUrl="/errors"
-          runningVersion={runningVersion}
-          latestVersion={latestVersion}
-        />
-      </MemoryRouter>
-    )
-    expect(
-      statusbar.find(".Statusbar-updatePanel-outofdate-short").length
-    ).toEqual(1)
-
-    clock.tick(moment.duration(4, "days").asMilliseconds())
-
-    statusbar.update()
-
-    expect(
-      statusbar.find(".Statusbar-updatePanel-outofdate-short").length
-    ).toEqual(0)
-    expect(
-      statusbar.find(".Statusbar-updatePanel-outofdate-medium").length
-    ).toEqual(1)
-
-    statusbar.unmount()
->>>>>>> 473ac828
   })
 })
 
