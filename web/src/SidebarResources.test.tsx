--- conflicted
+++ resolved
@@ -71,9 +71,6 @@
 
     clickPin(root, "snack")
 
-<<<<<<< HEAD
-    expect(getPinnedItemNames(root)).toEqual(["snack"])
-
     expectIncrs(
       { name: "ui.web.pin", tags: { pinCount: "0", action: "load" } },
       {
@@ -82,10 +79,6 @@
       },
       { name: "ui.web.pin", tags: { pinCount: "1", action: "pin" } }
     )
-=======
-    expectIncr(0, "ui.web.pin", { pinCount: "0", action: "load" })
-    expectIncr(1, "ui.web.pin", { pinCount: "1", action: "pin" })
->>>>>>> 85bdee5f
 
     expect(pinnedItemsAccessor.get()).toEqual(["snack"])
   })
@@ -110,9 +103,6 @@
     )
 
     clickPin(root, "snack")
-
-<<<<<<< HEAD
-    expect(getPinnedItemNames(root)).toEqual(["vigoda"])
 
     expectIncrs(
       { name: "ui.web.pin", tags: { pinCount: "2", action: "load" } },
@@ -122,10 +112,6 @@
       },
       { name: "ui.web.pin", tags: { pinCount: "1", action: "unpin" } }
     )
-=======
-    expectIncr(0, "ui.web.pin", { pinCount: "2", action: "load" })
-    expectIncr(1, "ui.web.pin", { pinCount: "1", action: "unpin" })
->>>>>>> 85bdee5f
 
     expect(pinnedItemsAccessor.get()).toEqual(["vigoda"])
   })
