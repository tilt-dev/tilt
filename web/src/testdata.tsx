--- conflicted
+++ resolved
@@ -1,9 +1,6 @@
 import { Href, UnregisterCallback } from "history"
 import { RouteComponentProps } from "react-router-dom"
-<<<<<<< HEAD
 import { AnnotationButtonType, ToggleDisableButtonType } from "./ApiButton"
-import { ResourceName, TriggerMode } from "./types"
-=======
 import {
   ResourceName,
   TriggerMode,
@@ -13,7 +10,6 @@
   UIResourceStatus,
   UISession,
 } from "./types"
->>>>>>> edab1066
 
 const unnamedEndpointLink: UILink = { url: "1.2.3.4:8080" }
 const namedEndpointLink: UILink = { url: "1.2.3.4:9090", name: "debugger" }
