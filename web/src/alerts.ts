--- conflicted
+++ resolved
@@ -122,12 +122,8 @@
     alertType: BuildFailedErrorType,
     header: "Build error",
     msg: msg,
-<<<<<<< HEAD
-    timestamp: resource.ResourceInfo.PodCreationTime,
+    timestamp: resource.BuildHistory[0].FinishTime,
     resourceName: resource.Name,
-=======
-    timestamp: resource.BuildHistory[0].FinishTime,
->>>>>>> d92acf85
   }
 }
 function warningsAlerts(resource: Resource): Array<Alert> {
