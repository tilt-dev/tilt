import React, { Component } from "react"
import AppController from "./AppController"
import NoMatch from "./NoMatch"
import LoadingScreen from "./LoadingScreen"
import Sidebar, { SidebarItem } from "./Sidebar"
import Statusbar, { StatusItem } from "./Statusbar"
import LogPane from "./LogPane"
import K8sViewPane from "./K8sViewPane"
import PreviewPane from "./PreviewPane"
import PathBuilder from "./PathBuilder"
import { Map } from "immutable"
import { Route, Switch, RouteComponentProps } from "react-router-dom"
import { History, UnregisterCallback } from "history"
import { incr, pathToTag } from "./analytics"
import TopBar from "./TopBar"
import "./HUD.scss"
import { TiltBuild, ResourceView, Resource } from "./types"
import AlertPane from "./AlertPane"
import PreviewList from "./PreviewList"
import AnalyticsNudge from "./AnalyticsNudge"
import NotFound from "./NotFound"
<<<<<<< HEAD
import { numberOfAlerts, Alert } from "./alerts"
import Features from "./feature"
=======
import { numberOfAlerts } from "./alerts"
>>>>>>> d92acf85

type HudProps = {
  history: History
}

type HudState = {
  Message: string
  View: {
    Resources: Array<Resource>
    Log: string
    LogTimestamps: boolean
    SailEnabled: boolean
    SailURL: string
    NeedsAnalyticsNudge: boolean
    RunningTiltBuild: TiltBuild
    LatestTiltBuild: TiltBuild
    FeatureFlags: { [featureFlag: string]: boolean }
  } | null
  IsSidebarClosed: boolean
}

type NewAlertResponse = {
  url: string
}

// The Main HUD view, as specified in
// https://docs.google.com/document/d/1VNIGfpC4fMfkscboW0bjYYFJl07um_1tsFrbN-Fu3FI/edit#heading=h.l8mmnclsuxl1
class HUD extends Component<HudProps, HudState> {
  // The root of the HUD view, without the slash.
  private pathBuilder: PathBuilder
  private controller: AppController
  private history: History
  private unlisten: UnregisterCallback

  constructor(props: HudProps) {
    super(props)

    this.pathBuilder = new PathBuilder(
      window.location.host,
      window.location.pathname
    )
    this.controller = new AppController(
      this.pathBuilder.getWebsocketUrl(),
      this
    )
    this.history = props.history
    this.unlisten = () => {}

    this.state = {
      Message: "",
      View: {
        Resources: [],
        Log: "",
        LogTimestamps: false,
        SailEnabled: false,
        SailURL: "",
        NeedsAnalyticsNudge: false,
        RunningTiltBuild: {
          Version: "",
          Date: "",
          Dev: false,
        },
        LatestTiltBuild: {
          Version: "",
          Date: "",
          Dev: false,
        },
        FeatureFlags: {},
      },
      IsSidebarClosed: false,
    }

    this.toggleSidebar = this.toggleSidebar.bind(this)
  }

  componentWillMount() {
    incr("ui.web.init", { ua: window.navigator.userAgent })
    this.unlisten = this.history.listen((location, _) => {
      let tags = { type: pathToTag(location.pathname) }
      incr("ui.web.navigation", tags)
    })
  }

  componentDidMount() {
    this.controller.createNewSocket()
  }

  componentWillUnmount() {
    this.controller.dispose()
    this.unlisten()
  }

  setAppState(state: HudState) {
    this.setState(state)
  }

  toggleSidebar() {
    this.setState(prevState => {
      return Map(prevState)
        .set("IsSidebarClosed", !prevState.IsSidebarClosed)
        .toObject() as HudState // NOTE(dmiller): TypeScript doesn't seem to understand what's going on here so I added a type assertion.
    })
  }

  getPreviewForName(name: string, resources: Array<SidebarItem>): string {
    if (name) {
      return `/r/${name}/preview`
    }

    return `/preview`
  }

  path(relPath: string) {
    return this.pathBuilder.path(relPath)
  }

  sendAlert(alert: Alert) {
    let url = `//${window.location.host}/api/alerts/new`
    fetch(url, {
      method: "post",
      body: JSON.stringify(alert),
    })
      .then(res => {
        res
          .json()
          .then((value: NewAlertResponse) => {
            // TODO(dmiller): maybe set state here in the future
            window.open(value.url)
          })
          .catch(err => console.error(err))
      })
      .then(err => console.error(err))
  }

  render() {
    let view = this.state.View
    let sailEnabled = view && view.SailEnabled ? view.SailEnabled : false
    let sailUrl = view && view.SailURL ? view.SailURL : ""
    let needsNudge = view ? view.NeedsAnalyticsNudge : false
    let message = this.state.Message
    let resources = (view && view.Resources) || []
    let featureFlags = (view && view.FeatureFlags) || {}
    if (!resources.length) {
      return <LoadingScreen message={message} />
    }
    let isSidebarClosed = this.state.IsSidebarClosed
    let toggleSidebar = this.toggleSidebar
    let statusItems = resources.map(res => new StatusItem(res))
    let sidebarItems = resources.map(res => new SidebarItem(res))
    var features: Features
    if (this.state.View) {
      features = new Features(this.state.View.FeatureFlags)
    } else {
      features = new Features({})
    }

    let sidebarRoute = (t: ResourceView, props: RouteComponentProps<any>) => {
      let name = props.match.params.name
      return (
        <Sidebar
          selected={name}
          items={sidebarItems}
          isClosed={isSidebarClosed}
          toggleSidebar={toggleSidebar}
          resourceView={t}
          pathBuilder={this.pathBuilder}
        />
      )
    }

    let topBarRoute = (t: ResourceView, props: RouteComponentProps<any>) => {
      let name =
        props.match.params && props.match.params.name
          ? props.match.params.name
          : ""
      let numAlerts = 0
      if (name !== "") {
        let selectedResource = resources.find(r => r.Name === name)
        if (selectedResource === undefined) {
          return (
            <TopBar
              logUrl={this.path("/")} // redirect to home page
              alertsUrl={this.path("/alerts")}
              previewUrl={this.path("/preview")}
              resourceView={t}
              sailEnabled={sailEnabled}
              sailUrl={sailUrl}
              numberOfAlerts={numAlerts}
            />
          )
        }
        numAlerts = numberOfAlerts(selectedResource)
      } else {
        numAlerts = resources
          .map(r => numberOfAlerts(r))
          .reduce((sum, current) => sum + current, 0)
      }
      return (
        <TopBar
          logUrl={name === "" ? this.path("/") : this.path(`/r/${name}`)}
          alertsUrl={
            name === "" ? this.path("/alerts") : this.path(`/r/${name}/alerts`)
          }
          previewUrl={this.path(this.getPreviewForName(name, sidebarItems))}
          resourceView={t}
          sailEnabled={sailEnabled}
          sailUrl={sailUrl}
          numberOfAlerts={numAlerts}
        />
      )
    }

    let logsRoute = (props: RouteComponentProps<any>) => {
      let name =
        props.match.params && props.match.params.name
          ? props.match.params.name
          : ""
      let logs = ""
      let endpoints: Array<string> = []
      let podID = ""
      let podStatus = ""
      if (view && name !== "") {
        let r = view.Resources.find(r => r.Name === name)
        if (r === undefined) {
          return <Route component={NotFound} />
        }
        logs = (r && r.CombinedLog) || ""
        endpoints = (r && r.Endpoints) || []
        podID = (r && r.PodID) || ""
        podStatus = (r && r.ResourceInfo && r.ResourceInfo.PodStatus) || ""
      }
      return (
        <LogPane
          log={logs}
          isExpanded={isSidebarClosed}
          endpoints={endpoints}
          podID={podID}
          podStatus={podStatus}
        />
      )
    }

    let combinedLog = ""
    if (view) {
      combinedLog = view.Log
    }

    let previewRoute = (props: RouteComponentProps<any>) => {
      let name = props.match.params ? props.match.params.name : ""
      let endpoint = ""
      if (view && name !== "") {
        let r = view.Resources.find(r => r.Name === name)
        if (r === undefined) {
          return <Route component={NotFound} />
        }
        endpoint = r ? r.Endpoints && r.Endpoints[0] : ""
      }

      if (view && endpoint === "") {
        let resourceNamesWithEndpoints = view.Resources.filter(
          r => r.Endpoints && r.Endpoints.length > 0
        ).map(r => r.Name)
        return (
          <PreviewList
            resourcesWithEndpoints={resourceNamesWithEndpoints}
            pathBuilder={this.pathBuilder}
          />
        )
      }

      return <PreviewPane endpoint={endpoint} isExpanded={isSidebarClosed} />
    }

    let errorRoute = (props: RouteComponentProps<any>) => {
      let name = props.match.params ? props.match.params.name : ""
      let er = resources.find(r => r.Name === name)
      if (er === undefined) {
        return <Route component={NotFound} />
      }
      if (er) {
<<<<<<< HEAD
        return (
          <AlertPane
            resources={resources}
            handleSendAlert={this.sendAlert.bind(this)}
            teamAlertsIsEnabled={features.isEnabled("team_alerts")}
          />
        )
      }
      return (
        <AlertPane
          resources={[]}
          handleSendAlert={this.sendAlert.bind(this)}
          teamAlertsIsEnabled={features.isEnabled("team_alerts")}
        />
      )
=======
        return <AlertPane resources={[er]} />
      }
>>>>>>> d92acf85
    }
    let runningVersion = view && view.RunningTiltBuild
    let latestVersion = view && view.LatestTiltBuild

    return (
      <div className="HUD">
        <AnalyticsNudge needsNudge={needsNudge} />
        <Switch>
          <Route
            path={this.path("/r/:name/alerts")}
            render={topBarRoute.bind(null, ResourceView.Alerts)}
          />
          <Route
            path={this.path("/r/:name/preview")}
            render={topBarRoute.bind(null, ResourceView.Preview)}
          />
          <Route
            path={this.path("/preview")}
            render={topBarRoute.bind(null, ResourceView.Preview)}
          />
          <Route
            path={this.path("/r/:name")}
            render={topBarRoute.bind(null, ResourceView.Log)}
          />
          <Route
            path={this.path("/alerts")}
            render={topBarRoute.bind(null, ResourceView.Alerts)}
          />
          <Route render={topBarRoute.bind(null, ResourceView.Log)} />
        </Switch>
        <Switch>
          <Route
            path={this.path("/r/:name/alerts")}
            render={sidebarRoute.bind(null, ResourceView.Alerts)}
          />
          <Route
            path={this.path("/alerts")}
            render={sidebarRoute.bind(null, ResourceView.Alerts)}
          />
          <Route
            path={this.path("/r/:name/preview")}
            render={sidebarRoute.bind(null, ResourceView.Preview)}
          />
          <Route
            path={this.path("/preview")}
            render={sidebarRoute.bind(null, ResourceView.Preview)}
          />
          <Route
            path={this.path("/r/:name")}
            render={sidebarRoute.bind(null, ResourceView.Log)}
          />
          <Route render={sidebarRoute.bind(null, ResourceView.Log)} />
        </Switch>
        <Statusbar
          items={statusItems}
          alertsUrl={this.path("/alerts")}
          runningVersion={runningVersion}
          latestVersion={latestVersion}
        />
        <Switch>
          <Route
            exact
            path={this.path("/")}
            render={() => (
              <LogPane
                log={combinedLog}
                isExpanded={isSidebarClosed}
                podID={""}
                endpoints={[]}
                podStatus={""}
              />
            )}
          />
          <Route
            exact
            path={this.path("/alerts")}
            render={() => (
              <AlertPane
                resources={resources}
                handleSendAlert={this.sendAlert.bind(this)}
                teamAlertsIsEnabled={features.isEnabled("team_alerts")}
              />
            )}
          />
          <Route exact path={this.path("/preview")} render={previewRoute} />
          <Route exact path={this.path("/r/:name")} render={logsRoute} />
          <Route
            exact
            path={this.path("/r/:name/k8s")}
            render={() => <K8sViewPane />}
          />
          <Route
            exact
            path={this.path("/r/:name/alerts")}
            render={errorRoute}
          />
          <Route
            exact
            path={this.path("/r/:name/preview")}
            render={previewRoute}
          />
          <Route component={NoMatch} />
        </Switch>
      </div>
    )
  }
}

export default HUD<|MERGE_RESOLUTION|>--- conflicted
+++ resolved
@@ -19,12 +19,8 @@
 import PreviewList from "./PreviewList"
 import AnalyticsNudge from "./AnalyticsNudge"
 import NotFound from "./NotFound"
-<<<<<<< HEAD
 import { numberOfAlerts, Alert } from "./alerts"
 import Features from "./feature"
-=======
-import { numberOfAlerts } from "./alerts"
->>>>>>> d92acf85
 
 type HudProps = {
   history: History
@@ -305,26 +301,14 @@
         return <Route component={NotFound} />
       }
       if (er) {
-<<<<<<< HEAD
         return (
           <AlertPane
-            resources={resources}
+            resources={[er]}
             handleSendAlert={this.sendAlert.bind(this)}
             teamAlertsIsEnabled={features.isEnabled("team_alerts")}
           />
         )
       }
-      return (
-        <AlertPane
-          resources={[]}
-          handleSendAlert={this.sendAlert.bind(this)}
-          teamAlertsIsEnabled={features.isEnabled("team_alerts")}
-        />
-      )
-=======
-        return <AlertPane resources={[er]} />
-      }
->>>>>>> d92acf85
     }
     let runningVersion = view && view.RunningTiltBuild
     let latestVersion = view && view.LatestTiltBuild
