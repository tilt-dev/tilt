--- conflicted
+++ resolved
@@ -23,11 +23,7 @@
 import ShareSnapshotModal from "./ShareSnapshotModal"
 import { SnapshotActionProvider } from "./snapshot"
 import SocketBar from "./SocketBar"
-<<<<<<< HEAD
 import { StarredResourcesContextProvider } from "./StarredResourcesContext"
-import { OverviewNavProvider } from "./TabNav"
-=======
->>>>>>> 341e9237
 import {
   ShowErrorModal,
   ShowFatalErrorModal,
