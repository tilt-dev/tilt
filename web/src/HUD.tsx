import React, { Component } from "react"
import AppController from "./AppController"
import NoMatch from "./NoMatch"
import LoadingScreen from "./LoadingScreen"
import Sidebar, { SidebarItem } from "./Sidebar"
import Statusbar, { StatusItem } from "./Statusbar"
import LogPane from "./LogPane"
import K8sViewPane from "./K8sViewPane"
import PreviewPane from "./PreviewPane"
import PathBuilder from "./PathBuilder"
import { Map } from "immutable"
import { Route, Switch, RouteComponentProps } from "react-router-dom"
import { createBrowserHistory, History, UnregisterCallback } from "history"
import { incr, pathToTag } from "./analytics"
import TopBar from "./TopBar"
import "./HUD.scss"
import { TiltBuild, ResourceView } from "./types"
import ErrorPane, { ErrorResource } from "./ErrorPane"
import PreviewList from "./PreviewList"
import { HotKeys } from "react-hotkeys"
import moment from "moment"

type HudProps = {
  history: History
}

type Resource = {
  Name: string
  CombinedLog: string
  BuildHistory: Array<any>
  CrashLog: string
  CurrentBuild: any
  DirectoriesWatched: Array<any>
  Endpoints: Array<string>
  PodID: string
  IsTiltfile: boolean
  LastDeployTime: string
  PathsWatched: Array<string>
  PendingBuildEdits: any
  PendingBuildReason: number
  ResourceInfo: {
    PodCreationTime: string
    PodLog: string
    PodName: string
    PodRestarts: number
    PodUpdateStartTime: string
    YAML: string
  }
  RuntimeStatus: string
  ShowBuildStatus: boolean
}

type HudState = {
  Message: string
  View: {
    Resources: Array<Resource>
    Log: string
    LogTimestamps: boolean
    SailEnabled: boolean
    SailURL: string
<<<<<<< HEAD
    RunningTiltBuild: TiltBuild
    LatestTiltBuild: TiltBuild
=======
    NeedsAnalyticsNudge: boolean
>>>>>>> 1f5504bd
  } | null
  IsSidebarClosed: boolean
}

// The Main HUD view, as specified in
// https://docs.google.com/document/d/1VNIGfpC4fMfkscboW0bjYYFJl07um_1tsFrbN-Fu3FI/edit#heading=h.l8mmnclsuxl1
class HUD extends Component<HudProps, HudState> {
  // The root of the HUD view, without the slash.
  private pathBuilder: PathBuilder
  private controller: AppController
  private history: History
  private unlisten: UnregisterCallback

  constructor(props: HudProps) {
    super(props)

    this.pathBuilder = new PathBuilder(
      window.location.host,
      window.location.pathname
    )
    this.controller = new AppController(
      this.pathBuilder.getWebsocketUrl(),
      this
    )
    this.history = props.history
    this.unlisten = () => {}

    this.state = {
      Message: "",
      View: {
        Resources: [],
        Log: "",
        LogTimestamps: false,
        SailEnabled: false,
        SailURL: "",
<<<<<<< HEAD
        RunningTiltBuild: {
          Version: "",
          Date: "",
          Dev: false,
        },
        LatestTiltBuild: {
          Version: "",
          Date: "",
          Dev: false,
        },
=======
        NeedsAnalyticsNudge: false,
>>>>>>> 1f5504bd
      },
      IsSidebarClosed: false,
    }

    this.toggleSidebar = this.toggleSidebar.bind(this)
  }

  componentWillMount() {
    incr("ui.web.init", { ua: window.navigator.userAgent })
    this.unlisten = this.history.listen((location, _) => {
      let tags = { type: pathToTag(location.pathname) }
      incr("ui.web.navigation", tags)
    })
  }

  componentDidMount() {
    this.controller.createNewSocket()
  }

  componentWillUnmount() {
    this.controller.dispose()
    this.unlisten()
  }

  setAppState(state: HudState) {
    this.setState(state)
  }

  toggleSidebar() {
    this.setState(prevState => {
      return Map(prevState)
        .set("IsSidebarClosed", !prevState.IsSidebarClosed)
        .toObject() as HudState // NOTE(dmiller): TypeScript doesn't seem to understand what's going on here so I added a type assertion.
    })
  }

  getPreviewForName(name: string, resources: Array<SidebarItem>): string {
    if (name) {
      return `/r/${name}/preview`
    }

    return `/preview`
  }

  path(relPath: string) {
    return this.pathBuilder.path(relPath)
  }

  keymap() {
    return {
      clearSnackRestarts: "ctrl+shift+9",
    }
  }

  handlers() {
    return {
      clearSnackRestarts: (event: KeyboardEvent | undefined) => {
        if (this.state.View) {
          this.state.View.Resources.forEach(r => {
            fetch(
              this.pathBuilder.path(
                `/api/control/reset_restarts?name=${r.Name}`
              )
            )
          })
        }
      },
    }
  }

  render() {
    let view = this.state.View
    let sailEnabled = view && view.SailEnabled ? view.SailEnabled : false
    let sailUrl = view && view.SailURL ? view.SailURL : ""
    let needsNudge = view ? view.NeedsAnalyticsNudge : false
    let message = this.state.Message
    let resources = (view && view.Resources) || []
    if (!resources.length) {
      return <LoadingScreen message={message} />
    }

    let isSidebarClosed = this.state.IsSidebarClosed
    let toggleSidebar = this.toggleSidebar
    let statusItems = resources.map(res => new StatusItem(res))
    let sidebarItems = resources.map(res => new SidebarItem(res))
    let sidebarRoute = (t: ResourceView, props: RouteComponentProps<any>) => {
      let name = props.match.params.name
      return (
        <Sidebar
          selected={name}
          items={sidebarItems}
          needsNudge={needsNudge}
          isClosed={isSidebarClosed}
          toggleSidebar={toggleSidebar}
          resourceView={t}
          pathBuilder={this.pathBuilder}
        />
      )
    }

    let topBarRoute = (t: ResourceView, props: RouteComponentProps<any>) => {
      let name =
        props.match.params && props.match.params.name
          ? props.match.params.name
          : ""
      let numErrors = 0
      if (name !== "") {
        let selectedResource = resources.find(r => r.Name === name)
        let er = new ErrorResource(selectedResource)
        if (er.hasError()) {
          numErrors = 1
        }
      } else {
        numErrors = resourcesWithErrors.length
      }
      return (
        <TopBar
          logUrl={name === "" ? this.path("/") : this.path(`/r/${name}`)}
          errorsUrl={
            name === "" ? this.path("/errors") : this.path(`/r/${name}/errors`)
          }
          previewUrl={this.path(this.getPreviewForName(name, sidebarItems))}
          resourceView={t}
          sailEnabled={sailEnabled}
          sailUrl={sailUrl}
          numberOfErrors={numErrors}
        />
      )
    }

    let logsRoute = (props: RouteComponentProps<any>) => {
      let name =
        props.match.params && props.match.params.name
          ? props.match.params.name
          : ""
      let logs = ""
      let endpoints: Array<string> = []
      let podID: string = ""
      if (view && name !== "") {
        let r = view.Resources.find(r => r.Name === name)
        logs = (r && r.CombinedLog) || ""
        endpoints = (r && r.Endpoints) || []
        podID = (r && r.PodID) || ""
      }
      return (
        <LogPane
          log={logs}
          isExpanded={isSidebarClosed}
          endpoints={endpoints}
          podID={podID}
        />
      )
    }

    let combinedLog = ""
    if (view) {
      combinedLog = view.Log
    }

    let previewRoute = (props: RouteComponentProps<any>) => {
      let name = props.match.params ? props.match.params.name : ""
      let endpoint = ""
      if (view && name !== "") {
        let r = view.Resources.find(r => r.Name === name)
        endpoint = r ? r.Endpoints && r.Endpoints[0] : ""
      }

      if (view && endpoint === "") {
        let resourceNamesWithEndpoints = view.Resources.filter(
          r => r.Endpoints && r.Endpoints.length > 0
        ).map(r => r.Name)
        return (
          <PreviewList
            resourcesWithEndpoints={resourceNamesWithEndpoints}
            pathBuilder={this.pathBuilder}
          />
        )
      }

      return <PreviewPane endpoint={endpoint} isExpanded={isSidebarClosed} />
    }

    let errorRoute = (props: RouteComponentProps<any>) => {
      let name = props.match.params ? props.match.params.name : ""
      let er = resources.find(r => r.Name === name)
      if (er) {
        return <ErrorPane resources={[new ErrorResource(er)]} />
      }
      return <ErrorPane resources={[]} />
    }
    let errorResources = resources.map(r => new ErrorResource(r))
    let resourcesWithErrors = errorResources.filter(r => r.hasError())

    let runningVersion = view && view.RunningTiltBuild
    let latestVersion = view && view.LatestTiltBuild

    return (
      <HotKeys keyMap={this.keymap()} handlers={this.handlers()}>
        <div className="HUD">
          <Switch>
            <Route
              path={this.path("/r/:name/errors")}
              render={topBarRoute.bind(null, ResourceView.Errors)}
            />
            <Route
              path={this.path("/r/:name/preview")}
              render={topBarRoute.bind(null, ResourceView.Preview)}
            />
            <Route
              path={this.path("/preview")}
              render={topBarRoute.bind(null, ResourceView.Preview)}
            />
            <Route
              path={this.path("/r/:name")}
              render={topBarRoute.bind(null, ResourceView.Log)}
            />
            <Route
              path={this.path("/errors")}
              render={topBarRoute.bind(null, ResourceView.Errors)}
            />
            <Route render={topBarRoute.bind(null, ResourceView.Log)} />
          </Switch>
          <Switch>
            <Route
              path={this.path("/r/:name/errors")}
              render={sidebarRoute.bind(null, ResourceView.Errors)}
            />
            <Route
              path={this.path("/errors")}
              render={sidebarRoute.bind(null, ResourceView.Errors)}
            />
            <Route
              path={this.path("/r/:name/preview")}
              render={sidebarRoute.bind(null, ResourceView.Preview)}
            />
            <Route
              path={this.path("/preview")}
              render={sidebarRoute.bind(null, ResourceView.Preview)}
            />
            <Route
              path={this.path("/r/:name")}
              render={sidebarRoute.bind(null, ResourceView.Log)}
            />
            <Route render={sidebarRoute.bind(null, ResourceView.Log)} />
          </Switch>
          <Statusbar
            items={statusItems}
            errorsUrl={this.path("/errors")}
            runningVersion={runningVersion}
            latestVersion={latestVersion}
          />
          <Switch>
            <Route
              exact
              path={this.path("/")}
              render={() => (
                <LogPane
                  log={combinedLog}
                  isExpanded={isSidebarClosed}
                  podID={""}
                  endpoints={[]}
                />
              )}
            />
            <Route
              exact
              path={this.path("/errors")}
              render={() => <ErrorPane resources={errorResources} />}
            />
            <Route exact path={this.path("/preview")} render={previewRoute} />
            <Route exact path={this.path("/r/:name")} render={logsRoute} />
            <Route
              exact
              path={this.path("/r/:name/k8s")}
              render={() => <K8sViewPane />}
            />
            <Route
              exact
              path={this.path("/r/:name/errors")}
              render={errorRoute}
            />
            <Route
              exact
              path={this.path("/r/:name/preview")}
              render={previewRoute}
            />
            <Route component={NoMatch} />
          </Switch>
        </div>
      </HotKeys>
    )
  }
}

export default HUD<|MERGE_RESOLUTION|>--- conflicted
+++ resolved
@@ -58,12 +58,9 @@
     LogTimestamps: boolean
     SailEnabled: boolean
     SailURL: string
-<<<<<<< HEAD
+    NeedsAnalyticsNudge: boolean
     RunningTiltBuild: TiltBuild
     LatestTiltBuild: TiltBuild
-=======
-    NeedsAnalyticsNudge: boolean
->>>>>>> 1f5504bd
   } | null
   IsSidebarClosed: boolean
 }
@@ -99,7 +96,7 @@
         LogTimestamps: false,
         SailEnabled: false,
         SailURL: "",
-<<<<<<< HEAD
+        NeedsAnalyticsNudge: false,
         RunningTiltBuild: {
           Version: "",
           Date: "",
@@ -110,9 +107,6 @@
           Date: "",
           Dev: false,
         },
-=======
-        NeedsAnalyticsNudge: false,
->>>>>>> 1f5504bd
       },
       IsSidebarClosed: false,
     }
