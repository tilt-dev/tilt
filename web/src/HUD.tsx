--- conflicted
+++ resolved
@@ -245,26 +245,6 @@
     return (
       /* allow Styled Components to override MUI - https://material-ui.com/guides/interoperability/#controlling-priority-3*/
       <StylesProvider injectFirst>
-<<<<<<< HEAD
-        <SnapshotActionProvider value={snapshotAction}>
-          <PathBuilderProvider value={this.pathBuilder}>
-            <LogStoreProvider value={this.state.logStore || new LogStore()}>
-              <Switch>
-                <Route
-                  path={this.path("/r/:name/overview")}
-                  render={(props: RouteComponentProps<any>) => (
-                    <OverviewResourcePane view={this.state.view} />
-                  )}
-                />
-                <Route path={this.path("/table")}>
-                  <OverviewTablePane view={this.state.view} />
-                </Route>
-                <Route render={() => <OverviewPane view={this.state.view} />} />
-              </Switch>
-            </LogStoreProvider>
-          </PathBuilderProvider>
-        </SnapshotActionProvider>
-=======
         <FeaturesProvider value={features}>
           <SnapshotActionProvider value={snapshotAction}>
             <PathBuilderProvider value={this.pathBuilder}>
@@ -276,6 +256,9 @@
                       <OverviewResourcePane view={this.state.view} />
                     )}
                   />
+                  <Route path={this.path("/table")}>
+                    <OverviewTablePane view={this.state.view} />
+                  </Route>
                   <Route
                     render={() => <OverviewPane view={this.state.view} />}
                   />
@@ -284,7 +267,6 @@
             </PathBuilderProvider>
           </SnapshotActionProvider>
         </FeaturesProvider>
->>>>>>> 482d7ea4
       </StylesProvider>
     )
   }
