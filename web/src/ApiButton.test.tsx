--- conflicted
+++ resolved
@@ -71,15 +71,9 @@
   })
 
   it("submits the current options when the submit button is clicked", async () => {
-<<<<<<< HEAD
-    const inputSpec = textField("text1")
-    const b = makeUIButton({ inputSpecs: [inputSpec] })
-    const root = mount(<ApiButton uiButton={b} />)
-=======
     const inputSpecs = [textField("text1"), boolField("bool1")]
     const b = makeUIButton({ inputSpecs: inputSpecs })
-    const root = mount(<ApiButton button={b} />)
->>>>>>> 47b194c7
+    const root = mount(<ApiButton uiButton={b} />)
 
     const optionsButton = root.find(ApiButtonInputsToggleButton)
     optionsButton.simulate("click")
