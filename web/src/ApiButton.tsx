<<<<<<< HEAD
import {
  ButtonGroup,
  ButtonProps,
  Checkbox,
  FormControlLabel,
  Icon,
  SvgIcon,
  TextField,
} from "@material-ui/core"
=======
import { ButtonGroup, FormControlLabel, Icon, SvgIcon } from "@material-ui/core"
>>>>>>> 5da78354
import ArrowDropDownIcon from "@material-ui/icons/ArrowDropDown"
import moment from "moment"
import React, { useRef, useState } from "react"
import { convertFromNode, convertFromString } from "react-from-dom"
import styled from "styled-components"
import FloatDialog from "./FloatDialog"
import {
  InstrumentedButton,
  InstrumentedCheckbox,
  InstrumentedTextField,
} from "./instrumentedComponents"
import { Color, FontSize, SizeUnit } from "./style-helpers"

type UIButton = Proto.v1alpha1UIButton
type UIInputSpec = Proto.v1alpha1UIInputSpec
type UIInputStatus = Proto.v1alpha1UIInputStatus

const ApiButtonFormRoot = styled.div`
  z-index: 20;
`
const ApiButtonFormFooter = styled.div`
  margin-top: ${SizeUnit(0.5)};
  text-align: right;
  font-color: ${Color.grayLighter};
  font-size: ${FontSize.smallester};
`
const ApiIconRoot = styled.div``
export const ApiButtonLabel = styled.div``
export const ApiButtonRoot = styled(ButtonGroup)`
  ${ApiIconRoot} + ${ApiButtonLabel} {
    margin-left: ${SizeUnit(0.25)};
  }
`

type ApiButtonProps = ButtonProps & {
  className?: string
  uiButton: UIButton
}

type ApiIconProps = { iconName?: string; iconSVG?: string }

export const ApiButtonInputsToggleButton = styled(InstrumentedButton)`
  &&&& {
    padding: 0 0;
  }
`

const svgElement = (src: string): React.ReactElement => {
  const node = convertFromString(src, {
    selector: "svg",
    type: "image/svg+xml",
    nodeOnly: true,
  }) as SVGSVGElement
  return convertFromNode(node) as React.ReactElement
}

type ApiButtonInputProps = {
  spec: UIInputSpec
  status: UIInputStatus | undefined
  value: boolean | undefined
  setValue: (name: string, value: any) => void
}

function ApiButtonInput(props: ApiButtonInputProps) {
  if (props.spec.text) {
    return (
      <InstrumentedTextField
        label={props.spec.label ?? props.spec.name}
        id={props.spec.name}
        defaultValue={props.spec.text?.defaultValue}
        placeholder={props.spec.text?.placeholder}
        value={props.value || props.spec.text?.defaultValue || ""}
        onChange={(e) => props.setValue(props.spec.name!, e.target.value)}
        analyticsName="ui.web.uibutton.inputValue"
        analyticsTags={{ inputType: "text" }}
        fullWidth
      />
    )
  } else if (props.spec.bool) {
    const isChecked = props.value ?? props.spec.bool.defaultValue ?? false
    return (
      <FormControlLabel
        control={
          <InstrumentedCheckbox
            id={props.spec.name}
            checked={isChecked}
            analyticsName="ui.web.uibutton.inputValue"
            analyticsTags={{ inputType: "bool" }}
          />
        }
        label={props.spec.label ?? props.spec.name}
        onChange={(_, checked) => props.setValue(props.spec.name!, checked)}
      />
    )
  } else {
    return (
      <div>{`Error: button input ${props.spec.name} had unsupported type`}</div>
    )
  }
}

type ApiButtonFormProps = {
  uiButton: UIButton
  setInputValue: (name: string, value: any) => void
  getInputValue: (name: string) => any | undefined
}

export function ApiButtonForm(props: ApiButtonFormProps) {
  return (
    <ApiButtonFormRoot>
      {props.uiButton.spec?.inputs?.map((spec) => {
        const name = spec.name!
        const status = props.uiButton.status?.inputs?.find(
          (status) => status.name === name
        )
        const value = props.getInputValue(name)
        return (
          <ApiButtonInput
            key={name}
            spec={spec}
            status={status}
            value={value}
            setValue={props.setInputValue}
          />
        )
      })}
      <ApiButtonFormFooter>(Changes automatically applied)</ApiButtonFormFooter>
    </ApiButtonFormRoot>
  )
}

type ApiButtonWithOptionsProps = {
  submit: JSX.Element
  uiButton: UIButton
  setInputValue: (name: string, value: any) => void
  getInputValue: (name: string) => any | undefined
  className?: string
  buttonProps: ButtonProps
}

function ApiButtonWithOptions(props: ApiButtonWithOptionsProps) {
  const [open, setOpen] = useState(false)
  const anchorRef = useRef(null)

  return (
    <>
      <ApiButtonRoot
        ref={anchorRef}
        className={props.className}
        disableRipple={true}
      >
        {props.submit}
        <ApiButtonInputsToggleButton
          size="small"
          onClick={() => {
            setOpen((prevOpen) => !prevOpen)
          }}
<<<<<<< HEAD
          analyticsName="ui.web.uiButton.inputs"
          {...props.buttonProps}
=======
          analyticsName="ui.web.uibutton.inputMenu"
>>>>>>> 5da78354
        >
          <ArrowDropDownIcon />
        </ApiButtonInputsToggleButton>
      </ApiButtonRoot>
      <FloatDialog
        open={open}
        onClose={() => {
          setOpen(false)
        }}
        anchorEl={anchorRef.current}
        title={`Options for ${props.uiButton.spec?.text}`}
      >
        <ApiButtonForm {...props} />
      </FloatDialog>
    </>
  )
}

export const ApiIcon: React.FC<ApiIconProps> = (props) => {
  if (props.iconSVG) {
    // the material SvgIcon handles accessibility/sizing/colors well but can't accept a raw SVG string
    // create a ReactElement by parsing the source and then use that as the component, passing through
    // the props so that it's correctly styled
    const svgEl = svgElement(props.iconSVG)
    const svg = (props: React.PropsWithChildren<any>) => {
      // merge the props from material-ui while keeping the children of the actual SVG
      return React.cloneElement(svgEl, { ...props }, ...svgEl.props.children)
    }
    return (
      <ApiIconRoot>
        <SvgIcon component={svg} />
      </ApiIconRoot>
    )
  }

  if (props.iconName) {
    return (
      <ApiIconRoot>
        <Icon>{props.iconName}</Icon>
      </ApiIconRoot>
    )
  }

  return null
}

// Renders a UIButton.
// NB: The `Button` in `ApiButton` refers to a UIButton, not an html <button>.
// This can be confusing because each ApiButton consists of one or two <button>s:
// 1. A submit <button>, which fires the button's action.
// 2. Optionally, an options <button>, which allows the user to configure the
//    options used on submit.
export const ApiButton: React.FC<ApiButtonProps> = (props) => {
  const { className, uiButton, ...buttonProps } = { ...props }

  const [loading, setLoading] = useState(false)
  const [inputValues, setInputValues] = useState(new Map<string, any>())

  const onClick = async () => {
    const toUpdate = {
      metadata: { ...uiButton.metadata },
      status: { ...uiButton.status },
    } as UIButton
    // apiserver's date format time is _extremely_ strict to the point that it requires the full
    // six-decimal place microsecond precision, e.g. .000Z will be rejected, it must be .000000Z
    // so use an explicit RFC3339 moment format to ensure it passes
    toUpdate.status!.lastClickedAt = moment
      .utc()
      .format("YYYY-MM-DDTHH:mm:ss.SSSSSSZ")

    toUpdate.status!.inputs = []
    uiButton.spec!.inputs?.forEach((spec) => {
      const value = inputValues.get(spec.name!)
      if (value !== undefined) {
        let status: UIInputStatus = { name: spec.name }
        if (spec.text) {
          status.text = { value: value }
        } else if (spec.bool) {
          status.bool = { value: value === true }
        }
        toUpdate.status!.inputs!.push(status)
      }
    })

    // TODO(milas): currently the loading state just disables the button for the duration of
    //  the AJAX request to avoid duplicate clicks - there is no progress tracking at the
    //  moment, so there's no fancy spinner animation or propagation of result of action(s)
    //  that occur as a result of click right now
    setLoading(true)
    const url = `/proxy/apis/tilt.dev/v1alpha1/uibuttons/${
      toUpdate.metadata!.name
    }/status`
    try {
      await fetch(url, {
        method: "PUT",
        headers: {
          Accept: "application/json",
          "Content-Type": "application/json",
        },
        body: JSON.stringify(toUpdate),
      })
    } finally {
      setLoading(false)
    }
  }

  // button text is not included in analytics name since that can be user data
  const button = (
    <InstrumentedButton
      analyticsName={"ui.web.uibutton"}
      onClick={onClick}
      disabled={loading || uiButton.spec?.disabled}
      {...buttonProps}
    >
      {props.children || (
        <>
          <ApiIcon
            iconName={uiButton.spec?.iconName}
            iconSVG={uiButton.spec?.iconSVG}
          />
          <ApiButtonLabel>{uiButton.spec?.text ?? "Button"}</ApiButtonLabel>
        </>
      )}
    </InstrumentedButton>
  )

  if (uiButton.spec?.inputs?.length) {
    const setInputValue = (name: string, value: any) => {
      // We need a `new Map` to ensure the reference changes to force a rerender.
      setInputValues(new Map(inputValues.set(name, value)))
    }
    const getInputValue = (name: string) => inputValues.get(name)

    return (
      <ApiButtonWithOptions
        className={className}
        submit={button}
        uiButton={uiButton}
        setInputValue={setInputValue}
        getInputValue={getInputValue}
        buttonProps={buttonProps}
      />
    )
  } else {
    return (
      <ApiButtonRoot className={className} disableRipple={true}>
        {button}
      </ApiButtonRoot>
    )
  }
}

export function buttonsForComponent(
  buttons: UIButton[] | undefined,
  componentType: string,
  componentID: string | undefined
): UIButton[] {
  if (!buttons) {
    return []
  }

  return buttons.filter(
    (b) =>
      b.spec?.location?.componentType?.toUpperCase() ===
        componentType.toUpperCase() &&
      b.spec?.location?.componentID === componentID
  )
}<|MERGE_RESOLUTION|>--- conflicted
+++ resolved
@@ -1,16 +1,10 @@
-<<<<<<< HEAD
 import {
   ButtonGroup,
   ButtonProps,
-  Checkbox,
   FormControlLabel,
   Icon,
   SvgIcon,
-  TextField,
 } from "@material-ui/core"
-=======
-import { ButtonGroup, FormControlLabel, Icon, SvgIcon } from "@material-ui/core"
->>>>>>> 5da78354
 import ArrowDropDownIcon from "@material-ui/icons/ArrowDropDown"
 import moment from "moment"
 import React, { useRef, useState } from "react"
@@ -168,12 +162,8 @@
           onClick={() => {
             setOpen((prevOpen) => !prevOpen)
           }}
-<<<<<<< HEAD
-          analyticsName="ui.web.uiButton.inputs"
+          analyticsName="ui.web.uiButton.inputMenu"
           {...props.buttonProps}
-=======
-          analyticsName="ui.web.uibutton.inputMenu"
->>>>>>> 5da78354
         >
           <ArrowDropDownIcon />
         </ApiButtonInputsToggleButton>
