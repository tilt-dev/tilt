--- conflicted
+++ resolved
@@ -134,15 +134,7 @@
 
   return (
     <>
-<<<<<<< HEAD
-      <ButtonGroup
-        ref={anchorRef}
-        className={props.className}
-        disableRipple={true}
-      >
-=======
-      <ApiButtonRoot ref={anchorRef} className={props.className}>
->>>>>>> cb937cda
+      <ApiButtonRoot ref={anchorRef} className={props.className} disableRipple={true}>
         {props.submit}
         <ApiButtonInputsToggleButton
           size="small"
@@ -282,15 +274,7 @@
       />
     )
   } else {
-<<<<<<< HEAD
-    return (
-      <ButtonGroup className={props.className} disableRipple={true}>
-        {button}
-      </ButtonGroup>
-    )
-=======
-    return <ApiButtonRoot className={props.className}>{button}</ApiButtonRoot>
->>>>>>> cb937cda
+    return <ApiButtonRoot className={props.className} disableRipple={true}>{button}</ApiButtonRoot>
   }
 }
 
