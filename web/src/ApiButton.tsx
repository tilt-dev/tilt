import {
  ButtonGroup,
  ButtonProps,
  FormControlLabel,
  Icon,
  SvgIcon,
} from "@material-ui/core"
import ArrowDropDownIcon from "@material-ui/icons/ArrowDropDown"
import moment from "moment"
import { useSnackbar } from "notistack"
import React, { useRef, useState } from "react"
import { convertFromNode, convertFromString } from "react-from-dom"
import { Link } from "react-router-dom"
import styled from "styled-components"
import FloatDialog from "./FloatDialog"
<<<<<<< HEAD
import { useHudErrorContext } from "./HudErrorContext"
import { InstrumentedButton } from "./instrumentedComponents"
import { usePathBuilder } from "./PathBuilder"
=======
import {
  InstrumentedButton,
  InstrumentedCheckbox,
  InstrumentedTextField,
} from "./instrumentedComponents"
>>>>>>> 8b2afda4
import { Color, FontSize, SizeUnit } from "./style-helpers"

type UIButton = Proto.v1alpha1UIButton
type UIInputSpec = Proto.v1alpha1UIInputSpec
type UIInputStatus = Proto.v1alpha1UIInputStatus

const ApiButtonFormRoot = styled.div`
  z-index: 20;
`
const ApiButtonFormFooter = styled.div`
  margin-top: ${SizeUnit(0.5)};
  text-align: right;
  font-color: ${Color.grayLighter};
  font-size: ${FontSize.smallester};
`
const ApiIconRoot = styled.div``
export const ApiButtonLabel = styled.div``
export const ApiButtonRoot = styled(ButtonGroup)`
  ${ApiIconRoot} + ${ApiButtonLabel} {
    margin-left: ${SizeUnit(0.25)};
  }
`
export const LogLink = styled(Link)`
  font-size: ${FontSize.smallest};
  padding-left: ${SizeUnit(0.5)};
`

type ApiButtonProps = ButtonProps & {
  className?: string
  uiButton: UIButton
}

type ApiIconProps = { iconName?: string; iconSVG?: string }

export const ApiButtonInputsToggleButton = styled(InstrumentedButton)`
  &&&& {
    padding: 0 0;
  }
`

const svgElement = (src: string): React.ReactElement => {
  const node = convertFromString(src, {
    selector: "svg",
    type: "image/svg+xml",
    nodeOnly: true,
  }) as SVGSVGElement
  return convertFromNode(node) as React.ReactElement
}

type ApiButtonInputProps = {
  spec: UIInputSpec
  status: UIInputStatus | undefined
  value: boolean | undefined
  setValue: (name: string, value: any) => void
}

function ApiButtonInput(props: ApiButtonInputProps) {
  if (props.spec.text) {
    return (
      <InstrumentedTextField
        label={props.spec.label ?? props.spec.name}
        id={props.spec.name}
        defaultValue={props.spec.text?.defaultValue}
        placeholder={props.spec.text?.placeholder}
        value={props.value || props.spec.text?.defaultValue || ""}
        onChange={(e) => props.setValue(props.spec.name!, e.target.value)}
        analyticsName="ui.web.uibutton.inputValue"
        analyticsTags={{ inputType: "text" }}
        fullWidth
      />
    )
  } else if (props.spec.bool) {
    const isChecked = props.value ?? props.spec.bool.defaultValue ?? false
    return (
      <FormControlLabel
        control={
          <InstrumentedCheckbox
            id={props.spec.name}
            checked={isChecked}
            analyticsName="ui.web.uibutton.inputValue"
            analyticsTags={{ inputType: "bool" }}
          />
        }
        label={props.spec.label ?? props.spec.name}
        onChange={(_, checked) => props.setValue(props.spec.name!, checked)}
      />
    )
  } else {
    return (
      <div>{`Error: button input ${props.spec.name} had unsupported type`}</div>
    )
  }
}

type ApiButtonFormProps = {
  uiButton: UIButton
  setInputValue: (name: string, value: any) => void
  getInputValue: (name: string) => any | undefined
}

export function ApiButtonForm(props: ApiButtonFormProps) {
  return (
    <ApiButtonFormRoot>
      {props.uiButton.spec?.inputs?.map((spec) => {
        const name = spec.name!
        const status = props.uiButton.status?.inputs?.find(
          (status) => status.name === name
        )
        const value = props.getInputValue(name)
        return (
          <ApiButtonInput
            key={name}
            spec={spec}
            status={status}
            value={value}
            setValue={props.setInputValue}
          />
        )
      })}
      <ApiButtonFormFooter>(Changes automatically applied)</ApiButtonFormFooter>
    </ApiButtonFormRoot>
  )
}

type ApiButtonWithOptionsProps = {
  submit: JSX.Element
  uiButton: UIButton
  setInputValue: (name: string, value: any) => void
  getInputValue: (name: string) => any | undefined
  className?: string
  buttonProps: ButtonProps
}

function ApiButtonWithOptions(props: ApiButtonWithOptionsProps) {
  const [open, setOpen] = useState(false)
  const anchorRef = useRef(null)

  return (
    <>
      <ApiButtonRoot
        ref={anchorRef}
        className={props.className}
        disableRipple={true}
      >
        {props.submit}
        <ApiButtonInputsToggleButton
          size="small"
          onClick={() => {
            setOpen((prevOpen) => !prevOpen)
          }}
          analyticsName="ui.web.uiButton.inputMenu"
          {...props.buttonProps}
        >
          <ArrowDropDownIcon />
        </ApiButtonInputsToggleButton>
      </ApiButtonRoot>
      <FloatDialog
        open={open}
        onClose={() => {
          setOpen(false)
        }}
        anchorEl={anchorRef.current}
        title={`Options for ${props.uiButton.spec?.text}`}
      >
        <ApiButtonForm {...props} />
      </FloatDialog>
    </>
  )
}

export const ApiIcon: React.FC<ApiIconProps> = (props) => {
  if (props.iconSVG) {
    // the material SvgIcon handles accessibility/sizing/colors well but can't accept a raw SVG string
    // create a ReactElement by parsing the source and then use that as the component, passing through
    // the props so that it's correctly styled
    const svgEl = svgElement(props.iconSVG)
    const svg = (props: React.PropsWithChildren<any>) => {
      // merge the props from material-ui while keeping the children of the actual SVG
      return React.cloneElement(svgEl, { ...props }, ...svgEl.props.children)
    }
    return (
      <ApiIconRoot>
        <SvgIcon component={svg} />
      </ApiIconRoot>
    )
  }

  if (props.iconName) {
    return (
      <ApiIconRoot>
        <Icon>{props.iconName}</Icon>
      </ApiIconRoot>
    )
  }

  return null
}

async function updateButtonStatus(
  button: UIButton,
  inputValues: Map<string, any>
) {
  const toUpdate = {
    metadata: { ...button.metadata },
    status: { ...button.status },
  } as UIButton
  // apiserver's date format time is _extremely_ strict to the point that it requires the full
  // six-decimal place microsecond precision, e.g. .000Z will be rejected, it must be .000000Z
  // so use an explicit RFC3339 moment format to ensure it passes
  toUpdate.status!.lastClickedAt = moment
    .utc()
    .format("YYYY-MM-DDTHH:mm:ss.SSSSSSZ")

  toUpdate.status!.inputs = []
  button.spec!.inputs?.forEach((spec) => {
    const value = inputValues.get(spec.name!)
    if (value !== undefined) {
      let status: UIInputStatus = { name: spec.name }
      if (spec.text) {
        status.text = { value: value }
      } else if (spec.bool) {
        status.bool = { value: value === true }
      }
      toUpdate.status!.inputs!.push(status)
    }
  })

  const url = `/proxy/apis/tilt.dev/v1alpha1/uibuttons/${
    toUpdate.metadata!.name
  }/status`
  const resp = await fetch(url, {
    method: "PUT",
    headers: {
      Accept: "application/json",
      "Content-Type": "application/json",
    },
    body: JSON.stringify(toUpdate),
  })
  if (resp && resp.status !== 200) {
    const body = await resp.text()
    throw `error submitting button click to api: ${body}`
  }
}

// Renders a UIButton.
// NB: The `Button` in `ApiButton` refers to a UIButton, not an html <button>.
// This can be confusing because each ApiButton consists of one or two <button>s:
// 1. A submit <button>, which fires the button's action.
// 2. Optionally, an options <button>, which allows the user to configure the
//    options used on submit.
<<<<<<< HEAD
export function ApiButton(props: React.PropsWithChildren<ApiButtonProps>) {
  const [loading, setLoading] = useState(false)
  const [inputValues, setInputValues] = useState(new Map<string, any>())

  const { enqueueSnackbar } = useSnackbar()
  const pb = usePathBuilder()

  const { setError } = useHudErrorContext()
=======
export const ApiButton: React.FC<ApiButtonProps> = (props) => {
  const { className, uiButton, ...buttonProps } = { ...props }

  const [loading, setLoading] = useState(false)
  const [inputValues, setInputValues] = useState(new Map<string, any>())

  const onClick = async () => {
    const toUpdate = {
      metadata: { ...uiButton.metadata },
      status: { ...uiButton.status },
    } as UIButton
    // apiserver's date format time is _extremely_ strict to the point that it requires the full
    // six-decimal place microsecond precision, e.g. .000Z will be rejected, it must be .000000Z
    // so use an explicit RFC3339 moment format to ensure it passes
    toUpdate.status!.lastClickedAt = moment
      .utc()
      .format("YYYY-MM-DDTHH:mm:ss.SSSSSSZ")

    toUpdate.status!.inputs = []
    uiButton.spec!.inputs?.forEach((spec) => {
      const value = inputValues.get(spec.name!)
      if (value !== undefined) {
        let status: UIInputStatus = { name: spec.name }
        if (spec.text) {
          status.text = { value: value }
        } else if (spec.bool) {
          status.bool = { value: value === true }
        }
        toUpdate.status!.inputs!.push(status)
      }
    })
>>>>>>> 8b2afda4

  const onClick = async () => {
    // TODO(milas): currently the loading state just disables the button for the duration of
    //  the AJAX request to avoid duplicate clicks - there is no progress tracking at the
    //  moment, so there's no fancy spinner animation or propagation of result of action(s)
    //  that occur as a result of click right now
    setLoading(true)
    try {
      await updateButtonStatus(props.button, inputValues)
    } catch (err) {
      setError(`Error submitting button click: ${err}`)
      return
    } finally {
      setLoading(false)
    }

    const snackbarLogsLink =
      props.button.spec?.location?.componentType === "Global" ? (
        <LogLink to="/r/(all)/overview">Global Logs</LogLink>
      ) : (
        <LogLink
          to={pb.encpath`/r/${
            props.button.spec?.location?.componentID || "(all)"
          }/overview`}
        >
          Resource Logs
        </LogLink>
      )
    enqueueSnackbar(
      <div>
        Triggered button:{" "}
        {props.button.spec?.text || props.button.metadata?.name}
        {snackbarLogsLink}
      </div>
    )
  }

  // button text is not included in analytics name since that can be user data
  const button = (
    <InstrumentedButton
      analyticsName={"ui.web.uibutton"}
      onClick={onClick}
      disabled={loading || uiButton.spec?.disabled}
      {...buttonProps}
    >
      {props.children || (
        <>
          <ApiIcon
            iconName={uiButton.spec?.iconName}
            iconSVG={uiButton.spec?.iconSVG}
          />
          <ApiButtonLabel>{uiButton.spec?.text ?? "Button"}</ApiButtonLabel>
        </>
      )}
    </InstrumentedButton>
  )

  if (uiButton.spec?.inputs?.length) {
    const setInputValue = (name: string, value: any) => {
      // We need a `new Map` to ensure the reference changes to force a rerender.
      setInputValues(new Map(inputValues.set(name, value)))
    }
    const getInputValue = (name: string) => inputValues.get(name)

    return (
      <ApiButtonWithOptions
        className={className}
        submit={button}
        uiButton={uiButton}
        setInputValue={setInputValue}
        getInputValue={getInputValue}
        buttonProps={buttonProps}
      />
    )
  } else {
    return (
      <ApiButtonRoot className={className} disableRipple={true}>
        {button}
      </ApiButtonRoot>
    )
  }
}

export function buttonsForComponent(
  buttons: UIButton[] | undefined,
  componentType: string,
  componentID: string | undefined
): UIButton[] {
  if (!buttons) {
    return []
  }

  return buttons.filter(
    (b) =>
      b.spec?.location?.componentType?.toUpperCase() ===
        componentType.toUpperCase() &&
      b.spec?.location?.componentID === componentID
  )
}<|MERGE_RESOLUTION|>--- conflicted
+++ resolved
@@ -13,17 +13,13 @@
 import { Link } from "react-router-dom"
 import styled from "styled-components"
 import FloatDialog from "./FloatDialog"
-<<<<<<< HEAD
 import { useHudErrorContext } from "./HudErrorContext"
-import { InstrumentedButton } from "./instrumentedComponents"
-import { usePathBuilder } from "./PathBuilder"
-=======
 import {
   InstrumentedButton,
   InstrumentedCheckbox,
   InstrumentedTextField,
 } from "./instrumentedComponents"
->>>>>>> 8b2afda4
+import { usePathBuilder } from "./PathBuilder"
 import { Color, FontSize, SizeUnit } from "./style-helpers"
 
 type UIButton = Proto.v1alpha1UIButton
@@ -274,8 +270,9 @@
 // 1. A submit <button>, which fires the button's action.
 // 2. Optionally, an options <button>, which allows the user to configure the
 //    options used on submit.
-<<<<<<< HEAD
 export function ApiButton(props: React.PropsWithChildren<ApiButtonProps>) {
+  const { className, uiButton, ...buttonProps } = props
+
   const [loading, setLoading] = useState(false)
   const [inputValues, setInputValues] = useState(new Map<string, any>())
 
@@ -283,39 +280,6 @@
   const pb = usePathBuilder()
 
   const { setError } = useHudErrorContext()
-=======
-export const ApiButton: React.FC<ApiButtonProps> = (props) => {
-  const { className, uiButton, ...buttonProps } = { ...props }
-
-  const [loading, setLoading] = useState(false)
-  const [inputValues, setInputValues] = useState(new Map<string, any>())
-
-  const onClick = async () => {
-    const toUpdate = {
-      metadata: { ...uiButton.metadata },
-      status: { ...uiButton.status },
-    } as UIButton
-    // apiserver's date format time is _extremely_ strict to the point that it requires the full
-    // six-decimal place microsecond precision, e.g. .000Z will be rejected, it must be .000000Z
-    // so use an explicit RFC3339 moment format to ensure it passes
-    toUpdate.status!.lastClickedAt = moment
-      .utc()
-      .format("YYYY-MM-DDTHH:mm:ss.SSSSSSZ")
-
-    toUpdate.status!.inputs = []
-    uiButton.spec!.inputs?.forEach((spec) => {
-      const value = inputValues.get(spec.name!)
-      if (value !== undefined) {
-        let status: UIInputStatus = { name: spec.name }
-        if (spec.text) {
-          status.text = { value: value }
-        } else if (spec.bool) {
-          status.bool = { value: value === true }
-        }
-        toUpdate.status!.inputs!.push(status)
-      }
-    })
->>>>>>> 8b2afda4
 
   const onClick = async () => {
     // TODO(milas): currently the loading state just disables the button for the duration of
@@ -324,7 +288,7 @@
     //  that occur as a result of click right now
     setLoading(true)
     try {
-      await updateButtonStatus(props.button, inputValues)
+      await updateButtonStatus(uiButton, inputValues)
     } catch (err) {
       setError(`Error submitting button click: ${err}`)
       return
@@ -333,12 +297,12 @@
     }
 
     const snackbarLogsLink =
-      props.button.spec?.location?.componentType === "Global" ? (
+      uiButton.spec?.location?.componentType === "Global" ? (
         <LogLink to="/r/(all)/overview">Global Logs</LogLink>
       ) : (
         <LogLink
           to={pb.encpath`/r/${
-            props.button.spec?.location?.componentID || "(all)"
+            uiButton.spec?.location?.componentID || "(all)"
           }/overview`}
         >
           Resource Logs
@@ -346,8 +310,7 @@
       )
     enqueueSnackbar(
       <div>
-        Triggered button:{" "}
-        {props.button.spec?.text || props.button.metadata?.name}
+        Triggered button: {uiButton.spec?.text || uiButton.metadata?.name}
         {snackbarLogsLink}
       </div>
     )
