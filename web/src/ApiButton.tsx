import {
  ButtonGroup,
<<<<<<< HEAD
  ButtonProps,
=======
  Checkbox,
  FormControlLabel,
>>>>>>> 47b194c7
  Icon,
  SvgIcon,
  TextField,
} from "@material-ui/core"
import ArrowDropDownIcon from "@material-ui/icons/ArrowDropDown"
import moment from "moment"
import React, { useRef, useState } from "react"
import { convertFromNode, convertFromString } from "react-from-dom"
import styled from "styled-components"
import FloatDialog from "./FloatDialog"
import { InstrumentedButton } from "./instrumentedComponents"
import { Color, FontSize, SizeUnit } from "./style-helpers"

type UIButton = Proto.v1alpha1UIButton
type UIInputSpec = Proto.v1alpha1UIInputSpec
type UIInputStatus = Proto.v1alpha1UIInputStatus

const ApiButtonFormRoot = styled.div`
  z-index: 20;
`
const ApiButtonFormFooter = styled.div`
  margin-top: ${SizeUnit(0.5)};
  text-align: right;
  font-color: ${Color.grayLighter};
  font-size: ${FontSize.smallester};
`
const ApiIconRoot = styled.div``
export const ApiButtonLabel = styled.div``
export const ApiButtonRoot = styled(ButtonGroup)`
  ${ApiIconRoot} + ${ApiButtonLabel} {
    margin-left: ${SizeUnit(0.25)};
  }
`

type ApiButtonProps = ButtonProps & {
  className?: string
  uiButton: UIButton
}

type ApiIconProps = { iconName?: string; iconSVG?: string }

export const ApiButtonInputsToggleButton = styled(InstrumentedButton)`
  &&&& {
    padding: 0 0;
  }
`

const svgElement = (src: string): React.ReactElement => {
  const node = convertFromString(src, {
    selector: "svg",
    type: "image/svg+xml",
    nodeOnly: true,
  }) as SVGSVGElement
  return convertFromNode(node) as React.ReactElement
}

type ApiButtonInputProps = {
  spec: UIInputSpec
  status: UIInputStatus | undefined
  value: boolean | undefined
  setValue: (name: string, value: any) => void
}

function ApiButtonInput(props: ApiButtonInputProps) {
  if (props.spec.text) {
    return (
      <TextField
        label={props.spec.label ?? props.spec.name}
        id={props.spec.name}
        defaultValue={props.spec.text?.defaultValue}
        placeholder={props.spec.text?.placeholder}
        value={props.value || props.spec.text?.defaultValue || ""}
        onChange={(e) => props.setValue(props.spec.name!, e.target.value)}
        fullWidth
      />
    )
  } else if (props.spec.bool) {
    const isChecked = props.value ?? props.spec.bool.defaultValue ?? false
    return (
      <FormControlLabel
        control={<Checkbox id={props.spec.name} checked={isChecked} />}
        label={props.spec.label ?? props.spec.name}
        onChange={(_, checked) => props.setValue(props.spec.name!, checked)}
      />
    )
  } else {
    return (
      <div>{`Error: button input ${props.spec.name} had unsupported type`}</div>
    )
  }
}

type ApiButtonFormProps = {
  uiButton: UIButton
  setInputValue: (name: string, value: any) => void
  getInputValue: (name: string) => any | undefined
}

export function ApiButtonForm(props: ApiButtonFormProps) {
  return (
    <ApiButtonFormRoot>
      {props.uiButton.spec?.inputs?.map((spec) => {
        const name = spec.name!
        const status = props.uiButton.status?.inputs?.find(
          (status) => status.name === name
        )
        const value = props.getInputValue(name)
        return (
          <ApiButtonInput
            key={name}
            spec={spec}
            status={status}
            value={value}
            setValue={props.setInputValue}
          />
        )
      })}
      <ApiButtonFormFooter>(Changes automatically applied)</ApiButtonFormFooter>
    </ApiButtonFormRoot>
  )
}

type ApiButtonWithOptionsProps = {
  submit: JSX.Element
  uiButton: UIButton
  setInputValue: (name: string, value: any) => void
  getInputValue: (name: string) => any | undefined
  className?: string
  buttonProps: ButtonProps
}

function ApiButtonWithOptions(props: ApiButtonWithOptionsProps) {
  const [open, setOpen] = useState(false)
  const anchorRef = useRef(null)

  return (
    <>
      <ApiButtonRoot
        ref={anchorRef}
        className={props.className}
        disableRipple={true}
      >
        {props.submit}
        <ApiButtonInputsToggleButton
          size="small"
          onClick={() => {
            setOpen((prevOpen) => !prevOpen)
          }}
          analyticsName="ui.web.uiButton.inputs"
          {...props.buttonProps}
        >
          <ArrowDropDownIcon />
        </ApiButtonInputsToggleButton>
      </ApiButtonRoot>
      <FloatDialog
        open={open}
        onClose={() => {
          setOpen(false)
        }}
        anchorEl={anchorRef.current}
        title={`Options for ${props.uiButton.spec?.text}`}
      >
        <ApiButtonForm {...props} />
      </FloatDialog>
    </>
  )
}

export const ApiIcon: React.FC<ApiIconProps> = (props) => {
  if (props.iconSVG) {
    // the material SvgIcon handles accessibility/sizing/colors well but can't accept a raw SVG string
    // create a ReactElement by parsing the source and then use that as the component, passing through
    // the props so that it's correctly styled
    const svgEl = svgElement(props.iconSVG)
    const svg = (props: React.PropsWithChildren<any>) => {
      // merge the props from material-ui while keeping the children of the actual SVG
      return React.cloneElement(svgEl, { ...props }, ...svgEl.props.children)
    }
    return (
      <ApiIconRoot>
        <SvgIcon component={svg} />
      </ApiIconRoot>
    )
  }

  if (props.iconName) {
    return (
      <ApiIconRoot>
        <Icon>{props.iconName}</Icon>
      </ApiIconRoot>
    )
  }

  return null
}

// Renders a UIButton.
// NB: The `Button` in `ApiButton` refers to a UIButton, not an html <button>.
// This can be confusing because each ApiButton consists of one or two <button>s:
// 1. A submit <button>, which fires the button's action.
// 2. Optionally, an options <button>, which allows the user to configure the
//    options used on submit.
export const ApiButton: React.FC<ApiButtonProps> = (props) => {
  const { className, uiButton, ...buttonProps } = { ...props }

  const [loading, setLoading] = useState(false)
  const [inputValues, setInputValues] = useState(new Map<string, any>())

  const onClick = async () => {
    const toUpdate = {
      metadata: { ...uiButton.metadata },
      status: { ...uiButton.status },
    } as UIButton
    // apiserver's date format time is _extremely_ strict to the point that it requires the full
    // six-decimal place microsecond precision, e.g. .000Z will be rejected, it must be .000000Z
    // so use an explicit RFC3339 moment format to ensure it passes
    toUpdate.status!.lastClickedAt = moment
      .utc()
      .format("YYYY-MM-DDTHH:mm:ss.SSSSSSZ")

    toUpdate.status!.inputs = []
    uiButton.spec!.inputs?.forEach((spec) => {
      const value = inputValues.get(spec.name!)
      if (value !== undefined) {
        let status: UIInputStatus = { name: spec.name }
        if (spec.text) {
          status.text = { value: value }
        } else if (spec.bool) {
          status.bool = { value: value === true }
        }
        toUpdate.status!.inputs!.push(status)
      }
    })

    // TODO(milas): currently the loading state just disables the button for the duration of
    //  the AJAX request to avoid duplicate clicks - there is no progress tracking at the
    //  moment, so there's no fancy spinner animation or propagation of result of action(s)
    //  that occur as a result of click right now
    setLoading(true)
    const url = `/proxy/apis/tilt.dev/v1alpha1/uibuttons/${
      toUpdate.metadata!.name
    }/status`
    try {
      await fetch(url, {
        method: "PUT",
        headers: {
          Accept: "application/json",
          "Content-Type": "application/json",
        },
        body: JSON.stringify(toUpdate),
      })
    } finally {
      setLoading(false)
    }
  }

  // button text is not included in analytics name since that can be user data
  const button = (
    <InstrumentedButton
      analyticsName={"ui.web.uibutton"}
      onClick={onClick}
      disabled={loading || uiButton.spec?.disabled}
      {...buttonProps}
    >
      {props.children || (
        <>
          <ApiIcon
            iconName={uiButton.spec?.iconName}
            iconSVG={uiButton.spec?.iconSVG}
          />
          <ApiButtonLabel>{uiButton.spec?.text ?? "Button"}</ApiButtonLabel>
        </>
      )}
    </InstrumentedButton>
  )

<<<<<<< HEAD
  if (uiButton.spec?.inputs?.length) {
    const setInputValue = (name: string, value: string) => {
=======
  if (props.button.spec?.inputs?.length) {
    const setInputValue = (name: string, value: any) => {
>>>>>>> 47b194c7
      // We need a `new Map` to ensure the reference changes to force a rerender.
      setInputValues(new Map(inputValues.set(name, value)))
    }
    const getInputValue = (name: string) => inputValues.get(name)

    return (
      <ApiButtonWithOptions
        className={className}
        submit={button}
        uiButton={uiButton}
        setInputValue={setInputValue}
        getInputValue={getInputValue}
        buttonProps={buttonProps}
      />
    )
  } else {
<<<<<<< HEAD
    return <ApiButtonRoot className={className}>{button}</ApiButtonRoot>
=======
    return (
      <ApiButtonRoot className={props.className} disableRipple={true}>
        {button}
      </ApiButtonRoot>
    )
>>>>>>> 47b194c7
  }
}

export function buttonsForComponent(
  buttons: UIButton[] | undefined,
  componentType: string,
  componentID: string | undefined
): UIButton[] {
  if (!buttons) {
    return []
  }

  return buttons.filter(
    (b) =>
      b.spec?.location?.componentType?.toUpperCase() ===
        componentType.toUpperCase() &&
      b.spec?.location?.componentID === componentID
  )
}<|MERGE_RESOLUTION|>--- conflicted
+++ resolved
@@ -1,11 +1,8 @@
 import {
   ButtonGroup,
-<<<<<<< HEAD
   ButtonProps,
-=======
   Checkbox,
   FormControlLabel,
->>>>>>> 47b194c7
   Icon,
   SvgIcon,
   TextField,
@@ -282,13 +279,8 @@
     </InstrumentedButton>
   )
 
-<<<<<<< HEAD
   if (uiButton.spec?.inputs?.length) {
-    const setInputValue = (name: string, value: string) => {
-=======
-  if (props.button.spec?.inputs?.length) {
     const setInputValue = (name: string, value: any) => {
->>>>>>> 47b194c7
       // We need a `new Map` to ensure the reference changes to force a rerender.
       setInputValues(new Map(inputValues.set(name, value)))
     }
@@ -305,15 +297,11 @@
       />
     )
   } else {
-<<<<<<< HEAD
-    return <ApiButtonRoot className={className}>{button}</ApiButtonRoot>
-=======
-    return (
-      <ApiButtonRoot className={props.className} disableRipple={true}>
+    return (
+      <ApiButtonRoot className={className} disableRipple={true}>
         {button}
       </ApiButtonRoot>
     )
->>>>>>> 47b194c7
   }
 }
 
