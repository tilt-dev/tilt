--- conflicted
+++ resolved
@@ -174,12 +174,7 @@
         </SidebarList>
         <SidebarKeyboardShortcuts
           selected={this.props.selected}
-<<<<<<< HEAD
           items={filteredItems}
-          pathBuilder={this.props.pathBuilder}
-=======
-          items={this.props.items}
->>>>>>> 2211f6c8
           onTrigger={this.triggerSelected}
           resourceView={this.props.resourceView}
         />
