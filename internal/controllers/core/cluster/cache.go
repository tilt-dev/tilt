package cluster

import (
	"context"
	"errors"
	"fmt"
	"sync"
	"time"

	metav1 "k8s.io/apimachinery/pkg/apis/meta/v1"
	"k8s.io/apimachinery/pkg/types"

	"github.com/tilt-dev/tilt/internal/container"
	"github.com/tilt-dev/tilt/internal/controllers/apis/cluster"
	"github.com/tilt-dev/tilt/internal/docker"
	"github.com/tilt-dev/tilt/internal/k8s"
	"github.com/tilt-dev/tilt/pkg/apis"
	"github.com/tilt-dev/tilt/pkg/apis/core/v1alpha1"
)

func NewConnectionManager() *ConnectionManager {
	return &ConnectionManager{}
}

type ConnectionManager struct {
	connections sync.Map
}

var _ cluster.ClientProvider = &ConnectionManager{}

type connectionType string

const (
	connectionTypeK8s    connectionType = "kubernetes"
	connectionTypeDocker connectionType = "docker"
)

type connection struct {
	connType connectionType
	spec     v1alpha1.ClusterSpec

	// createdAt is when the connection object was created.
	// If initError is empty, it's effectively the time we connected to the
	// cluster. Otherwise, it's when we _attempted_ to initialize the client
	// and is used for retry/backoff.
	createdAt time.Time

	// initError is populated when the client cannot be instantiated.
	// For example, if there's no ~/.kube/config, a Kubernetes client
	// can't be created.
	initError string

	dockerClient docker.Client
	k8sClient    k8s.Client
<<<<<<< HEAD

	// statusError is populated if the client has been successfully initialized
	// but is failing a health/readiness check.
	statusError   string
	arch          string
	registry      *container.Registry
	cancelMonitor context.CancelFunc
=======
	error        string
	createdAt    time.Time
	arch         string
	registry     *container.Registry
	connStatus   *v1alpha1.ClusterConnectionStatus
>>>>>>> 6c1a3950
}

func (k *ConnectionManager) GetK8sClient(clusterKey types.NamespacedName) (k8s.Client, metav1.MicroTime, error) {
	conn, err := k.validConnOrError(clusterKey, connectionTypeK8s)
	if err != nil {
		return nil, metav1.MicroTime{}, err
	}
	return conn.k8sClient, apis.NewMicroTime(conn.createdAt), nil
}

// GetComposeDockerClient gets the Docker client for the instance that Docker Compose is deploying to.
//
// This is not currently exposed by the ClientCache interface as Docker Compose logic has not been migrated
// to the apiserver.
func (k *ConnectionManager) GetComposeDockerClient(key types.NamespacedName) (docker.Client, error) {
	conn, err := k.validConnOrError(key, connectionTypeDocker)
	if err != nil {
		return nil, err
	}
	return conn.dockerClient, nil
}

func (k *ConnectionManager) validConnOrError(key types.NamespacedName, connType connectionType) (connection, error) {
	conn, ok := k.load(key)
	if !ok {
		return connection{}, cluster.NotFoundError
	}
	if conn.connType != connType {
		return connection{}, fmt.Errorf("incorrect cluster client type: got %s, expected %s",
			conn.connType, connType)
	}
	if conn.initError != "" {
		return connection{}, errors.New(conn.initError)
	}
	// N.B. even if there is a statusError, the client is still returned, as it
	// might still be functional even though it's in a degraded state
	return conn, nil
}

func (k *ConnectionManager) store(key types.NamespacedName, conn connection) {
	k.connections.Store(key, conn)
}

func (k *ConnectionManager) load(key types.NamespacedName) (connection, bool) {
	v, ok := k.connections.Load(key)
	if !ok {
		return connection{}, false
	}
	return v.(connection), true
}

func (k *ConnectionManager) delete(key types.NamespacedName) {
	v, ok := k.connections.LoadAndDelete(key)
	if ok {
		conn := v.(connection)
		if conn.cancelMonitor != nil {
			conn.cancelMonitor()
		}
	}
}<|MERGE_RESOLUTION|>--- conflicted
+++ resolved
@@ -52,21 +52,14 @@
 
 	dockerClient docker.Client
 	k8sClient    k8s.Client
-<<<<<<< HEAD
 
 	// statusError is populated if the client has been successfully initialized
 	// but is failing a health/readiness check.
 	statusError   string
 	arch          string
 	registry      *container.Registry
+	connStatus    *v1alpha1.ClusterConnectionStatus
 	cancelMonitor context.CancelFunc
-=======
-	error        string
-	createdAt    time.Time
-	arch         string
-	registry     *container.Registry
-	connStatus   *v1alpha1.ClusterConnectionStatus
->>>>>>> 6c1a3950
 }
 
 func (k *ConnectionManager) GetK8sClient(clusterKey types.NamespacedName) (k8s.Client, metav1.MicroTime, error) {
