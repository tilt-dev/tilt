--- conflicted
+++ resolved
@@ -29,16 +29,10 @@
 	localDockerEnv docker.LocalEnv
 	store          store.RStore
 
-<<<<<<< HEAD
-	connManager *ConnectionManager
-=======
 	fakeK8sClient    k8s.Client
 	fakeDockerClient docker.Client
 
-	// TODO(nick): We should have all reconcilers share a client cache, and
-	// be able to wait on the connection to complete.
-	connections map[types.NamespacedName]*connection
->>>>>>> 0fdf32d9
+	connManager *ConnectionManager
 }
 
 func (r *Reconciler) CreateBuilder(mgr ctrl.Manager) (*builder.Builder, error) {
@@ -123,15 +117,11 @@
 }
 
 // Creates a docker connection from the spec.
-<<<<<<< HEAD
 func (r *Reconciler) createDockerConnection(ctx context.Context, obj *v1alpha1.DockerClusterConnection) connection {
-=======
-func (r *Reconciler) createDockerConnection(ctx context.Context, obj *v1alpha1.DockerClusterConnection) *connection {
 	if r.fakeDockerClient != nil {
-		return &connection{dockerClient: r.fakeDockerClient}
-	}
-
->>>>>>> 0fdf32d9
+		return connection{connType: connectionTypeDocker, dockerClient: r.fakeDockerClient}
+	}
+
 	// If no Host is specified, use the default Env from environment variables.
 	env := docker.Env(r.localDockerEnv)
 	if obj.Host != "" {
@@ -149,19 +139,15 @@
 // Creates a Kubernetes connection from the spec.
 //
 // The Kubernetes Client APIs are really defined for automatic dependency injection.
-// (as opposed to the Kuberentes convention of nested factory structs.)
+// (as opposed to the Kubernetes convention of nested factory structs.)
 //
 // If you have to edit the below, it's easier to let wire generate the
 // factory code for you, then adapt it here.
-<<<<<<< HEAD
 func (r *Reconciler) createKubernetesConnection(ctx context.Context, obj *v1alpha1.KubernetesClusterConnection) connection {
-=======
-func (r *Reconciler) createKubernetesConnection(ctx context.Context, obj *v1alpha1.KubernetesClusterConnection) *connection {
 	if r.fakeK8sClient != nil {
-		return &connection{k8sClient: r.fakeK8sClient}
-	}
-
->>>>>>> 0fdf32d9
+		return connection{connType: connectionTypeK8s, k8sClient: r.fakeK8sClient}
+	}
+
 	k8sKubeContextOverride := k8s.KubeContextOverride(obj.Context)
 	k8sNamespaceOverride := k8s.NamespaceOverride(obj.Namespace)
 	clientConfig := k8s.ProvideClientConfig(k8sKubeContextOverride, k8sNamespaceOverride)
