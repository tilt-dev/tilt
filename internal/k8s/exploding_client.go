--- conflicted
+++ resolved
@@ -61,11 +61,11 @@
 	return nil, errors.Wrap(ec.err, "could not set up k8s client")
 }
 
-<<<<<<< HEAD
+func (ec *explodingClient) WatchEvents(ctx context.Context, lps labels.Selector) (<-chan *v1.Event, error) {
+	return nil, errors.Wrap(ec.err, "could not set up k8s client")
+}
+
 func (ec *explodingClient) WatchEverything(ctx context.Context, lps []model.LabelPair) (<-chan watch.Event, error) {
-=======
-func (ec *explodingClient) WatchEvents(ctx context.Context, lps labels.Selector) (<-chan *v1.Event, error) {
->>>>>>> b933aa37
 	return nil, errors.Wrap(ec.err, "could not set up k8s client")
 }
 
