--- conflicted
+++ resolved
@@ -27,13 +27,8 @@
 	return nil, errors.Wrap(ec.err, "could not set up kubernetes client")
 }
 
-<<<<<<< HEAD
 func (ec *explodingClient) Delete(ctx context.Context, entities []K8sEntity, wait bool) error {
-	return errors.Wrap(ec.err, "could not set up k8s client")
-=======
-func (ec *explodingClient) Delete(ctx context.Context, entities []K8sEntity) error {
 	return errors.Wrap(ec.err, "could not set up kubernetes client")
->>>>>>> ad3edb95
 }
 
 func (ec *explodingClient) GetMetaByReference(ctx context.Context, ref v1.ObjectReference) (metav1.Object, error) {
