package k8s

import (
	"context"
	"fmt"
	"net"
	"sync"

	"k8s.io/apimachinery/pkg/api/errors"
	metav1 "k8s.io/apimachinery/pkg/apis/meta/v1"
	apiv1 "k8s.io/client-go/kubernetes/typed/core/v1"

	"github.com/windmilleng/tilt/internal/container"
	"github.com/windmilleng/tilt/pkg/logger"
)

const microk8sRegistryNamespace = "container-registry"
const microk8sRegistryName = "registry"

type RuntimeSource interface {
	Runtime(ctx context.Context) container.Runtime
}

type NaiveRuntimeSource struct {
	runtime container.Runtime
}

func NewNaiveRuntimeSource(r container.Runtime) NaiveRuntimeSource {
	return NaiveRuntimeSource{runtime: r}
}

func (s NaiveRuntimeSource) Runtime(ctx context.Context) container.Runtime {
	return s.runtime
}

type registryAsync struct {
	env           Env
	core          apiv1.CoreV1Interface
	runtimeSource RuntimeSource
	registry      container.Registry
	once          sync.Once
}

func newRegistryAsync(env Env, core apiv1.CoreV1Interface, runtimeSource RuntimeSource) *registryAsync {
	return &registryAsync{
		env:           env,
		core:          core,
		runtimeSource: runtimeSource,
	}
}

func (r *registryAsync) Registry(ctx context.Context) container.Registry {
	r.once.Do(func() {
		// Right now, we only recognize the microk8s private registry.
		if r.env != EnvMicroK8s {
			return
		}

		// If Microk8s is using the docker runtime, we can just use the microk8s docker daemon
		// instead of the registry.
		runtime := r.runtimeSource.Runtime(ctx)
		if runtime == container.RuntimeDocker {
			return
		}

		// Microk8s might have a registry enabled.
		// https://microk8s.io/docs/working
		svc, err := r.core.Services(microk8sRegistryNamespace).Get(microk8sRegistryName, metav1.GetOptions{})
		if err != nil {
			if errors.IsNotFound(err) {
				logger.Get(ctx).Warnf("You are running microk8s without a local image registry.\n" +
					"Run: `sudo microk8s.enable registry`\n" +
					"Tilt will use the local registry to speed up builds")
			} else {
				logger.Get(ctx).Debugf("Error fetching services: %v", err)
			}
			return
		}

		portSpecs := svc.Spec.Ports
		if len(portSpecs) == 0 {
			return
		}

		// Check to make sure localhost resolves to an IPv4 address. If it doesn't,
		// then we won't be able to connect to the registry. See:
		// https://github.com/windmilleng/tilt/issues/2369
		ips, err := net.LookupIP("localhost")
		if err != nil || len(ips) == 0 || ips[0].To4() == nil {
			logger.Get(ctx).Warnf("Your /etc/hosts is resolving localhost to ::1 (IPv6).\n" +
				"This breaks the microk8s image registry.\n" +
				"Please fix your /etc/hosts to default to IPv4. This will make image pushes much faster.")
			return
		}

		portSpec := portSpecs[0]
		host := fmt.Sprintf("localhost:%d", portSpec.NodePort)
<<<<<<< HEAD
		r.registry, err = container.NewRegistry(host)
		if err != nil {
			logger.Get(ctx).Warnf("Error validating private registry host %q: %v", host, err)
=======
		reg, err := container.NewRegistry(host)
		if err != nil {
			logger.Get(ctx).Warnf("Error validating private registry host %q: %v", host, err)
		} else {
			r.registry = reg
>>>>>>> c64bd7b6
		}
	})
	return r.registry
}

func (c K8sClient) PrivateRegistry(ctx context.Context) container.Registry {
	return c.registryAsync.Registry(ctx)
}

func ProvideContainerRegistry(ctx context.Context, kCli Client) container.Registry {
	return kCli.PrivateRegistry(ctx)
}<|MERGE_RESOLUTION|>--- conflicted
+++ resolved
@@ -95,17 +95,11 @@
 
 		portSpec := portSpecs[0]
 		host := fmt.Sprintf("localhost:%d", portSpec.NodePort)
-<<<<<<< HEAD
-		r.registry, err = container.NewRegistry(host)
-		if err != nil {
-			logger.Get(ctx).Warnf("Error validating private registry host %q: %v", host, err)
-=======
 		reg, err := container.NewRegistry(host)
 		if err != nil {
 			logger.Get(ctx).Warnf("Error validating private registry host %q: %v", host, err)
 		} else {
 			r.registry = reg
->>>>>>> c64bd7b6
 		}
 	})
 	return r.registry
