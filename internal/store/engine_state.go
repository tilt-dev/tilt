--- conflicted
+++ resolved
@@ -337,10 +337,7 @@
 	ret.VersionSettings = model.VersionSettings{
 		CheckUpdates: true,
 	}
-<<<<<<< HEAD
-	ret.MaxBuildSlots = 3 // TODO(maia): set this via Tiltifle
-=======
->>>>>>> 200a8dd8
+	ret.MaxBuildSlots = 1
 	ret.CurrentlyBuilding = make(map[model.ManifestName]bool)
 	return ret
 }
