package store

import (
	"fmt"
	"os"
	"path/filepath"
	"sort"
	"sync"
	"time"

	"github.com/tilt-dev/wmclient/pkg/analytics"
	"k8s.io/apimachinery/pkg/types"

	"github.com/tilt-dev/tilt/internal/k8s"
	filewatches "github.com/tilt-dev/tilt/pkg/apis/core/v1alpha1"

	tiltanalytics "github.com/tilt-dev/tilt/internal/analytics"
	"github.com/tilt-dev/tilt/internal/container"
	"github.com/tilt-dev/tilt/internal/dockercompose"
	"github.com/tilt-dev/tilt/internal/hud/view"
	"github.com/tilt-dev/tilt/internal/ospath"
	"github.com/tilt-dev/tilt/internal/token"
	"github.com/tilt-dev/tilt/pkg/model"
	"github.com/tilt-dev/tilt/pkg/model/logstore"
)

type EngineState struct {
	TiltBuildInfo model.TiltBuild
	TiltStartTime time.Time

	// saved so that we can render in order
	ManifestDefinitionOrder []model.ManifestName

	// TODO(nick): This will eventually be a general Target index.
	ManifestTargets map[model.ManifestName]*ManifestTarget

	CurrentlyBuilding map[model.ManifestName]bool
	EngineMode        EngineMode
	TerminalMode      TerminalMode

	// For synchronizing BuildController -- wait until engine records all builds started
	// so far before starting another build
	StartedBuildCount int

	// How many builds have been completed (pass or fail) since starting tilt
	CompletedBuildCount int

	// For synchronizing ConfigsController -- wait until engine records all builds started
	// so far before starting another build
	StartedTiltfileLoadCount int

	UpdateSettings model.UpdateSettings

	FatalError error

	// The user has indicated they want to exit
	UserExited bool

	// We recovered from a panic(). We need to clean up the RTY and print the error.
	PanicExited error

	// Normal process termination. Either Tilt completed all its work,
	// or it determined that it was unable to complete the work it was assigned.
	//
	// Note that ExitSignal/ExitError is never triggered in normal
	// 'tilt up`/dev mode. It's more for CI modes and tilt up --watch=false modes.
	//
	// We don't provide the ability to customize exit codes. Either the
	// process exited successfully, or with an error. In the future, we might
	// add the ability to put an exit code in the error.
	ExitSignal bool
	ExitError  error

	// All logs in Tilt, stored in a structured format.
	LogStore *logstore.LogStore `testdiff:"ignore"`

	TiltfilePath string

	// TODO(nick): This should be called "ConfigPaths", not "ConfigFiles",
	// because this could refer to directories that are watched recursively.
	ConfigFiles []string

	Tiltignore    model.Dockerignore
	WatchSettings model.WatchSettings

	PendingConfigFileChanges map[string]time.Time

	TriggerQueue []model.ManifestName

	IsProfiling bool

	TiltfileState *ManifestState

	SuggestedTiltVersion string
	VersionSettings      model.VersionSettings

	// Analytics Info
	AnalyticsEnvOpt        analytics.Opt
	AnalyticsUserOpt       analytics.Opt // changes to this field will propagate into the TiltAnalytics subscriber + we'll record them as user choice
	AnalyticsTiltfileOpt   analytics.Opt // Set by the Tiltfile. Overrides the UserOpt.
	AnalyticsNudgeSurfaced bool          // this flag is set the first time we show the analytics nudge to the user.

	Features map[string]bool

	Secrets model.SecretSet

	CloudAddress string
	Token        token.Token
	TeamID       string

	CloudStatus CloudStatus

	DockerPruneSettings model.DockerPruneSettings

	TelemetrySettings model.TelemetrySettings

	MetricsSettings model.MetricsSettings
	MetricsServing  MetricsServing

	UserConfigState model.UserConfigState

<<<<<<< HEAD
	FileWatches map[types.NamespacedName]*filewatches.FileWatch
=======
	// API-server-based data models. Stored in EngineState
	// to assist in migration.
	Cmds map[string]*Cmd
>>>>>>> 962c7006
}

type CloudStatus struct {
	Username                         string
	TeamName                         string
	TokenKnownUnregistered           bool // to distinguish whether an empty Username means "we haven't checked" or "we checked and the token isn't registered"
	WaitingForStatusPostRegistration bool
}

// Merge analytics opt-in status from different sources.
// The Tiltfile opt-in takes precedence over the user opt-in.
func (e *EngineState) AnalyticsEffectiveOpt() analytics.Opt {
	if e.AnalyticsEnvOpt != analytics.OptDefault {
		return e.AnalyticsEnvOpt
	}
	if e.AnalyticsTiltfileOpt != analytics.OptDefault {
		return e.AnalyticsTiltfileOpt
	}
	return e.AnalyticsUserOpt
}

func (e *EngineState) ManifestNamesForTargetID(id model.TargetID) []model.ManifestName {
	result := make([]model.ManifestName, 0)
	for mn, mt := range e.ManifestTargets {
		manifest := mt.Manifest
		for _, iTarget := range manifest.ImageTargets {
			if iTarget.ID() == id {
				result = append(result, mn)
			}
		}
		if manifest.K8sTarget().ID() == id {
			result = append(result, mn)
		}
		if manifest.DockerComposeTarget().ID() == id {
			result = append(result, mn)
		}
		if manifest.LocalTarget().ID() == id {
			result = append(result, mn)
		}
	}
	return result
}

func (e *EngineState) IsCurrentlyBuilding(name model.ManifestName) bool {
	return e.CurrentlyBuilding[name]
}

// Find the first build status. Only suitable for testing.
func (e *EngineState) BuildStatus(id model.TargetID) BuildStatus {
	mns := e.ManifestNamesForTargetID(id)
	for _, mn := range mns {
		ms := e.ManifestTargets[mn].State
		bs := ms.BuildStatus(id)
		if !bs.IsEmpty() {
			return bs
		}
	}
	return BuildStatus{}
}

func (e *EngineState) AvailableBuildSlots() int {
	currentlyBuilding := len(e.CurrentlyBuilding)
	if currentlyBuilding >= e.UpdateSettings.MaxParallelUpdates() {
		// this could happen if user decreases max build slots while
		// multiple builds are in progress, no big deal
		return 0
	}
	return e.UpdateSettings.MaxParallelUpdates() - currentlyBuilding
}

func (e *EngineState) UpsertManifestTarget(mt *ManifestTarget) {
	mn := mt.Manifest.Name
	_, ok := e.ManifestTargets[mn]
	if !ok {
		e.ManifestDefinitionOrder = append(e.ManifestDefinitionOrder, mn)
	}
	e.ManifestTargets[mn] = mt
}

func (e *EngineState) RemoveManifestTarget(mn model.ManifestName) {
	delete(e.ManifestTargets, mn)
	newOrder := []model.ManifestName{}
	for _, n := range e.ManifestDefinitionOrder {
		if n == mn {
			continue
		}
		newOrder = append(newOrder, n)
	}
	e.ManifestDefinitionOrder = newOrder
}

func (e EngineState) Manifest(mn model.ManifestName) (model.Manifest, bool) {
	m, ok := e.ManifestTargets[mn]
	if !ok {
		return model.Manifest{}, ok
	}
	return m.Manifest, ok
}

func (e EngineState) ManifestState(mn model.ManifestName) (*ManifestState, bool) {
	if mn == model.TiltfileManifestName {
		return e.TiltfileState, true
	}

	m, ok := e.ManifestTargets[mn]
	if !ok {
		return nil, ok
	}
	return m.State, ok
}

// Returns Manifests in a stable order
func (e EngineState) Manifests() []model.Manifest {
	result := make([]model.Manifest, 0, len(e.ManifestTargets))
	for _, mn := range e.ManifestDefinitionOrder {
		mt, ok := e.ManifestTargets[mn]
		if !ok {
			continue
		}
		result = append(result, mt.Manifest)
	}
	return result
}

// Returns ManifestStates in a stable order
func (e EngineState) ManifestStates() []*ManifestState {
	result := make([]*ManifestState, 0, len(e.ManifestTargets))
	for _, mn := range e.ManifestDefinitionOrder {
		mt, ok := e.ManifestTargets[mn]
		if !ok {
			continue
		}
		result = append(result, mt.State)
	}
	return result
}

// Returns ManifestTargets in a stable order
func (e EngineState) Targets() []*ManifestTarget {
	result := make([]*ManifestTarget, 0, len(e.ManifestTargets))
	for _, mn := range e.ManifestDefinitionOrder {
		mt, ok := e.ManifestTargets[mn]
		if !ok {
			continue
		}
		result = append(result, mt)
	}
	return result
}

func (e EngineState) TargetsBesides(mn model.ManifestName) []*ManifestTarget {
	targets := e.Targets()
	result := make([]*ManifestTarget, 0, len(targets))
	for _, mt := range targets {
		if mt.Manifest.Name == mn {
			continue
		}

		result = append(result, mt)
	}
	return result
}

func (e *EngineState) ManifestInTriggerQueue(mn model.ManifestName) bool {
	for _, queued := range e.TriggerQueue {
		if queued == mn {
			return true
		}
	}
	return false
}

func (e *EngineState) TiltfileInTriggerQueue() bool {
	return e.ManifestInTriggerQueue(model.TiltfileManifestName)
}

func (e *EngineState) AppendToTriggerQueue(mn model.ManifestName, reason model.BuildReason) {
	ms, ok := e.ManifestState(mn)
	if !ok {
		return
	}

	if reason == 0 {
		reason = model.BuildReasonFlagTriggerUnknown
	}

	ms.TriggerReason = ms.TriggerReason.With(reason)

	for _, queued := range e.TriggerQueue {
		if mn == queued {
			return
		}
	}
	e.TriggerQueue = append(e.TriggerQueue, mn)
}

func (e *EngineState) RemoveFromTriggerQueue(mn model.ManifestName) {
	mState, ok := e.ManifestState(mn)
	if ok {
		mState.TriggerReason = model.BuildReasonNone
	}

	for i, triggerName := range e.TriggerQueue {
		if triggerName == mn {
			e.TriggerQueue = append(e.TriggerQueue[:i], e.TriggerQueue[i+1:]...)
			break
		}
	}
}

func (e EngineState) RelativeTiltfilePath() (string, error) {
	wd, err := os.Getwd()
	if err != nil {
		return "", err
	}
	return filepath.Rel(wd, e.TiltfilePath)
}

func (e EngineState) IsEmpty() bool {
	return len(e.ManifestTargets) == 0
}

func (e EngineState) LastTiltfileError() error {
	return e.TiltfileState.LastBuild().Error
}

func (e *EngineState) HasDockerBuild() bool {
	for _, m := range e.Manifests() {
		for _, targ := range m.ImageTargets {
			if targ.IsDockerBuild() {
				return true
			}
		}
	}
	return false
}

func (e *EngineState) InitialBuildsCompleted() bool {
	if e.ManifestTargets == nil || len(e.ManifestTargets) == 0 {
		return false
	}

	for _, mt := range e.ManifestTargets {
		if !mt.Manifest.TriggerMode.AutoInitial() {
			continue
		}

		ms, _ := e.ManifestState(mt.Manifest.Name)
		if ms == nil || ms.LastBuild().Empty() {
			return false
		}
	}

	return true
}

// TODO(nick): This will eventually implement TargetStatus
type BuildStatus struct {
	// Stores the times of all the pending changes,
	// so we can prioritize the oldest one first.
	// This map is mutable.
	PendingFileChanges map[string]time.Time

	LastResult BuildResult

	// Stores the times that dependencies were marked dirty, so we can prioritize
	// the oldest one first.
	//
	// Long-term, we want to process all dependencies as a build graph rather than
	// a list of manifests. Specifically, we'll build one Target at a time.  Once
	// the build completes, we'll look at all the targets that depend on it, and
	// mark PendingDependencyChanges to indicate that they need a rebuild.
	//
	// Short-term, we only use this for cases where two manifests share a common
	// image. This only handles cross-manifest dependencies.
	//
	// This approach allows us to start working on the bookkeeping and
	// dependency-tracking in the short-term, without having to switch over to a
	// full dependency graph in one swoop.
	PendingDependencyChanges map[model.TargetID]time.Time
}

func newBuildStatus() *BuildStatus {
	return &BuildStatus{
		PendingFileChanges:       make(map[string]time.Time),
		PendingDependencyChanges: make(map[model.TargetID]time.Time),
	}
}

func (s BuildStatus) IsEmpty() bool {
	return len(s.PendingFileChanges) == 0 &&
		len(s.PendingDependencyChanges) == 0 &&
		s.LastResult == nil
}

func (s *BuildStatus) ClearPendingChangesBefore(startTime time.Time) {
	for file, modTime := range s.PendingFileChanges {
		if BeforeOrEqual(modTime, startTime) {
			delete(s.PendingFileChanges, file)
		}
	}
	for file, modTime := range s.PendingDependencyChanges {
		if BeforeOrEqual(modTime, startTime) {
			delete(s.PendingDependencyChanges, file)
		}
	}
}

type ManifestState struct {
	Name model.ManifestName

	BuildStatuses map[model.TargetID]*BuildStatus
	RuntimeState  RuntimeState

	PendingManifestChange time.Time

	// The current build
	CurrentBuild model.BuildRecord

	LastSuccessfulDeployTime time.Time

	// The last `BuildHistoryLimit` builds. The most recent build is first in the slice.
	BuildHistory []model.BuildRecord

	// The container IDs that we've run a LiveUpdate on, if any. Their contents have
	// diverged from the image they are built on. If these container don't appear on
	// the pod, we've lost that state and need to rebuild.
	LiveUpdatedContainerIDs map[container.ID]bool

	// We detected stale code and are currently doing an image build
	NeedsRebuildFromCrash bool

	// If this manifest was changed, which config files led to the most recent change in manifest definition
	ConfigFilesThatCausedChange []string

	// If the build was manually triggered, record why.
	TriggerReason model.BuildReason
}

func NewState() *EngineState {
	ret := &EngineState{}
	ret.LogStore = logstore.NewLogStore()
	ret.ManifestTargets = make(map[model.ManifestName]*ManifestTarget)
	ret.PendingConfigFileChanges = make(map[string]time.Time)
	ret.Secrets = model.SecretSet{}
	ret.DockerPruneSettings = model.DefaultDockerPruneSettings()
	ret.VersionSettings = model.VersionSettings{
		CheckUpdates: true,
	}
	ret.UpdateSettings = model.DefaultUpdateSettings()
	ret.CurrentlyBuilding = make(map[model.ManifestName]bool)
	ret.TiltfileState = &ManifestState{}

	if ok, _ := tiltanalytics.IsAnalyticsDisabledFromEnv(); ok {
		ret.AnalyticsEnvOpt = analytics.OptOut
	}

<<<<<<< HEAD
	ret.FileWatches = make(map[types.NamespacedName]*filewatches.FileWatch)

=======
	ret.Cmds = make(map[string]*Cmd)
>>>>>>> 962c7006
	return ret
}

func newManifestState(m model.Manifest) *ManifestState {
	mn := m.Name
	ms := &ManifestState{
		Name:                    mn,
		BuildStatuses:           make(map[model.TargetID]*BuildStatus),
		LiveUpdatedContainerIDs: container.NewIDSet(),
	}

	if m.IsK8s() {
		ms.RuntimeState = NewK8sRuntimeState(m)
	} else if m.IsLocal() {
		ms.RuntimeState = LocalRuntimeState{}
	}

	// For historical reasons, DC state is initialized differently.

	return ms
}

func (ms *ManifestState) TargetID() model.TargetID {
	return model.TargetID{
		Type: model.TargetTypeManifest,
		Name: ms.Name.TargetName(),
	}
}

func (ms *ManifestState) BuildStatus(id model.TargetID) BuildStatus {
	result, ok := ms.BuildStatuses[id]
	if !ok {
		return BuildStatus{}
	}
	return *result
}

func (ms *ManifestState) MutableBuildStatus(id model.TargetID) *BuildStatus {
	result, ok := ms.BuildStatuses[id]
	if !ok {
		result = newBuildStatus()
		ms.BuildStatuses[id] = result
	}
	return result
}

func (ms *ManifestState) DCRuntimeState() dockercompose.State {
	ret, _ := ms.RuntimeState.(dockercompose.State)
	return ret
}

func (ms *ManifestState) IsDC() bool {
	_, ok := ms.RuntimeState.(dockercompose.State)
	return ok
}

func (ms *ManifestState) K8sRuntimeState() K8sRuntimeState {
	ret, _ := ms.RuntimeState.(K8sRuntimeState)
	return ret
}

func (ms *ManifestState) IsK8s() bool {
	_, ok := ms.RuntimeState.(K8sRuntimeState)
	return ok
}

func (ms *ManifestState) LocalRuntimeState() LocalRuntimeState {
	ret, _ := ms.RuntimeState.(LocalRuntimeState)
	return ret
}

func (ms *ManifestState) ActiveBuild() model.BuildRecord {
	return ms.CurrentBuild
}

func (ms *ManifestState) IsBuilding() bool {
	return !ms.CurrentBuild.Empty()
}

func (ms *ManifestState) LastBuild() model.BuildRecord {
	if len(ms.BuildHistory) == 0 {
		return model.BuildRecord{}
	}
	return ms.BuildHistory[0]
}

func (ms *ManifestState) AddCompletedBuild(bs model.BuildRecord) {
	ms.BuildHistory = append([]model.BuildRecord{bs}, ms.BuildHistory...)
	if len(ms.BuildHistory) > model.BuildHistoryLimit {
		ms.BuildHistory = ms.BuildHistory[:model.BuildHistoryLimit]
	}
}

func (ms *ManifestState) StartedFirstBuild() bool {
	return !ms.CurrentBuild.Empty() || len(ms.BuildHistory) > 0
}

func (ms *ManifestState) MostRecentPod() Pod {
	return ms.K8sRuntimeState().MostRecentPod()
}

func (ms *ManifestState) PodWithID(pid k8s.PodID) (*Pod, bool) {
	for id, pod := range ms.K8sRuntimeState().Pods {
		if id == pid {
			return pod, true
		}
	}
	return nil, false
}

func (ms *ManifestState) HasPendingFileChanges() bool {
	for _, status := range ms.BuildStatuses {
		if len(status.PendingFileChanges) > 0 {
			return true
		}
	}
	return false
}

func (ms *ManifestState) HasPendingDependencyChanges() bool {
	for _, status := range ms.BuildStatuses {
		if len(status.PendingDependencyChanges) > 0 {
			return true
		}
	}
	return false
}

func (mt *ManifestTarget) NextBuildReason() model.BuildReason {
	state := mt.State
	reason := state.TriggerReason
	if mt.State.HasPendingFileChanges() {
		reason = reason.With(model.BuildReasonFlagChangedFiles)
	}
	if mt.State.HasPendingDependencyChanges() {
		reason = reason.With(model.BuildReasonFlagChangedDeps)
	}
	if !mt.State.PendingManifestChange.IsZero() {
		reason = reason.With(model.BuildReasonFlagConfig)
	}
	if !mt.State.StartedFirstBuild() && mt.Manifest.TriggerMode.AutoInitial() {
		reason = reason.With(model.BuildReasonFlagInit)
	}
	if mt.State.NeedsRebuildFromCrash {
		reason = reason.With(model.BuildReasonFlagCrash)
	}
	return reason
}

// Whether changes have been made to this Manifest's synced files
// or config since the last build.
//
// Returns:
// bool: whether changes have been made
// Time: the time of the earliest change
func (ms *ManifestState) HasPendingChanges() (bool, time.Time) {
	return ms.HasPendingChangesBeforeOrEqual(time.Now())
}

// Like HasPendingChanges, but relative to a particular time.
func (ms *ManifestState) HasPendingChangesBeforeOrEqual(highWaterMark time.Time) (bool, time.Time) {
	ok := false
	earliest := highWaterMark
	t := ms.PendingManifestChange
	if !t.IsZero() && BeforeOrEqual(t, earliest) {
		ok = true
		earliest = t
	}

	for _, status := range ms.BuildStatuses {
		for _, t := range status.PendingFileChanges {
			if !t.IsZero() && BeforeOrEqual(t, earliest) {
				ok = true
				earliest = t
			}
		}

		for _, t := range status.PendingDependencyChanges {
			if !t.IsZero() && BeforeOrEqual(t, earliest) {
				ok = true
				earliest = t
			}
		}
	}
	if !ok {
		return ok, time.Time{}
	}
	return ok, earliest
}

func (ms *ManifestState) UpdateStatus(triggerMode model.TriggerMode) model.UpdateStatus {
	currentBuild := ms.CurrentBuild
	hasPendingChanges, _ := ms.HasPendingChanges()
	lastBuild := ms.LastBuild()
	lastBuildError := lastBuild.Error != nil
	hasPendingBuild := false
	if ms.TriggerReason != 0 {
		hasPendingBuild = true
	} else if triggerMode == model.TriggerModeAuto && hasPendingChanges {
		hasPendingBuild = true
	} else if triggerMode.AutoInitial() && currentBuild.Empty() && lastBuild.Empty() {
		hasPendingBuild = true
	}

	if !currentBuild.Empty() {
		return model.UpdateStatusInProgress
	} else if hasPendingBuild {
		return model.UpdateStatusPending
	} else if lastBuildError {
		return model.UpdateStatusError
	} else if !lastBuild.Empty() {
		return model.UpdateStatusOK
	}
	return model.UpdateStatusNone
}

var _ model.TargetStatus = &ManifestState{}

func ManifestTargetEndpoints(mt *ManifestTarget) (endpoints []model.Link) {
	if mt.Manifest.IsK8s() {
		k8sTarg := mt.Manifest.K8sTarget()
		endpoints = append(endpoints, k8sTarg.Links...)

		// If the user specified port-forwards in the Tiltfile, we
		// assume that's what they want to see in the UI (so it
		// takes precedence over any load balancer URLs
		portForwards := k8sTarg.PortForwards
		if len(portForwards) > 0 {
			for _, pf := range portForwards {
				endpoints = append(endpoints, pf.ToLink())
			}
			return endpoints
		}

		lbEndpoints := []model.Link{}
		for _, u := range mt.State.K8sRuntimeState().LBs {
			if u != nil {
				lbEndpoints = append(lbEndpoints, model.Link{URL: u})
			}
		}
		// Sort so the ordering of LB endpoints is deterministic
		// (otherwise it's not, because they live in a map)
		sort.Sort(model.ByURL(lbEndpoints))
		endpoints = append(endpoints, lbEndpoints...)
	}

	localResourceLinks := mt.Manifest.LocalTarget().Links
	if len(localResourceLinks) > 0 {
		return localResourceLinks
	}

	publishedPorts := mt.Manifest.DockerComposeTarget().PublishedPorts()
	if len(publishedPorts) > 0 {
		for _, p := range publishedPorts {
			endpoints = append(endpoints, model.MustNewLink(fmt.Sprintf("http://localhost:%d/", p), ""))
		}
	}

	endpoints = append(endpoints, mt.Manifest.DockerComposeTarget().Links...)
	return endpoints
}

func StateToView(s EngineState, mu *sync.RWMutex) view.View {
	ret := view.View{
		IsProfiling: s.IsProfiling,
	}

	ret.Resources = append(ret.Resources, tiltfileResourceView(s))

	for _, name := range s.ManifestDefinitionOrder {
		mt, ok := s.ManifestTargets[name]
		if !ok {
			continue
		}

		// Skip manifests that don't come from the tiltfile.
		if mt.Manifest.Source != model.ManifestSourceTiltfile {
			continue
		}

		ms := mt.State

		var absWatchDirs []string
		for i, p := range mt.Manifest.LocalPaths() {
			if i > 50 {
				// Bail out after 50 to avoid pathological performance issues.
				break
			}
			fi, err := os.Stat(p)

			// Treat this as a directory when there's an error.
			if err != nil || fi.IsDir() {
				absWatchDirs = append(absWatchDirs, p)
			}
		}

		var pendingBuildEdits []string
		for _, status := range ms.BuildStatuses {
			for f := range status.PendingFileChanges {
				pendingBuildEdits = append(pendingBuildEdits, f)
			}
		}

		pendingBuildEdits = ospath.FileListDisplayNames(absWatchDirs, pendingBuildEdits)

		buildHistory := append([]model.BuildRecord{}, ms.BuildHistory...)
		for i, build := range buildHistory {
			build.Edits = ospath.FileListDisplayNames(absWatchDirs, build.Edits)
			buildHistory[i] = build
		}

		currentBuild := ms.CurrentBuild
		currentBuild.Edits = ospath.FileListDisplayNames(absWatchDirs, ms.CurrentBuild.Edits)

		// Sort the strings to make the outputs deterministic.
		sort.Strings(pendingBuildEdits)

		endpoints := ManifestTargetEndpoints(mt)

		// NOTE(nick): Right now, the UX is designed to show the output exactly one
		// pod. A better UI might summarize the pods in other ways (e.g., show the
		// "most interesting" pod that's crash looping, or show logs from all pods
		// at once).
		_, pendingBuildSince := ms.HasPendingChanges()
		r := view.Resource{
			Name:               name,
			LastDeployTime:     ms.LastSuccessfulDeployTime,
			TriggerMode:        mt.Manifest.TriggerMode,
			BuildHistory:       buildHistory,
			PendingBuildEdits:  pendingBuildEdits,
			PendingBuildSince:  pendingBuildSince,
			PendingBuildReason: mt.NextBuildReason(),
			CurrentBuild:       currentBuild,
			Endpoints:          model.LinksToURLStrings(endpoints), // hud can't handle link names, just send URLs
			ResourceInfo:       resourceInfoView(mt),
		}

		ret.Resources = append(ret.Resources, r)
	}

	ret.LogReader = logstore.NewReader(mu, s.LogStore)
	ret.FatalError = s.FatalError

	return ret
}

const TiltfileManifestName = model.TiltfileManifestName

func tiltfileResourceView(s EngineState) view.Resource {
	tr := view.Resource{
		Name:         TiltfileManifestName,
		IsTiltfile:   true,
		CurrentBuild: s.TiltfileState.CurrentBuild,
		BuildHistory: s.TiltfileState.BuildHistory,
		ResourceInfo: view.TiltfileResourceInfo{},
	}
	if !s.TiltfileState.CurrentBuild.Empty() {
		tr.PendingBuildSince = s.TiltfileState.CurrentBuild.StartTime
	} else {
		tr.LastDeployTime = s.TiltfileState.LastBuild().FinishTime
	}
	return tr
}

func resourceInfoView(mt *ManifestTarget) view.ResourceInfoView {
	runStatus := model.RuntimeStatusUnknown
	if mt.State.RuntimeState != nil {
		runStatus = mt.State.RuntimeState.RuntimeStatus()
	}

	if mt.Manifest.PodReadinessMode() == model.PodReadinessIgnore {
		return view.YAMLResourceInfo{
			K8sDisplayNames: mt.Manifest.K8sTarget().DisplayNames,
		}
	}

	switch state := mt.State.RuntimeState.(type) {
	case dockercompose.State:
		return view.NewDCResourceInfo(mt.Manifest.DockerComposeTarget().ConfigPaths,
			state.ContainerState.Status, state.ContainerID, state.SpanID, state.StartTime, runStatus)
	case K8sRuntimeState:
		pod := state.MostRecentPod()
		return view.K8sResourceInfo{
			PodName:            pod.PodID.String(),
			PodCreationTime:    pod.StartedAt,
			PodUpdateStartTime: pod.UpdateStartTime,
			PodStatus:          pod.Status,
			PodRestarts:        pod.VisibleContainerRestarts(),
			SpanID:             pod.SpanID,
			RunStatus:          runStatus,
			DisplayNames:       mt.Manifest.K8sTarget().DisplayNames,
		}
	case LocalRuntimeState:
		return view.NewLocalResourceInfo(runStatus, state.PID, state.SpanID)
	default:
		// This is silly but it was the old behavior.
		return view.K8sResourceInfo{}
	}
}

// DockerComposeConfigPath returns the path to the docker-compose yaml file of any
// docker-compose manifests on this EngineState.
// NOTE(maia): current assumption is only one d-c.yaml per run, so we take the
// path from the first d-c manifest we see.
func (s EngineState) DockerComposeConfigPath() []string {
	for _, mt := range s.ManifestTargets {
		if mt.Manifest.IsDC() {
			return mt.Manifest.DockerComposeTarget().ConfigPaths
		}
	}
	return []string{}
}<|MERGE_RESOLUTION|>--- conflicted
+++ resolved
@@ -119,13 +119,10 @@
 
 	UserConfigState model.UserConfigState
 
-<<<<<<< HEAD
-	FileWatches map[types.NamespacedName]*filewatches.FileWatch
-=======
 	// API-server-based data models. Stored in EngineState
 	// to assist in migration.
 	Cmds map[string]*Cmd
->>>>>>> 962c7006
+	FileWatches map[types.NamespacedName]*filewatches.FileWatch
 }
 
 type CloudStatus struct {
@@ -483,12 +480,9 @@
 		ret.AnalyticsEnvOpt = analytics.OptOut
 	}
 
-<<<<<<< HEAD
+	ret.Cmds = make(map[string]*Cmd)
 	ret.FileWatches = make(map[types.NamespacedName]*filewatches.FileWatch)
 
-=======
-	ret.Cmds = make(map[string]*Cmd)
->>>>>>> 962c7006
 	return ret
 }
 
