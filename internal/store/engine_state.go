--- conflicted
+++ resolved
@@ -50,14 +50,8 @@
 	// GlobalYAML is a special manifest that has no images, but has dependencies
 	// and a bunch of YAML that is deployed when those dependencies change.
 	// TODO(dmiller) in the future we may have many of these manifests, but for now it's a special case.
-<<<<<<< HEAD
-	GlobalYAML model.YAMLManifest
-
-	HudRunning bool
-=======
 	GlobalYAML      model.YAMLManifest
 	GlobalYAMLState *YAMLManifestState
->>>>>>> 07365eb6
 }
 
 type ManifestState struct {
@@ -288,9 +282,6 @@
 		ret.Resources = append(ret.Resources, r)
 	}
 
-<<<<<<< HEAD
-	ret.Log = string(s.Log)
-=======
 	if s.GlobalYAML.K8sYAML() != "" {
 		var absWatches []string
 		for _, p := range s.GlobalYAML.Dependencies() {
@@ -318,7 +309,8 @@
 
 		ret.Resources = append(ret.Resources, r)
 	}
->>>>>>> 07365eb6
+
+	ret.Log = string(s.Log)
 
 	return ret
 }