--- conflicted
+++ resolved
@@ -5,6 +5,8 @@
 	"fmt"
 
 	metav1 "k8s.io/apimachinery/pkg/apis/meta/v1"
+
+	"k8s.io/apimachinery/pkg/api/meta"
 
 	"github.com/tilt-dev/tilt/pkg/apis/core/v1alpha1"
 	"github.com/tilt-dev/tilt/pkg/logger"
@@ -35,12 +37,12 @@
 	// get dumped in the global log.
 	mn := obj.GetAnnotations()[v1alpha1.AnnotationManifest]
 	spanID := obj.GetAnnotations()[v1alpha1.AnnotationSpanID]
+	typ, err := meta.TypeAccessor(obj)
+	if err != nil {
+		return nil, fmt.Errorf("object missing type data: %T", obj)
+	}
 	if spanID == "" {
-<<<<<<< HEAD
-		spanID = fmt.Sprintf("%s-%s", reflect.TypeOf(obj).Name(), obj.GetName())
-=======
-		spanID = fmt.Sprintf("%s-%s", obj.GetObjectKind().GroupVersionKind().Kind, meta.GetName())
->>>>>>> 4a7913f9
+		spanID = fmt.Sprintf("%s-%s", typ.GetKind(), obj.GetName())
 	}
 
 	w := apiLogWriter{
