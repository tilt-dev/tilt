package store

import (
	"fmt"
	"strings"

<<<<<<< HEAD
=======
	"github.com/windmilleng/tilt/internal/ospath"
>>>>>>> 4a8948e0
	"github.com/windmilleng/tilt/pkg/model"
)

type ManifestTarget struct {
	Manifest model.Manifest
	State    *ManifestState
}

func NewManifestTarget(m model.Manifest) *ManifestTarget {
	return &ManifestTarget{
		Manifest: m,
		State:    newManifestState(m.Name),
	}
}

func (t ManifestTarget) Spec() model.TargetSpec {
	return t.Manifest
}

func (t ManifestTarget) Status() model.TargetStatus {
	return t.State
}

var _ model.Target = &ManifestTarget{}

func (t *ManifestTarget) Facets(secrets model.SecretSet) []model.Facet {
	var ret []model.Facet

	if !t.Status().LastBuild().Empty() {
		ret = append(ret, model.Facet{
			Name:  "Last Build Log",
			Value: t.Status().LastBuild().Log.String(),
		})
	}

	if len(t.State.BuildHistory) != 0 {
		sb := strings.Builder{}
		histories := t.State.BuildHistory
		if len(histories) > 20 {
			histories = histories[:20]
		}
		for _, br := range histories {
			sb.WriteString("Build finished:\n")
			sb.WriteString(fmt.Sprintf("  Reason: %s\n", br.Reason.String()))
			sb.WriteString("  Result: ")
			if br.Error == nil {
				sb.WriteString("Success")
			} else {
				sb.WriteString(fmt.Sprintf("%v", br.Error))
			}
			sb.WriteString("\n")
			sb.WriteString(fmt.Sprintf("  Duration: %s\n", br.Duration().String()))
			if len(br.Edits) > 0 {
<<<<<<< HEAD
				sb.WriteString(fmt.Sprintf("  Edits: %v\n", br.Edits))
=======
				edits := ospath.FileListDisplayNames(t.Manifest.LocalPaths(), br.Edits)
				sb.WriteString(fmt.Sprintf("  Changed files: %s\n", strings.Join(edits, ", ")))
>>>>>>> 4a8948e0
			}
			sb.WriteString(("\n\n"))
		}

		ret = append(ret, model.Facet{
			Name:  "Build History",
			Value: sb.String(),
		})
	}

<<<<<<< HEAD
	for _, targetID := range t.Spec().DependencyIDs() {
		bs := t.State.BuildStatus(targetID)
		if bs.LastResult != nil {
			ret = append(ret, bs.LastResult.Facets()...)
		}
	}

	for _, f := range ret {
		f.Value = string(secrets.Scrub([]byte(f.Value)))
=======
	if t.Manifest.IsK8s() {
		s := string(secrets.Scrub([]byte(t.Manifest.K8sTarget().YAML)))
		ret = append(ret, model.Facet{Name: "k8s_yaml", Value: s})
>>>>>>> 4a8948e0
	}

	return ret
}<|MERGE_RESOLUTION|>--- conflicted
+++ resolved
@@ -4,10 +4,7 @@
 	"fmt"
 	"strings"
 
-<<<<<<< HEAD
-=======
 	"github.com/windmilleng/tilt/internal/ospath"
->>>>>>> 4a8948e0
 	"github.com/windmilleng/tilt/pkg/model"
 )
 
@@ -61,12 +58,8 @@
 			sb.WriteString("\n")
 			sb.WriteString(fmt.Sprintf("  Duration: %s\n", br.Duration().String()))
 			if len(br.Edits) > 0 {
-<<<<<<< HEAD
-				sb.WriteString(fmt.Sprintf("  Edits: %v\n", br.Edits))
-=======
 				edits := ospath.FileListDisplayNames(t.Manifest.LocalPaths(), br.Edits)
 				sb.WriteString(fmt.Sprintf("  Changed files: %s\n", strings.Join(edits, ", ")))
->>>>>>> 4a8948e0
 			}
 			sb.WriteString(("\n\n"))
 		}
@@ -77,7 +70,6 @@
 		})
 	}
 
-<<<<<<< HEAD
 	for _, targetID := range t.Spec().DependencyIDs() {
 		bs := t.State.BuildStatus(targetID)
 		if bs.LastResult != nil {
@@ -87,11 +79,6 @@
 
 	for _, f := range ret {
 		f.Value = string(secrets.Scrub([]byte(f.Value)))
-=======
-	if t.Manifest.IsK8s() {
-		s := string(secrets.Scrub([]byte(t.Manifest.K8sTarget().YAML)))
-		ret = append(ret, model.Facet{Name: "k8s_yaml", Value: s})
->>>>>>> 4a8948e0
 	}
 
 	return ret
