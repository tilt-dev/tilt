--- conflicted
+++ resolved
@@ -5,13 +5,9 @@
 	"context"
 	"errors"
 	"fmt"
-<<<<<<< HEAD
 
 	"github.com/docker/docker/api/types"
 	"github.com/docker/docker/api/types/filters"
-=======
->>>>>>> c40a7887
-
 	"github.com/windmilleng/tilt/internal/build"
 	"github.com/windmilleng/tilt/internal/k8s"
 	"github.com/windmilleng/tilt/internal/model"
@@ -100,7 +96,6 @@
 	filesToDelete []string,
 	commands []model.Cmd) error {
 
-<<<<<<< HEAD
 	err := s.rmFiles(ctx, containerId, filesToDelete)
 	if err != nil {
 		return err
@@ -121,12 +116,4 @@
 	}
 
 	return nil
-=======
-	fmt.Println("container:", containerId)
-	fmt.Println("bytes in tar:", len(tarArchive))
-	fmt.Println("files to delete:", filesToDelete)
-	fmt.Println("cmds:", commands)
-
-	return errors.New("UpdateContainer not implemented")
->>>>>>> c40a7887
 }