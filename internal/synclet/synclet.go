--- conflicted
+++ resolved
@@ -17,20 +17,12 @@
 const Port = 23551
 
 type Synclet struct {
-<<<<<<< HEAD
 	dcli docker.DockerClient
-}
-
-func NewSynclet(dcli docker.DockerClient) *Synclet {
-	return &Synclet{dcli: dcli}
-=======
-	dcli build.DockerClient
 	cr   *build.ContainerResolver
 }
 
-func NewSynclet(dcli build.DockerClient, cr *build.ContainerResolver) *Synclet {
+func NewSynclet(dcli docker.DockerClient, cr *build.ContainerResolver) *Synclet {
 	return &Synclet{dcli: dcli, cr: cr}
->>>>>>> 081d99ea
 }
 
 const pauseCmd = "/pause"
