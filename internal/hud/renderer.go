package hud

import (
	"fmt"
	"os"
	"strings"
	"sync"
	"time"

	"github.com/windmilleng/tcell"
	"github.com/windmilleng/tilt/internal/hud/view"
	"github.com/windmilleng/tilt/internal/rty"
)

type Renderer struct {
	rty    rty.RTY
	screen tcell.Screen
	mu     *sync.Mutex
}

func NewRenderer() *Renderer {
	return &Renderer{
		mu: new(sync.Mutex),
	}
}

func (r *Renderer) Render(v view.View) error {
	r.mu.Lock()
	defer r.mu.Unlock()
	if r.rty != nil {
		layout := r.layout(v)
		err := r.rty.Render(layout)
		if err != nil {
			return err
		}
	}
	return nil
}

func formatPreciseDuration(d time.Duration) string {
	hours := int(d.Hours())
	if hours > 0 {
		return fmt.Sprintf("%dh", hours)
	}

	minutes := int(d.Minutes())
	if minutes > 0 {
		return fmt.Sprintf("%dm", minutes)
	}

	return fmt.Sprintf("%ds", int(d.Seconds()))
}

func formatDuration(d time.Duration) string {
	hours := int(d.Hours())
	if hours > 0 {
		return fmt.Sprintf("%dh", hours)
	}

	minutes := int(d.Minutes())
	if minutes > 0 {
		return fmt.Sprintf("%dm", minutes)
	}

	return "<1m"
}

func formatFileList(files []string) string {
	const maxFilesToDisplay = 3

	var ret []string

	for i, f := range files {
		if i > maxFilesToDisplay {
			ret = append(ret, fmt.Sprintf("(%d more)", len(files)-maxFilesToDisplay))
			break
		}
		ret = append(ret, f)
	}

	return strings.Join(ret, ", ")
}

var cLightText = tcell.Color241
var cGood = tcell.ColorGreen
var cBad = tcell.ColorRed
var cPending = tcell.ColorYellow

var podStatusColors = map[string]tcell.Color{
	"Running":           cGood,
	"ContainerCreating": cPending,
	"Pending":           cPending,
	"Error":             cBad,
	"CrashLoopBackOff":  cBad,
}

func (r *Renderer) layout(v view.View) rty.Component {
	l := rty.NewFlexLayout(rty.DirVert)
	if v.ViewState.ShowNarration {
		l.Add(renderNarration(v.ViewState.NarrationMessage))
		l.Add(rty.NewLine())
	}

	split := rty.NewFlexLayout(rty.DirHor)

	split.Add(r.renderResources(v.Resources))
	l.Add(split)

	return l
}

func renderNarration(msg string) rty.Component {
	lines := rty.NewLines()
	l := rty.NewLine()
	l.Add(rty.TextString(msg))
	lines.Add(rty.NewLine())
	lines.Add(l)
	lines.Add(rty.NewLine())

	box := rty.Fg(rty.Bg(lines, tcell.ColorLightGrey), tcell.ColorBlack)
	return rty.NewFixedSize(box, rty.GROW, 3)
}

func (r *Renderer) renderResources(rs []view.Resource) rty.Component {
	childNames := make([]string, len(rs))
	for i, r := range rs {
		childNames[i] = r.Name
	}

	l, selectedResource := r.rty.RegisterElementScroll("resources", childNames)

	for _, r := range rs {
		l.Add(renderResource(r, selectedResource == r.Name))
	}

	return l
}

var spinnerChars = []string{"⠋", "⠙", "⠹", "⠸", "⠼", "⠴", "⠦", "⠧", "⠇", "⠏"}

func spinner() string {
	return spinnerChars[time.Now().Second()%len(spinnerChars)]
}

func renderResource(r view.Resource, selected bool) rty.Component {
<<<<<<< HEAD
	layout := rty.NewConcatLayout(rty.DirVert)

	sb := rty.NewStringBuilder()
	sb.Text(r.Name)
=======
	lines := rty.NewLines()
	l := rty.NewLine()
	if selected {
		l.Add(rty.TextString("▶ "))
	} else {
		l.Add(rty.TextString("  "))
	}
	l.Add(rty.TextString(r.Name))
>>>>>>> 67b7b967
	const dashSize = 35
	sb.Fg(cLightText).Textf(" %s ", strings.Repeat("┄", dashSize-len(r.Name))).Fg(tcell.ColorDefault)
	if r.LastDeployTime.Equal(time.Time{}) {
		sb.Text("not deployed yet")
	} else {
		sb.Textf("deployed %s ago", formatDuration(time.Since(r.LastDeployTime)))
	}

	layout.Add(sb.Build())

	if len(r.DirectoriesWatched) > 0 {
		var dirs []string
		for _, s := range r.DirectoriesWatched {
			dirs = append(dirs, fmt.Sprintf("%s/", s))
		}
		sb := rty.NewStringBuilder()
		sb.Fg(cLightText).Textf("  (Watching %s)", strings.Join(dirs, " ")).Fg(tcell.ColorDefault)
		layout.Add(sb.Build())
	}

	if !r.LastDeployTime.Equal(time.Time{}) {
		if len(r.LastDeployEdits) > 0 {
			sb := rty.NewStringBuilder()
			sb.Fg(cLightText).Text(" Last Deployed Edits: ").Fg(tcell.ColorDefault)
			sb.Text(formatFileList(r.LastDeployEdits))
			layout.Add(sb.Build())
		}
	}

	// Build Info ---------------------------------------
	var buildComponents []rty.Component

	if !r.CurrentBuildStartTime.Equal(time.Time{}) {
		sb := rty.NewStringBuilder()
		sb.Fg(cPending).Textf("In Progress %s", spinner()).Fg(tcell.ColorDefault)
		sb.Textf(" - For %s", formatDuration(time.Since(r.CurrentBuildStartTime)))
		if len(r.CurrentBuildEdits) > 0 {
			sb.Textf(" • Edits: %s", formatFileList(r.CurrentBuildEdits))
		}
		buildComponents = append(buildComponents, sb.Build())
	}

	if !r.PendingBuildSince.Equal(time.Time{}) {
		sb := rty.NewStringBuilder()
		sb.Fg(cPending).Text("Pending").Fg(tcell.ColorDefault)
		sb.Textf(" - For %s", formatDuration(time.Since(r.PendingBuildSince)))
		if len(r.PendingBuildEdits) > 0 {
			sb.Textf(" • Edits: %s", formatFileList(r.PendingBuildEdits))
		}
		buildComponents = append(buildComponents, sb.Build())
	}

	if !r.LastBuildFinishTime.Equal(time.Time{}) {
		sb := rty.NewStringBuilder()

		sb.Textf("Last build (done in %s) ended %s ago — ",
			formatPreciseDuration(r.LastBuildDuration),
			formatDuration(time.Since(r.LastBuildFinishTime)))

		if r.LastBuildError != "" {
			sb.Fg(cBad).Text("ERR")
		} else {
			sb.Fg(cGood).Text("OK")
		}
		sb.Fg(tcell.ColorDefault)

		buildComponents = append(buildComponents, sb.Build())

		if r.LastBuildError != "" {
			s := fmt.Sprintf("Error: %s", r.LastBuildError)
			buildComponents = append(buildComponents, rty.TextString(s))
		}
	}

	if len(buildComponents) == 0 {
		buildComponents = []rty.Component{rty.TextString("no build yet")}
	}

	l := rty.NewLine()
	l.Add(rty.ColoredString("  BUILD: ", cLightText))
	l.Add(buildComponents[0])
	layout.Add(l)

	for _, c := range buildComponents[1:] {
		l := rty.NewLine()
		l.Add(rty.TextString("         "))
		l.Add(c)
		layout.Add(l)
	}

	// Kubernetes Info ---------------------------------------
	if r.PodStatus != "" {
		podStatusColor, ok := podStatusColors[r.PodStatus]
		if !ok {
			podStatusColor = tcell.ColorDefault
		}

		sb := rty.NewStringBuilder()
		sb.Fg(cLightText).Text("    K8S: ").Fg(tcell.ColorDefault)
		sb.Textf("Pod [%s] • %s ago — ", r.PodName, formatDuration(time.Since(r.PodCreationTime)))
		sb.Fg(podStatusColor).Text(r.PodStatus).Fg(tcell.ColorDefault)

		// TODO(maia): show # restarts even if == 0 (in gray or green)?
		if r.PodRestarts > 0 {
			sb.Fg(cBad).Textf(" [%d restart(s)]", r.PodRestarts).Fg(tcell.ColorDefault)
		}

		layout.Add(sb.Build())
	}

	if len(r.Endpoints) != 0 {
		sb := rty.NewStringBuilder()
		sb.Textf("         %s", strings.Join(r.Endpoints, " "))
		layout.Add(sb.Build())
	}

	layout.Add(rty.NewLine())

	return layout
}

func (r *Renderer) SetUp(event ReadyEvent) (chan tcell.Event, error) {
	r.mu.Lock()
	defer r.mu.Unlock()

	// TODO(maia): support sigwinch
	// TODO(maia): pass term name along with ttyPath via RPC. Temporary hack:
	// get termName from current terminal, assume it's the same 🙈
	screen, err := tcell.NewScreenFromTty(event.ttyPath, nil, os.Getenv("TERM"))
	if err != nil {
		return nil, err
	}
	if err = screen.Init(); err != nil {
		return nil, err
	}
	screenEvents := make(chan tcell.Event)
	go func() {
		for {
			screenEvents <- screen.PollEvent()
		}
	}()

	r.rty = rty.NewRTY(screen)

	r.screen = screen

	return screenEvents, nil
}

func (r *Renderer) Reset() {
	r.mu.Lock()
	defer r.mu.Unlock()

	if r.screen != nil {
		r.screen.Fini()
	}

	r.screen = nil
}<|MERGE_RESOLUTION|>--- conflicted
+++ resolved
@@ -143,21 +143,15 @@
 }
 
 func renderResource(r view.Resource, selected bool) rty.Component {
-<<<<<<< HEAD
 	layout := rty.NewConcatLayout(rty.DirVert)
 
 	sb := rty.NewStringBuilder()
+	if selected {
+		sb.Text("▶ ")
+	} else {
+		sb.Text("  ")
+	}
 	sb.Text(r.Name)
-=======
-	lines := rty.NewLines()
-	l := rty.NewLine()
-	if selected {
-		l.Add(rty.TextString("▶ "))
-	} else {
-		l.Add(rty.TextString("  "))
-	}
-	l.Add(rty.TextString(r.Name))
->>>>>>> 67b7b967
 	const dashSize = 35
 	sb.Fg(cLightText).Textf(" %s ", strings.Repeat("┄", dashSize-len(r.Name))).Fg(tcell.ColorDefault)
 	if r.LastDeployTime.Equal(time.Time{}) {
