package hud

import (
	"fmt"
	"strings"
	"sync"
	"time"

	"github.com/windmilleng/tcell"
	"github.com/windmilleng/tilt/internal/hud/view"
	"github.com/windmilleng/tilt/internal/rty"
)

type Renderer struct {
	rty    rty.RTY
	screen tcell.Screen
	mu     *sync.Mutex
	clock  func() time.Time
}

func NewRenderer(clock func() time.Time) *Renderer {
	return &Renderer{
		mu:    new(sync.Mutex),
		clock: clock,
	}
}

func (r *Renderer) Render(v view.View, vs view.ViewState) error {
	r.mu.Lock()
	defer r.mu.Unlock()
	if r.rty != nil {
		layout := r.layout(v, vs)
		err := r.rty.Render(layout)
		if err != nil {
			return err
		}
	}
	return nil
}

func formatPreciseDuration(d time.Duration) string {
	hours := int(d.Hours())
	if hours > 0 {
		return fmt.Sprintf("%dh", hours)
	}

	minutes := int(d.Minutes())
	if minutes > 0 {
		return fmt.Sprintf("%dm", minutes)
	}

	seconds := int(d.Seconds())
	if seconds > 10 {
		return fmt.Sprintf("%ds", seconds)
	}

	fractionalSeconds := float64(d) / float64(time.Second)
	return fmt.Sprintf("%0.2fs", fractionalSeconds)
}

func formatDuration(d time.Duration) string {
	hours := int(d.Hours())
	if hours > 0 {
		return fmt.Sprintf("%dh", hours)
	}

	minutes := int(d.Minutes())
	if minutes > 0 {
		return fmt.Sprintf("%dm", minutes)
	}

	return "<1m"
}

func formatFileList(files []string) string {
	const maxFilesToDisplay = 3

	var ret []string

	for i, f := range files {
		if i > maxFilesToDisplay {
			ret = append(ret, fmt.Sprintf("(%d more)", len(files)-maxFilesToDisplay))
			break
		}
		ret = append(ret, f)
	}

	return strings.Join(ret, ", ")
}

var cLightText = tcell.Color243
var cGood = tcell.ColorGreen
var cBad = tcell.ColorRed
var cPending = tcell.ColorYellow
<<<<<<< HEAD
var indent = "    "
var defaultKeys = "(↓) next, (↑) prev ┊ (enter) toggle, (p)od log, open in (b)rowser ┊ Tilt (l)og ┊ (q)uit  "
var keys = defaultKeys
=======
>>>>>>> 5c03a302

var podStatusColors = map[string]tcell.Color{
	"Running":           cGood,
	"ContainerCreating": cPending,
	"Pending":           cPending,
	"Error":             cBad,
	"CrashLoopBackOff":  cBad,
}

func (r *Renderer) layout(v view.View, vs view.ViewState) rty.Component {
	l := rty.NewFlexLayout(rty.DirVert)
	if vs.ShowNarration {
		l.Add(renderNarration(vs.NarrationMessage))
		l.Add(rty.NewLine())
	}

	split := rty.NewFlexLayout(rty.DirVert)

	split.Add(r.renderResources(v, vs))
	split.Add(r.renderFooter(v, showKeyLegend(vs)))
	l.Add(split)

	if vs.LogModal.TiltLog {
		return r.renderFullLogModal(v, l)
	} else if vs.LogModal.ResourceLogNumber != 0 {
		return r.renderResourceLogModal(v.Resources[vs.LogModal.ResourceLogNumber-1], l)
	} else {
		return l
	}
}

func showKeyLegend(vs view.ViewState) string {
	defaultKeys := "(↓) next, (↑) prev ┊ (→) expand, (←) collapse, (v)iew log, (b)rowser ┊ Tilt (l)og ┊ (q)uit  "
	if vs.LogModal.TiltLog || vs.LogModal.ResourceLogNumber != 0 {
		return "SCROLL: (↓) (↑) ┊ (esc) to exit view "
	}
	return defaultKeys
}

func (r *Renderer) renderFooter(v view.View, keys string) rty.Component {
	l := rty.NewLine()
	sbLeft := rty.NewStringBuilder()
	sbRight := rty.NewStringBuilder()

	sbLeft.Text(" ") // Indent
	errorCount := 0
	for _, res := range v.Resources {
		if isInError(res) {
			errorCount++
		}
	}
	if errorCount == 0 {
		sbLeft.Fg(cGood).Text("✓").Fg(tcell.ColorDefault).Text(" OK")
	} else {
		s := "error"
		if errorCount > 1 {
			s = "errors"
		}
		sbLeft.Fg(cBad).Text("✖").Fg(tcell.ColorDefault).Textf(" %d %s", errorCount, s)
	}
	sbRight.Text(keys)

	l.Add(sbLeft.Build())
	l.Add(rty.NewFillerString(' '))
	l.Add(sbRight.Build())

	return rty.NewFixedSize(rty.Bg(l, tcell.ColorWhiteSmoke), rty.GROW, 1)
}

func isInError(res view.Resource) bool {
	return res.LastBuildError != "" || podStatusColors[res.PodStatus] == cBad
}

func (r *Renderer) renderFullLogModal(v view.View, background rty.Component) rty.Component {
	return r.renderLogModal("TILT LOG", v.Log, background)
}

func (r *Renderer) renderResourceLogModal(res view.Resource, background rty.Component) rty.Component {
	var s string
	if res.LastBuildError != "" && len(strings.TrimSpace(res.LastBuildLog)) > 0 {
		s = res.LastBuildLog
	} else if len(strings.TrimSpace(res.PodLog)) > 0 {
		s = res.PodLog
	} else {
		s = fmt.Sprintf("No log output for %s", res.Name)
	}

	return r.renderLogModal(fmt.Sprintf(" POD LOG: %s ", res.Name), s, background)
}

func (r *Renderer) renderLogModal(title string, s string, background rty.Component) rty.Component {
	sl := rty.NewTextScrollLayout(logScrollerName)
	sl.Add(rty.TextString(s))
	box := rty.NewBox()
	box.SetInner(sl)
	box.SetTitle(fmt.Sprintf(" %s ", title))
	l := rty.NewFlexLayout(rty.DirVert)
	l.Add(box)
	ml := rty.NewModalLayout(background, l, .9)
	return ml
}

func renderNarration(msg string) rty.Component {
	lines := rty.NewLines()
	l := rty.NewLine()
	l.Add(rty.TextString(msg))
	lines.Add(rty.NewLine())
	lines.Add(l)
	lines.Add(rty.NewLine())

	box := rty.Fg(rty.Bg(lines, tcell.ColorLightGrey), tcell.ColorDefault)
	return rty.NewFixedSize(box, rty.GROW, 3)
}

func (r *Renderer) renderResources(v view.View, vs view.ViewState) rty.Component {
	rs := v.Resources
	childNames := make([]string, len(rs))
	for i, r := range rs {
		childNames[i] = r.Name
	}

	l, selectedResource := r.rty.RegisterElementScroll(resourcesScollerName, childNames)

	if len(rs) > 0 {
		for i, res := range rs {
			l.Add(r.renderResource(res, vs.Resources[i], selectedResource == res.Name))
		}
	}

	return l
}

var spinnerChars = []string{"⠋", "⠙", "⠹", "⠸", "⠼", "⠴", "⠦", "⠧", "⠇", "⠏"}

func (r *Renderer) spinner() string {
	return spinnerChars[r.clock().Second()%len(spinnerChars)]
}

const abbreviatedLogLineCount = 6

func abbreviateLog(s string) []string {
	lines := strings.Split(s, "\n")
	start := len(lines) - abbreviatedLogLineCount
	if start < 0 {
		start = 0
	}

	// skip past leading empty lines
	for {
		if start < len(lines) && len(strings.TrimSpace(lines[start])) == 0 {
			start++
		} else {
			break
		}
	}

	return lines[start:]
}

func (r *Renderer) renderResource(res view.Resource, rv view.ResourceViewState, selected bool) rty.Component {
	layout := rty.NewConcatLayout(rty.DirVert)
	renderRsrcSummary(selected, rv, res, layout)
	renderRsrcK8s(res, r, rv, layout)
	renderRsrcTilt(res, r, rv, layout)
	return layout
}

func renderRsrcSummary(selected bool, rv view.ResourceViewState, res view.Resource, layout *rty.ConcatLayout) {
	l := rty.NewLine()
	sbLeft := rty.NewStringBuilder()
	sbRight := rty.NewStringBuilder()
	spacer := rty.NewFillerString('╌')

	p := " "
	if selected {
		p = "▼"
	}
	if selected && rv.IsCollapsed {
		p = "▶"
	}

	sbLeft.Textf("%s %s ", p, res.Name)

	if res.LastDeployTime.Equal(time.Time{}) {
		sbRight.Text(" Not Deployed •  —      ")
	} else {
		sbRight.Textf(" OK • %s ago ", formatDuration(time.Since(res.LastDeployTime)))
	}

	l.Add(sbLeft.Build())
	l.Add(spacer)
	l.Add(sbRight.Build())
	layout.Add(l)
}

func renderRsrcK8s(res view.Resource, r *Renderer, rv view.ResourceViewState, layout *rty.ConcatLayout) {
	l := rty.NewLine()
	sbLeft := rty.NewStringBuilder()
	sbRight := rty.NewStringBuilder()
	status := r.spinner()
	spacer := rty.NewFillerString(' ')

	if res.PodStatus != "" {
		podStatusColor, ok := podStatusColors[res.PodStatus]
		if !ok {
			podStatusColor = tcell.ColorDefault
		}
		sbLeft.Fg(podStatusColor).Textf("%s● ", indent).Fg(tcell.ColorDefault)
		status = res.PodStatus

		if len(res.Endpoints) != 0 {
			sbRight.Textf("%s • ", strings.Join(res.Endpoints, " "))
		}

		// TODO(maia): show # restarts even if == 0 (in gray or green)?
		if res.PodRestarts > 0 {
			sbRight.Fg(cBad).Textf("%d restart(s) • ", res.PodRestarts).Fg(tcell.ColorDefault)
		}

		sbRight.Textf("%s ago ", formatDuration(time.Since(res.PodCreationTime)))

		// K8s Log
		if !rv.IsCollapsed {
			if res.PodRestarts > 0 {
				logLines := abbreviateLog(res.PodLog)
				if len(logLines) > 0 {
					layout.Add(rty.NewStringBuilder().Text(indent).Fg(cLightText).Text("LOG:").Fg(tcell.ColorDefault).Textf(" %s", logLines[0]).Build())
					for _, logLine := range logLines[1:] {
						layout.Add(rty.TextString(fmt.Sprintf("%s%s", indent, logLine)))
					}
				}
			}
		}
	} else {
		sbLeft.Fg(cLightText).Textf("%s● ", indent).Fg(tcell.ColorDefault)
	}

	sbLeft.Fg(cLightText).Textf("K8S: ").Fg(tcell.ColorDefault).Text(status)

	l.Add(sbLeft.Build())
	l.Add(spacer)
	l.Add(sbRight.Build())
	layout.Add(l)
}

func renderRsrcTilt(res view.Resource, r *Renderer, rv view.ResourceViewState, layout *rty.ConcatLayout) {
	// Last Deployed Edits
	if !res.LastDeployTime.Equal(time.Time{}) {
		if len(res.LastDeployEdits) > 0 {
			sb := rty.NewStringBuilder()
			sb.Fg(cLightText).Text("  Last Deployed Edits: ").Fg(tcell.ColorDefault)
			sb.Text(formatFileList(res.LastDeployEdits))
			layout.Add(sb.Build())
		}
	}

	var buildComponents []rty.Component
	if !res.CurrentBuildStartTime.Equal(time.Time{}) {
		sb := rty.NewStringBuilder()
		sb.Fg(cPending).Textf("In Progress %s", r.spinner()).Fg(tcell.ColorDefault)
		sb.Textf(" - For %s", formatDuration(time.Since(res.CurrentBuildStartTime)))
		if len(res.CurrentBuildEdits) > 0 {
			sb.Textf(" • Edits: %s", formatFileList(res.CurrentBuildEdits))
		}
		buildComponents = append(buildComponents, sb.Build())
	}
	if !res.PendingBuildSince.Equal(time.Time{}) {
		sb := rty.NewStringBuilder()
		sb.Fg(cPending).Text("Pending").Fg(tcell.ColorDefault)
		sb.Textf(" - For %s", formatDuration(time.Since(res.PendingBuildSince)))
		if len(res.PendingBuildEdits) > 0 {
			sb.Textf(" • Edits: %s", formatFileList(res.PendingBuildEdits))
		}
		buildComponents = append(buildComponents, sb.Build())
	}

	if res.LastManifestLoadError != "" {
		sb := rty.NewStringBuilder()
		sb.Textf("Failed to load manifest - ").Fg(cBad).Text("ERR").Fg(tcell.ColorDefault)
		buildComponents = append(buildComponents, sb.Build())

		sb = rty.NewStringBuilder().Text(res.LastManifestLoadError)
		buildComponents = append(buildComponents, sb.Build())
	} else if !res.LastBuildFinishTime.Equal(time.Time{}) {
		sb := rty.NewStringBuilder()

		sb.Textf("Last build ended %s ago (took %s) — ",
			formatDuration(time.Since(res.LastBuildFinishTime)),
			formatPreciseDuration(res.LastBuildDuration))

		if res.LastBuildError != "" {
			sb.Fg(cBad).Text("ERR")
		} else {
			sb.Fg(cGood).Text("OK")
		}
		sb.Fg(tcell.ColorDefault)

		buildComponents = append(buildComponents, sb.Build())

		if !rv.IsCollapsed {
			if res.LastBuildError != "" {
				abbrevLog := abbreviateLog(res.LastBuildLog)
				for _, logLine := range abbrevLog {
					buildComponents = append(buildComponents, rty.TextString(logLine))
				}

				// if the build log is non-empty, it will contain the error, so we don't need to show this separately
				if len(abbrevLog) == 0 {
					buildComponents = append(buildComponents, rty.TextString(fmt.Sprintf("Error: %s", res.LastBuildError)))
				}
			}
		}
	}
	if len(buildComponents) == 0 {
		buildComponents = []rty.Component{rty.TextString("no build yet")}
	}
	l := rty.NewLine()
	l.Add(rty.ColoredString("  BUILD: ", cLightText))
	l.Add(buildComponents[0])
	layout.Add(l)
	for _, c := range buildComponents[1:] {
		l := rty.NewLine()
		l.Add(rty.TextString("         "))
		l.Add(c)
		layout.Add(l)
	}
	layout.Add(rty.NewLine())
}

func (r *Renderer) SetUp() (chan tcell.Event, error) {
	r.mu.Lock()
	defer r.mu.Unlock()

	screen, err := tcell.NewScreen()
	if err != nil {
		return nil, err
	}
	if err = screen.Init(); err != nil {
		return nil, err
	}
	screenEvents := make(chan tcell.Event)
	go func() {
		for {
			screenEvents <- screen.PollEvent()
		}
	}()

	r.rty = rty.NewRTY(screen)

	r.screen = screen

	return screenEvents, nil
}

func (r *Renderer) Reset() {
	r.mu.Lock()
	defer r.mu.Unlock()

	if r.screen != nil {
		r.screen.Fini()
	}

	r.screen = nil
}<|MERGE_RESOLUTION|>--- conflicted
+++ resolved
@@ -92,12 +92,6 @@
 var cGood = tcell.ColorGreen
 var cBad = tcell.ColorRed
 var cPending = tcell.ColorYellow
-<<<<<<< HEAD
-var indent = "    "
-var defaultKeys = "(↓) next, (↑) prev ┊ (enter) toggle, (p)od log, open in (b)rowser ┊ Tilt (l)og ┊ (q)uit  "
-var keys = defaultKeys
-=======
->>>>>>> 5c03a302
 
 var podStatusColors = map[string]tcell.Color{
 	"Running":           cGood,
@@ -294,6 +288,8 @@
 }
 
 func renderRsrcK8s(res view.Resource, r *Renderer, rv view.ResourceViewState, layout *rty.ConcatLayout) {
+	var indent = "    "
+
 	l := rty.NewLine()
 	sbLeft := rty.NewStringBuilder()
 	sbRight := rty.NewStringBuilder()
