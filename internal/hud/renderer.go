package hud

import (
	"fmt"
	"os"
	"strings"
	"sync"
	"time"

	"github.com/windmilleng/tcell"
	"github.com/windmilleng/tilt/internal/hud/view"
	"github.com/windmilleng/tilt/internal/rty"
	"github.com/windmilleng/tilt/internal/store"
)

type Renderer struct {
	rty    rty.RTY
	screen tcell.Screen
	mu     *sync.Mutex
}

func NewRenderer() *Renderer {
	return &Renderer{
		mu: new(sync.Mutex),
	}
}

func (r *Renderer) Render(v view.View) error {
	r.mu.Lock()
	defer r.mu.Unlock()
	if r.rty != nil {
		layout := layout(v)
		err := r.rty.Render(layout)
		if err != nil {
			return err
		}
	}
	return nil
}

func formatPreciseDuration(d time.Duration) string {
	hours := int(d.Hours())
	if hours > 0 {
		return fmt.Sprintf("%dh", hours)
	}

	minutes := int(d.Minutes())
	if minutes > 0 {
		return fmt.Sprintf("%dm", minutes)
	}

	return fmt.Sprintf("%ds", int(d.Seconds()))
}

func formatDuration(d time.Duration) string {
	hours := int(d.Hours())
	if hours > 0 {
		return fmt.Sprintf("%dh", hours)
	}

	minutes := int(d.Minutes())
	if minutes > 0 {
		return fmt.Sprintf("%dm", minutes)
	}

	return "<1m"
}

func formatFileList(files []string) string {
	const maxFilesToDisplay = 3

	var ret []string

	for i, f := range files {
		if i > maxFilesToDisplay {
			ret = append(ret, fmt.Sprintf("(%d more)", len(files)-maxFilesToDisplay))
			break
		}
		ret = append(ret, f)
	}

	return strings.Join(ret, ", ")
}

var cLightText = tcell.Color241
var cGood = tcell.ColorGreen
var cBad = tcell.ColorRed
var cPending = tcell.ColorYellow

var podStatusColors = map[string]tcell.Color{
	"Running":           cGood,
	"ContainerCreating": cPending,
	"Pending":           cPending,
	"Error":             cBad,
	"CrashLoopBackOff":  cBad,
}

func layout(v view.View) rty.Component {
	l := rty.NewFlexLayout(rty.DirVert)

	split := rty.NewFlexLayout(rty.DirHor)

	split.Add(renderResources(v.Resources))
	l.Add(split)

	return l
}

func renderResources(rs []view.Resource) rty.Component {
	l := rty.NewTextScrollLayout("resources")

	for _, r := range rs {
		l.Add(renderResource(r))
	}

	return l
}

var spinnerChars = []string{"⠋", "⠙", "⠹", "⠸", "⠼", "⠴", "⠦", "⠧", "⠇", "⠏"}

func spinner() string {
	return spinnerChars[time.Now().Second()%len(spinnerChars)]
}

func renderResource(r view.Resource) rty.Component {
	lines := rty.NewLines()
	l := rty.NewLine()
	l.Add(rty.TextString(r.Name))
	const dashSize = 35
	l.Add(rty.ColoredString(fmt.Sprintf(" %s ", strings.Repeat("┄", dashSize-len(r.Name))), cLightText))
	deployString := "not deployed yet"
	if !r.LastDeployTime.Equal(time.Time{}) {
		deployString = fmt.Sprintf("deployed %s ago", formatDuration(time.Since(r.LastDeployTime)))
	}
	l.Add(rty.TextString(deployString))

	lines.Add(l)

	if len(r.DirectoriesWatched) > 0 {
		var dirs []string
		for _, s := range r.DirectoriesWatched {
			dirs = append(dirs, fmt.Sprintf("%s/", s))
		}
		l = rty.NewLine()
		l.Add(rty.ColoredString(fmt.Sprintf("  (Watching %s)", strings.Join(dirs, " ")), cLightText))
		lines.Add(l)
	}

	if !r.LastDeployTime.Equal(time.Time{}) {
		if len(r.LastDeployEdits) > 0 {
			l = rty.NewLine()
			l.Add(rty.ColoredString(" Last Deployed Edits: ", cLightText))
			l.Add(rty.TextString(formatFileList(r.LastDeployEdits)))
			lines.Add(l)
		}
	}

	// Build Info ---------------------------------------
	var buildComponents [][]rty.Component

	if !r.CurrentBuildStartTime.Equal(time.Time{}) {
<<<<<<< HEAD
		statusString := rty.ColoredString(fmt.Sprintf("In Progress %s", spinner()), cPending, tcell.ColorBlack)
=======
		statusString := rty.ColoredString("In Progress", cPending)
>>>>>>> 78dc6fc3
		s := fmt.Sprintf(" - For %s", formatDuration(time.Since(r.CurrentBuildStartTime)))
		if len(r.CurrentBuildEdits) > 0 {
			s += fmt.Sprintf(" • Edits: %s", formatFileList(r.CurrentBuildEdits))
		}
		buildComponents = append(buildComponents, []rty.Component{statusString, rty.TextString(s)})
	}

	if !r.PendingBuildSince.Equal(time.Time{}) {
		statusString := rty.ColoredString("Pending", cPending)
		s := fmt.Sprintf(" - For %s", formatDuration(time.Since(r.PendingBuildSince)))
		if len(r.PendingBuildEdits) > 0 {
			s += fmt.Sprintf(" • Edits: %s", formatFileList(r.PendingBuildEdits))
		}
		buildComponents = append(buildComponents, []rty.Component{statusString, rty.TextString(s)})
	}

	if !r.LastBuildFinishTime.Equal(time.Time{}) {
		shortBuildStatus := rty.ColoredString("OK", cGood)
		if r.LastBuildError != "" {
			shortBuildStatus = rty.ColoredString("ERR", cBad)
		}

		s := fmt.Sprintf("Last build (done in %s) ended %s ago — ",
			formatPreciseDuration(r.LastBuildDuration),
			formatDuration(time.Since(r.LastBuildFinishTime)))

		buildComponents = append(buildComponents, []rty.Component{rty.TextString(s), shortBuildStatus})

		if r.LastBuildError != "" {
			s := fmt.Sprintf("Error: %s", r.LastBuildError)
			buildComponents = append(buildComponents, []rty.Component{rty.TextString(s)})
		}
	}

	if len(buildComponents) == 0 {
		buildComponents = [][]rty.Component{{rty.TextString("no build yet")}}
	}

	l = rty.NewLine()
	l.Add(rty.ColoredString("  BUILD: ", cLightText))
	for _, c := range buildComponents[0] {
		l.Add(c)
	}

	lines.Add(l)

	for _, cs := range buildComponents[1:] {
		l := rty.NewLine()
		l.Add(rty.TextString("         "))
		for _, c := range cs {
			l.Add(c)
		}
		lines.Add(l)
	}

	// Kubernetes Info ---------------------------------------
	if r.PodStatus != "" {
		podStatusColor, ok := podStatusColors[r.PodStatus]
		if !ok {
			podStatusColor = tcell.ColorDefault
		}

		l := rty.NewLine()
		l.Add(rty.ColoredString("    K8S: ", cLightText))
		l.Add(rty.TextString(fmt.Sprintf("Pod [%s] • %s ago — ", r.PodName, formatDuration(time.Since(r.PodCreationTime)))))
		l.Add(rty.ColoredString(r.PodStatus, podStatusColor))
		lines.Add(l)
	}

	if len(r.Endpoints) != 0 {
		l := rty.NewLine()
		l.Add(rty.TextString(fmt.Sprintf("         %s", strings.Join(r.Endpoints, " "))))
		lines.Add(l)
	}

	lines.Add(rty.NewLine())

	return lines
}

func (r *Renderer) SetUp(event ReadyEvent, st *store.Store) error {
	r.mu.Lock()
	defer r.mu.Unlock()

	// TODO(maia): support sigwinch
	// TODO(maia): pass term name along with ttyPath via RPC. Temporary hack:
	// get termName from current terminal, assume it's the same 🙈
	screen, err := tcell.NewScreenFromTty(event.ttyPath, nil, os.Getenv("TERM"))
	if err != nil {
		return err
	}
	if err = screen.Init(); err != nil {
		return err
	}
	go func() {
		for {
			ev := screen.PollEvent()
			switch ev := ev.(type) {
			case *tcell.EventKey:
				switch ev.Key() {
				case tcell.KeyEscape, tcell.KeyEnter:
					// TODO: tell `tilt hud` to exit
					screen.Fini()
				case tcell.KeyRune:
					switch r := ev.Rune(); {
					case r >= '1' && r <= '9':
						st.Dispatch(NewShowErrorAction(int(r - '0')))
					}
				}
			}
		}
	}()

	r.rty = rty.NewRTY(screen)

	r.screen = screen

	return nil
}

func (r *Renderer) Reset() {
	r.mu.Lock()
	defer r.mu.Unlock()

	r.screen.Fini()
	r.screen = nil
}<|MERGE_RESOLUTION|>--- conflicted
+++ resolved
@@ -159,11 +159,7 @@
 	var buildComponents [][]rty.Component
 
 	if !r.CurrentBuildStartTime.Equal(time.Time{}) {
-<<<<<<< HEAD
-		statusString := rty.ColoredString(fmt.Sprintf("In Progress %s", spinner()), cPending, tcell.ColorBlack)
-=======
-		statusString := rty.ColoredString("In Progress", cPending)
->>>>>>> 78dc6fc3
+		statusString := rty.ColoredString(fmt.Sprintf("In Progress %s", spinner()), cPending)
 		s := fmt.Sprintf(" - For %s", formatDuration(time.Since(r.CurrentBuildStartTime)))
 		if len(r.CurrentBuildEdits) > 0 {
 			s += fmt.Sprintf(" • Edits: %s", formatFileList(r.CurrentBuildEdits))
