--- conflicted
+++ resolved
@@ -19,17 +19,7 @@
 	PendingBuildEdits  []string
 	PendingBuildSince  time.Time
 
-<<<<<<< HEAD
-	// Maybe these fields should be combined into a BuildInfo struct, so that we
-	// just have CurrentBuild, PendingBuild, LastBuild.
-	CurrentBuildReason    model.BuildReason
-	CurrentBuildEdits     []string
-	CurrentBuildStartTime time.Time
-	CurrentBuildLog       string
-
 	// Relevant to k8s resources (maybe should accomplish via interface?)
-=======
->>>>>>> 665ef5bb
 	PodName            string
 	PodCreationTime    time.Time
 	PodUpdateStartTime time.Time
