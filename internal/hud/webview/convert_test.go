--- conflicted
+++ resolved
@@ -153,18 +153,6 @@
 	assert.Equal(t, v.FeatureFlags, map[string]bool{"foo_feature": true})
 }
 
-<<<<<<< HEAD
-func TestRegisterTokenURL(t *testing.T) {
-	state := newState(nil)
-	state.CloudAddress = "alerts.tilt.dev"
-	state.Token = token.Token("aaaaaaa")
-
-	v := StateToWebView(*state)
-	require.Equal(t, v.RegisterTokenURL, "https://alerts.tilt.dev/register_token?token=aaaaaaa")
-}
-
-=======
->>>>>>> 3096425a
 func newState(manifests []model.Manifest) *store.EngineState {
 	ret := store.NewState()
 	for _, m := range manifests {
