--- conflicted
+++ resolved
@@ -16,24 +16,17 @@
 
 	Run(ctx context.Context, st *store.Store) error
 	Update(v view.View) error
-<<<<<<< HEAD
-	OnChange(ctx context.Context, st *store.Store)
 	Close()
-=======
 	SetNarrationMessage(ctx context.Context, msg string)
->>>>>>> 4900606b
 }
 
 type Hud struct {
+	a *ServerAdapter
 	r *Renderer
-<<<<<<< HEAD
-	a *ServerAdapter
-=======
 
 	currentView view.View
 	viewState   view.ViewState
 	mu          sync.RWMutex
->>>>>>> 4900606b
 }
 
 var _ HeadsUpDisplay = (*Hud)(nil)
