package build

import (
	"bytes"
	"strings"
	"testing"

	"github.com/opencontainers/go-digest"
	"github.com/windmilleng/tilt/internal/testutils"
)

const simpleDockerfile = Dockerfile("FROM alpine")

func TestDigestAsTag(t *testing.T) {
	dig := digest.Digest("sha256:cc5f4c463f81c55183d8d737ba2f0d30b3e6f3670dbe2da68f0aac168e93fbb1")
	tag, err := digestAsTag(dig)
	if err != nil {
		t.Fatal(err)
	}

	expected := "tilt-cc5f4c463f81c551"
	if tag != expected {
		t.Errorf("Expected %s, actual: %s", expected, tag)
	}
}

func TestDigestAsTagToShort(t *testing.T) {
	dig := digest.Digest("sha256:cc")
	_, err := digestAsTag(dig)
	expected := "too short"
	if err == nil || !strings.Contains(err.Error(), expected) {
		t.Errorf("expected error %q, actual: %v", expected, err)
	}
}

func TestDigestFromSingleStepOutput(t *testing.T) {
	input := ExampleBuildOutput1

	expected := digest.Digest("sha256:11cd0b38bc3ceb958ffb2f9bd70be3fb317ce7d255c8a4c3f4af30e298aa1aab")
<<<<<<< HEAD
	actual, err := getDigestFromBuildOutput(testutils.CtxForTest(), bytes.NewBuffer([]byte(input)))
=======
	actual, err := f.b.getDigestFromBuildOutput(f.ctx, bytes.NewBuffer([]byte(input)))
>>>>>>> b8e009b0
	if err != nil {
		t.Fatal(err)
	}
	if actual != expected {
		t.Errorf("Expected %s, got %s", expected, actual)
	}
}

func TestDigestFromPushOutput(t *testing.T) {
	input := ExamplePushOutput1

	expected := digest.Digest("sha256:cc5f4c463f81c55183d8d737ba2f0d30b3e6f3670dbe2da68f0aac168e93fbb1")
<<<<<<< HEAD
	actual, err := getDigestFromPushOutput(testutils.CtxForTest(), bytes.NewBuffer([]byte(input)))
=======
	actual, err := f.b.getDigestFromPushOutput(f.ctx, bytes.NewBuffer([]byte(input)))
>>>>>>> b8e009b0
	if err != nil {
		t.Fatal(err)
	}
	if actual != expected {
		t.Errorf("Expected %s, got %s", expected, actual)
	}
<<<<<<< HEAD
=======
}

func TestMount(t *testing.T) {
	f := newDockerBuildFixture(t)
	defer f.teardown()

	// write some files in to it
	f.WriteFile("hi/hello", "hi hello")
	f.WriteFile("sup", "my name is dan")

	m := model.Mount{
		Repo:          model.LocalGithubRepo{LocalPath: f.Path()},
		ContainerPath: "/src",
	}

	ref, err := f.b.BuildImageFromScratch(f.ctx, f.getNameFromTest(), simpleDockerfile, []model.Mount{m}, []model.Cmd{}, model.Cmd{})
	if err != nil {
		t.Fatal(err)
	}

	pcs := []expectedFile{
		expectedFile{path: "/src/hi/hello", contents: "hi hello"},
		expectedFile{path: "/src/sup", contents: "my name is dan"},
	}
	f.assertFilesInImage(ref, pcs)
}

func TestMultipleMounts(t *testing.T) {
	f := newDockerBuildFixture(t)
	defer f.teardown()

	// write some files in to it
	f.WriteFile("hi/hello", "hi hello")
	f.WriteFile("bye/ciao/goodbye", "bye laterz")

	m1 := model.Mount{
		Repo:          model.LocalGithubRepo{LocalPath: f.JoinPath("hi")},
		ContainerPath: "/hello_there",
	}
	m2 := model.Mount{
		Repo:          model.LocalGithubRepo{LocalPath: f.JoinPath("bye")},
		ContainerPath: "goodbye_there",
	}

	ref, err := f.b.BuildImageFromScratch(f.ctx, f.getNameFromTest(), simpleDockerfile, []model.Mount{m1, m2}, []model.Cmd{}, model.Cmd{})
	if err != nil {
		t.Fatal(err)
	}

	pcs := []expectedFile{
		expectedFile{path: "/hello_there/hello", contents: "hi hello"},
		expectedFile{path: "/goodbye_there/ciao/goodbye", contents: "bye laterz"},
	}
	f.assertFilesInImage(ref, pcs)
}

func TestMountCollisions(t *testing.T) {
	f := newDockerBuildFixture(t)
	defer f.teardown()

	// write some files in to it
	f.WriteFile("hi/hello", "hi hello")
	f.WriteFile("bye/hello", "bye laterz")

	// Mounting two files to the same place in the container -- expect the second mount
	// to take precedence (file should contain "bye laterz")
	m1 := model.Mount{
		Repo:          model.LocalGithubRepo{LocalPath: f.JoinPath("hi")},
		ContainerPath: "/hello_there",
	}
	m2 := model.Mount{
		Repo:          model.LocalGithubRepo{LocalPath: f.JoinPath("bye")},
		ContainerPath: "/hello_there",
	}

	ref, err := f.b.BuildImageFromScratch(f.ctx, f.getNameFromTest(), simpleDockerfile, []model.Mount{m1, m2}, []model.Cmd{}, model.Cmd{})
	if err != nil {
		t.Fatal(err)
	}

	pcs := []expectedFile{
		expectedFile{path: "/hello_there/hello", contents: "bye laterz"},
	}
	f.assertFilesInImage(ref, pcs)
}

func TestPush(t *testing.T) {
	f := newDockerBuildFixture(t)
	defer f.teardown()

	f.startRegistry()

	// write some files in to it
	f.WriteFile("hi/hello", "hi hello")
	f.WriteFile("sup", "my name is dan")

	m := model.Mount{
		Repo:          model.LocalGithubRepo{LocalPath: f.Path()},
		ContainerPath: "/src",
	}

	name, err := reference.WithName("localhost:5005/myimage")
	if err != nil {
		t.Fatal(err)
	}

	ref, err := f.b.BuildImageFromScratch(f.ctx, name, simpleDockerfile, []model.Mount{m}, []model.Cmd{}, model.Cmd{})
	if err != nil {
		t.Fatal(err)
	}

	namedTagged, err := f.b.PushImage(f.ctx, ref)
	if err != nil {
		t.Fatal(err)
	}

	pcs := []expectedFile{
		expectedFile{path: "/src/hi/hello", contents: "hi hello"},
		expectedFile{path: "/src/sup", contents: "my name is dan"},
	}

	f.assertFilesInImage(namedTagged, pcs)
}

func TestPushInvalid(t *testing.T) {
	f := newDockerBuildFixture(t)
	defer f.teardown()

	m := model.Mount{
		Repo:          model.LocalGithubRepo{LocalPath: f.Path()},
		ContainerPath: "/src",
	}
	name, err := reference.WithName("localhost:5005/myimage")
	if err != nil {
		t.Fatal(err)
	}
	ref, err := f.b.BuildImageFromScratch(f.ctx, name, simpleDockerfile, []model.Mount{m}, []model.Cmd{}, model.Cmd{})
	if err != nil {
		t.Fatal(err)
	}

	_, err = f.b.PushImage(f.ctx, ref)
	if err == nil || !strings.Contains(err.Error(), "PushImage#getDigestFromPushOutput") {
		t.Fatal(err)
	}
}

func TestBuildOneStep(t *testing.T) {
	f := newDockerBuildFixture(t)
	defer f.teardown()

	steps := []model.Cmd{
		model.ToShellCmd("echo -n hello >> hi"),
	}

	ref, err := f.b.BuildImageFromScratch(f.ctx, f.getNameFromTest(), simpleDockerfile, []model.Mount{}, steps, model.Cmd{})
	if err != nil {
		t.Fatal(err)
	}

	expected := []expectedFile{
		expectedFile{path: "hi", contents: "hello"},
	}
	f.assertFilesInImage(ref, expected)
}

func TestBuildMultipleSteps(t *testing.T) {
	f := newDockerBuildFixture(t)
	defer f.teardown()

	steps := []model.Cmd{
		model.ToShellCmd("echo -n hello >> hi"),
		model.ToShellCmd("echo -n sup >> hi2"),
	}

	ref, err := f.b.BuildImageFromScratch(f.ctx, f.getNameFromTest(), simpleDockerfile, []model.Mount{}, steps, model.Cmd{})
	if err != nil {
		t.Fatal(err)
	}

	expected := []expectedFile{
		expectedFile{path: "hi", contents: "hello"},
		expectedFile{path: "hi2", contents: "sup"},
	}
	f.assertFilesInImage(ref, expected)
}

func TestBuildMultipleStepsRemoveFiles(t *testing.T) {
	f := newDockerBuildFixture(t)
	defer f.teardown()

	steps := []model.Cmd{
		model.Cmd{Argv: []string{"sh", "-c", "echo -n hello >> hi"}},
		model.Cmd{Argv: []string{"sh", "-c", "echo -n sup >> hi2"}},
		model.Cmd{Argv: []string{"sh", "-c", "rm hi"}},
	}

	ref, err := f.b.BuildImageFromScratch(f.ctx, f.getNameFromTest(), simpleDockerfile, []model.Mount{}, steps, model.Cmd{})
	if err != nil {
		t.Fatal(err)
	}

	expected := []expectedFile{
		expectedFile{path: "hi2", contents: "sup"},
		expectedFile{path: "hi", missing: true},
	}
	f.assertFilesInImage(ref, expected)
}

func TestBuildFailingStep(t *testing.T) {
	f := newDockerBuildFixture(t)
	defer f.teardown()

	steps := []model.Cmd{
		model.ToShellCmd("echo hello && exit 1"),
	}

	_, err := f.b.BuildImageFromScratch(f.ctx, f.getNameFromTest(), simpleDockerfile, []model.Mount{}, steps, model.Cmd{})
	if assert.NotNil(t, err) {
		assert.Contains(t, err.Error(), "hello")
		if runtime.GOOS == "darwin" {
			assert.Contains(t, err.Error(), "exit code 1")
		} else {
			assert.Contains(t, err.Error(), "returned a non-zero code: 1")
		}
	}
}

func TestEntrypoint(t *testing.T) {
	f := newDockerBuildFixture(t)
	defer f.teardown()

	entrypoint := model.ToShellCmd("echo -n hello >> hi")
	d, err := f.b.BuildImageFromScratch(f.ctx, f.getNameFromTest(), simpleDockerfile, []model.Mount{}, []model.Cmd{}, entrypoint)
	if err != nil {
		t.Fatal(err)
	}

	expected := []expectedFile{
		expectedFile{path: "hi", contents: "hello"},
	}

	// Start container WITHOUT overriding entrypoint (which assertFilesInImage... does)
	cID := f.startContainer(f.ctx, containerConfig(d))
	f.assertFilesInContainer(f.ctx, cID, expected)
}

func TestDockerfileWithEntrypointNotPermitted(t *testing.T) {
	f := newDockerBuildFixture(t)
	defer f.teardown()

	df := Dockerfile(`FROM alpine
ENTRYPOINT ["sleep", "100000"]`)

	_, err := f.b.BuildImageFromScratch(f.ctx, f.getNameFromTest(), df, []model.Mount{}, []model.Cmd{}, model.Cmd{})
	if err == nil {
		t.Fatal("expected an err b/c dockerfile contains an ENTRYPOINT")
	}
	if !strings.Contains(err.Error(), ErrEntrypointInDockerfile.Error()) {
		t.Fatalf("error '%v' did not contain expected string '%v'",
			err.Error(), ErrEntrypointInDockerfile.Error())
	}
}

// TODO(maia): test mount err cases
// TODO(maia): tests for tar code

func TestSelectiveAddFilesToExisting(t *testing.T) {
	f := newDockerBuildFixture(t)
	defer f.teardown()

	f.WriteFile("hi/hello", "hi hello")
	f.WriteFile("sup", "we should delete this file")
	f.WriteFile("nested/sup", "we should delete this file (and the whole dir)")
	f.WriteFile("unchanged", "should be unchanged")
	mounts := []model.Mount{
		model.Mount{
			Repo:          model.LocalGithubRepo{LocalPath: f.Path()},
			ContainerPath: "/src",
		},
	}

	existing, err := f.b.BuildImageFromScratch(f.ctx, f.getNameFromTest(), simpleDockerfile, mounts, []model.Cmd{}, model.Cmd{})
	if err != nil {
		t.Fatal(err)
	}

	f.WriteFile("hi/hello", "hello world") // change contents
	f.Rm("sup")                            // delete a file
	f.Rm("nested")                         // delete a directory
	files := []string{"hi/hello", "sup", "nested"}
	pms, err := FilesToPathMappings(f.JoinPaths(files), mounts)
	if err != nil {
		f.t.Fatal("FilesToPathMappings:", err)
	}

	ref, err := f.b.BuildImageFromExisting(f.ctx, existing, pms, []model.Cmd{})
	if err != nil {
		t.Fatal(err)
	}

	pcs := []expectedFile{
		expectedFile{path: "/src/hi/hello", contents: "hello world"},
		expectedFile{path: "/src/sup", missing: true},
		expectedFile{path: "/src/nested/sup", missing: true}, // should have deleted whole directory
		expectedFile{path: "/src/unchanged", contents: "should be unchanged"},
	}
	f.assertFilesInImage(ref, pcs)
}

func TestExecStepsOnExisting(t *testing.T) {
	f := newDockerBuildFixture(t)
	defer f.teardown()

	f.WriteFile("foo", "hello world")
	m := model.Mount{
		Repo:          model.LocalGithubRepo{LocalPath: f.Path()},
		ContainerPath: "/src",
	}

	existing, err := f.b.BuildImageFromScratch(f.ctx, f.getNameFromTest(), simpleDockerfile, []model.Mount{m}, []model.Cmd{}, model.Cmd{})
	if err != nil {
		t.Fatal(err)
	}

	step := model.ToShellCmd("echo -n foo contains: $(cat /src/foo) >> /src/bar")

	ref, err := f.b.BuildImageFromExisting(f.ctx, existing, MountsToPathMappings([]model.Mount{m}), []model.Cmd{step})
	if err != nil {
		t.Fatal(err)
	}

	pcs := []expectedFile{
		expectedFile{path: "/src/foo", contents: "hello world"},
		expectedFile{path: "/src/bar", contents: "foo contains: hello world"},
	}
	f.assertFilesInImage(ref, pcs)
}

func TestUpdateInContainerPreservesEntrypoint(t *testing.T) {
	f := newDockerBuildFixture(t)
	defer f.teardown()

	f.WriteFile("foo", "hello world")
	m := model.Mount{
		Repo:          model.LocalGithubRepo{LocalPath: f.Path()},
		ContainerPath: "/src",
	}
	entrypoint := model.ToShellCmd("echo -n foo contains: $(cat /src/foo) >> /src/bar")

	existing, err := f.b.BuildImageFromScratch(f.ctx, f.getNameFromTest(), simpleDockerfile, []model.Mount{m}, []model.Cmd{}, entrypoint)
	if err != nil {
		t.Fatal(err)
	}

	// change contents of `foo` so when entrypoint exec's the second time, it
	// will change the contents of `bar`
	f.WriteFile("foo", "a whole new world")

	ref, err := f.b.BuildImageFromExisting(f.ctx, existing, MountsToPathMappings([]model.Mount{m}), []model.Cmd{})
	if err != nil {
		t.Fatal(err)
	}

	expected := []expectedFile{
		expectedFile{path: "/src/foo", contents: "a whole new world"},
		expectedFile{path: "/src/bar", contents: "foo contains: a whole new world"},
	}

	// Start container WITHOUT overriding entrypoint (which assertFilesInImage... does)
	cID := f.startContainer(f.ctx, containerConfig(ref))
	f.assertFilesInContainer(f.ctx, cID, expected)
}

func TestBuildDockerWithStepsFromExistingPreservesEntrypoint(t *testing.T) {
	f := newDockerBuildFixture(t)
	defer f.teardown()

	f.WriteFile("foo", "hello world")
	m := model.Mount{
		Repo:          model.LocalGithubRepo{LocalPath: f.Path()},
		ContainerPath: "/src",
	}
	step := model.ToShellCmd("echo -n hello >> /src/baz")
	entrypoint := model.ToShellCmd("echo -n foo contains: $(cat /src/foo) >> /src/bar")

	existing, err := f.b.BuildImageFromScratch(f.ctx, f.getNameFromTest(), simpleDockerfile, []model.Mount{m}, []model.Cmd{step}, entrypoint)
	if err != nil {
		t.Fatal(err)
	}

	// change contents of `foo` so when entrypoint exec's the second time, it
	// will change the contents of `bar`
	f.WriteFile("foo", "a whole new world")

	ref, err := f.b.BuildImageFromExisting(f.ctx, existing, MountsToPathMappings([]model.Mount{m}), []model.Cmd{step})
	if err != nil {
		t.Fatal(err)
	}

	expected := []expectedFile{
		expectedFile{path: "/src/foo", contents: "a whole new world"},
		expectedFile{path: "/src/bar", contents: "foo contains: a whole new world"},
		expectedFile{path: "/src/baz", contents: "hellohello"},
	}

	// Start container WITHOUT overriding entrypoint (which assertFilesInImage... does)
	cID := f.startContainer(f.ctx, containerConfig(ref))
	f.assertFilesInContainer(f.ctx, cID, expected)
}

type dockerBuildFixture struct {
	*testutils.TempDirFixture
	t        testing.TB
	ctx      context.Context
	dcli     *DockerCli
	b        *dockerImageBuilder
	registry *exec.Cmd
}

func newDockerBuildFixture(t testing.TB) *dockerBuildFixture {
	ctx := testutils.CtxForTest()
	dcli, err := DefaultDockerClient(ctx, k8s.EnvGKE)
	if err != nil {
		t.Fatal(err)
	}

	return &dockerBuildFixture{
		TempDirFixture: testutils.NewTempDirFixture(t),
		t:              t,
		ctx:            ctx,
		dcli:           dcli,
		b:              NewLocalDockerBuilder(dcli, DefaultConsole(), DefaultOut()),
	}
}

func (f *dockerBuildFixture) teardown() {
	if f.registry != nil && f.registry.Process != nil {
		go func() {
			err := f.registry.Process.Kill()
			if err != nil {
				log.Printf("killing the registry failed: %v\n", err)
			}
		}()

		// ignore the error. we expect it to be killed
		_ = f.registry.Wait()

		_ = exec.Command("docker", "kill", "tilt-registry").Run()
		_ = exec.Command("docker", "rm", "tilt-registry").Run()
	}
	f.TempDirFixture.TearDown()
}

func (f *dockerBuildFixture) getNameFromTest() reference.Named {
	x := fmt.Sprintf("windmill.build/%s", strings.ToLower(f.t.Name()))
	name, err := reference.WithName(x)
	if err != nil {
		f.t.Fatal(err)
	}

	return name
}

func (f *dockerBuildFixture) startRegistry() {
	stdout := &bytes.Buffer{}
	stdoutSafe := makeThreadSafe(stdout)
	stderr := &bytes.Buffer{}
	cmd := exec.Command("docker", "run", "--name", "tilt-registry", "-p", "5005:5000", "registry:2")
	cmd.Stdout = stdoutSafe
	cmd.Stderr = stderr
	f.registry = cmd

	err := cmd.Start()
	if err != nil {
		f.t.Fatal(err)
	}

	// Wait until the registry starts
	start := time.Now()
	for time.Since(start) < 5*time.Second {
		stdoutSafe.mu.Lock()
		result := stdout.String()
		stdoutSafe.mu.Unlock()
		if strings.Contains(result, "listening on") {
			return
		}
	}
	f.t.Fatalf("Timed out waiting for registry to start. Output:\n%s\n%s", stdout.String(), stderr.String())
}

type expectedFile struct {
	path     string
	contents string

	// If true, we will assert that the file is not in the container.
	missing bool
}

func (f *dockerBuildFixture) assertFilesInImage(ref reference.NamedTagged, expectedFiles []expectedFile) {
	cID := f.startContainer(f.ctx, containerConfigRunCmd(ref, model.Cmd{}))
	f.assertFilesInContainer(f.ctx, cID, expectedFiles)
}

func (f *dockerBuildFixture) assertFilesInContainer(
	ctx context.Context, containerID string, expectedFiles []expectedFile) {
	for _, expectedFile := range expectedFiles {
		reader, _, err := f.dcli.CopyFromContainer(ctx, containerID, expectedFile.path)
		if expectedFile.missing {
			if err == nil {
				f.t.Errorf("Expected path %q to not exist", expectedFile.path)
			} else if !strings.Contains(err.Error(), "No such container:path") {
				f.t.Errorf("Expected path %q to not exist, but got a different error: %v", expectedFile.path, err)
			}

			continue
		}

		if err != nil {
			f.t.Fatal(err)
		}

		f.assertFileInTar(tar.NewReader(reader), expectedFile)
	}
}

func (f *dockerBuildFixture) assertFileInTar(tr *tar.Reader, expected expectedFile) {
	for {
		header, err := tr.Next()
		if err == io.EOF {
			f.t.Fatalf("File not found in container: %s", expected.path)
		} else if err != nil {
			f.t.Fatalf("Error reading tar file: %v", err)
		}

		if header.Typeflag == tar.TypeReg {
			contents := bytes.NewBuffer(nil)
			_, err = io.Copy(contents, tr)
			if err != nil {
				f.t.Fatalf("Error reading tar file: %v", err)
			}

			if contents.String() != expected.contents {
				f.t.Errorf("Wrong contents in %q. Expected: %q. Actual: %q",
					expected.path, expected.contents, contents.String())
			}
			return // we found it!
		}
	}
}

// startContainer starts a container from the given config
func (f *dockerBuildFixture) startContainer(ctx context.Context, config *container.Config) string {
	resp, err := f.dcli.ContainerCreate(ctx, config, nil, nil, "")
	if err != nil {
		f.t.Fatalf("startContainer: %v", err)
	}
	containerID := resp.ID

	err = f.dcli.ContainerStart(ctx, containerID, types.ContainerStartOptions{})
	if err != nil {
		f.t.Fatalf("startContainer: %v", err)
	}

	return containerID
}

type threadSafeWriter struct {
	writer io.Writer
	mu     *sync.Mutex
}

func makeThreadSafe(writer io.Writer) threadSafeWriter {
	return threadSafeWriter{writer: writer, mu: &sync.Mutex{}}
}

func (w threadSafeWriter) Write(b []byte) (int, error) {
	w.mu.Lock()
	defer w.mu.Unlock()
	return w.writer.Write(b)
>>>>>>> b8e009b0
}<|MERGE_RESOLUTION|>--- conflicted
+++ resolved
@@ -6,7 +6,6 @@
 	"testing"
 
 	"github.com/opencontainers/go-digest"
-	"github.com/windmilleng/tilt/internal/testutils"
 )
 
 const simpleDockerfile = Dockerfile("FROM alpine")
@@ -34,14 +33,12 @@
 }
 
 func TestDigestFromSingleStepOutput(t *testing.T) {
+	f := newDockerBuildFixture(t)
+	defer f.teardown()
+
 	input := ExampleBuildOutput1
-
 	expected := digest.Digest("sha256:11cd0b38bc3ceb958ffb2f9bd70be3fb317ce7d255c8a4c3f4af30e298aa1aab")
-<<<<<<< HEAD
-	actual, err := getDigestFromBuildOutput(testutils.CtxForTest(), bytes.NewBuffer([]byte(input)))
-=======
 	actual, err := f.b.getDigestFromBuildOutput(f.ctx, bytes.NewBuffer([]byte(input)))
->>>>>>> b8e009b0
 	if err != nil {
 		t.Fatal(err)
 	}
@@ -51,601 +48,16 @@
 }
 
 func TestDigestFromPushOutput(t *testing.T) {
+	f := newDockerBuildFixture(t)
+	defer f.teardown()
+
 	input := ExamplePushOutput1
-
 	expected := digest.Digest("sha256:cc5f4c463f81c55183d8d737ba2f0d30b3e6f3670dbe2da68f0aac168e93fbb1")
-<<<<<<< HEAD
-	actual, err := getDigestFromPushOutput(testutils.CtxForTest(), bytes.NewBuffer([]byte(input)))
-=======
 	actual, err := f.b.getDigestFromPushOutput(f.ctx, bytes.NewBuffer([]byte(input)))
->>>>>>> b8e009b0
 	if err != nil {
 		t.Fatal(err)
 	}
 	if actual != expected {
 		t.Errorf("Expected %s, got %s", expected, actual)
 	}
-<<<<<<< HEAD
-=======
-}
-
-func TestMount(t *testing.T) {
-	f := newDockerBuildFixture(t)
-	defer f.teardown()
-
-	// write some files in to it
-	f.WriteFile("hi/hello", "hi hello")
-	f.WriteFile("sup", "my name is dan")
-
-	m := model.Mount{
-		Repo:          model.LocalGithubRepo{LocalPath: f.Path()},
-		ContainerPath: "/src",
-	}
-
-	ref, err := f.b.BuildImageFromScratch(f.ctx, f.getNameFromTest(), simpleDockerfile, []model.Mount{m}, []model.Cmd{}, model.Cmd{})
-	if err != nil {
-		t.Fatal(err)
-	}
-
-	pcs := []expectedFile{
-		expectedFile{path: "/src/hi/hello", contents: "hi hello"},
-		expectedFile{path: "/src/sup", contents: "my name is dan"},
-	}
-	f.assertFilesInImage(ref, pcs)
-}
-
-func TestMultipleMounts(t *testing.T) {
-	f := newDockerBuildFixture(t)
-	defer f.teardown()
-
-	// write some files in to it
-	f.WriteFile("hi/hello", "hi hello")
-	f.WriteFile("bye/ciao/goodbye", "bye laterz")
-
-	m1 := model.Mount{
-		Repo:          model.LocalGithubRepo{LocalPath: f.JoinPath("hi")},
-		ContainerPath: "/hello_there",
-	}
-	m2 := model.Mount{
-		Repo:          model.LocalGithubRepo{LocalPath: f.JoinPath("bye")},
-		ContainerPath: "goodbye_there",
-	}
-
-	ref, err := f.b.BuildImageFromScratch(f.ctx, f.getNameFromTest(), simpleDockerfile, []model.Mount{m1, m2}, []model.Cmd{}, model.Cmd{})
-	if err != nil {
-		t.Fatal(err)
-	}
-
-	pcs := []expectedFile{
-		expectedFile{path: "/hello_there/hello", contents: "hi hello"},
-		expectedFile{path: "/goodbye_there/ciao/goodbye", contents: "bye laterz"},
-	}
-	f.assertFilesInImage(ref, pcs)
-}
-
-func TestMountCollisions(t *testing.T) {
-	f := newDockerBuildFixture(t)
-	defer f.teardown()
-
-	// write some files in to it
-	f.WriteFile("hi/hello", "hi hello")
-	f.WriteFile("bye/hello", "bye laterz")
-
-	// Mounting two files to the same place in the container -- expect the second mount
-	// to take precedence (file should contain "bye laterz")
-	m1 := model.Mount{
-		Repo:          model.LocalGithubRepo{LocalPath: f.JoinPath("hi")},
-		ContainerPath: "/hello_there",
-	}
-	m2 := model.Mount{
-		Repo:          model.LocalGithubRepo{LocalPath: f.JoinPath("bye")},
-		ContainerPath: "/hello_there",
-	}
-
-	ref, err := f.b.BuildImageFromScratch(f.ctx, f.getNameFromTest(), simpleDockerfile, []model.Mount{m1, m2}, []model.Cmd{}, model.Cmd{})
-	if err != nil {
-		t.Fatal(err)
-	}
-
-	pcs := []expectedFile{
-		expectedFile{path: "/hello_there/hello", contents: "bye laterz"},
-	}
-	f.assertFilesInImage(ref, pcs)
-}
-
-func TestPush(t *testing.T) {
-	f := newDockerBuildFixture(t)
-	defer f.teardown()
-
-	f.startRegistry()
-
-	// write some files in to it
-	f.WriteFile("hi/hello", "hi hello")
-	f.WriteFile("sup", "my name is dan")
-
-	m := model.Mount{
-		Repo:          model.LocalGithubRepo{LocalPath: f.Path()},
-		ContainerPath: "/src",
-	}
-
-	name, err := reference.WithName("localhost:5005/myimage")
-	if err != nil {
-		t.Fatal(err)
-	}
-
-	ref, err := f.b.BuildImageFromScratch(f.ctx, name, simpleDockerfile, []model.Mount{m}, []model.Cmd{}, model.Cmd{})
-	if err != nil {
-		t.Fatal(err)
-	}
-
-	namedTagged, err := f.b.PushImage(f.ctx, ref)
-	if err != nil {
-		t.Fatal(err)
-	}
-
-	pcs := []expectedFile{
-		expectedFile{path: "/src/hi/hello", contents: "hi hello"},
-		expectedFile{path: "/src/sup", contents: "my name is dan"},
-	}
-
-	f.assertFilesInImage(namedTagged, pcs)
-}
-
-func TestPushInvalid(t *testing.T) {
-	f := newDockerBuildFixture(t)
-	defer f.teardown()
-
-	m := model.Mount{
-		Repo:          model.LocalGithubRepo{LocalPath: f.Path()},
-		ContainerPath: "/src",
-	}
-	name, err := reference.WithName("localhost:5005/myimage")
-	if err != nil {
-		t.Fatal(err)
-	}
-	ref, err := f.b.BuildImageFromScratch(f.ctx, name, simpleDockerfile, []model.Mount{m}, []model.Cmd{}, model.Cmd{})
-	if err != nil {
-		t.Fatal(err)
-	}
-
-	_, err = f.b.PushImage(f.ctx, ref)
-	if err == nil || !strings.Contains(err.Error(), "PushImage#getDigestFromPushOutput") {
-		t.Fatal(err)
-	}
-}
-
-func TestBuildOneStep(t *testing.T) {
-	f := newDockerBuildFixture(t)
-	defer f.teardown()
-
-	steps := []model.Cmd{
-		model.ToShellCmd("echo -n hello >> hi"),
-	}
-
-	ref, err := f.b.BuildImageFromScratch(f.ctx, f.getNameFromTest(), simpleDockerfile, []model.Mount{}, steps, model.Cmd{})
-	if err != nil {
-		t.Fatal(err)
-	}
-
-	expected := []expectedFile{
-		expectedFile{path: "hi", contents: "hello"},
-	}
-	f.assertFilesInImage(ref, expected)
-}
-
-func TestBuildMultipleSteps(t *testing.T) {
-	f := newDockerBuildFixture(t)
-	defer f.teardown()
-
-	steps := []model.Cmd{
-		model.ToShellCmd("echo -n hello >> hi"),
-		model.ToShellCmd("echo -n sup >> hi2"),
-	}
-
-	ref, err := f.b.BuildImageFromScratch(f.ctx, f.getNameFromTest(), simpleDockerfile, []model.Mount{}, steps, model.Cmd{})
-	if err != nil {
-		t.Fatal(err)
-	}
-
-	expected := []expectedFile{
-		expectedFile{path: "hi", contents: "hello"},
-		expectedFile{path: "hi2", contents: "sup"},
-	}
-	f.assertFilesInImage(ref, expected)
-}
-
-func TestBuildMultipleStepsRemoveFiles(t *testing.T) {
-	f := newDockerBuildFixture(t)
-	defer f.teardown()
-
-	steps := []model.Cmd{
-		model.Cmd{Argv: []string{"sh", "-c", "echo -n hello >> hi"}},
-		model.Cmd{Argv: []string{"sh", "-c", "echo -n sup >> hi2"}},
-		model.Cmd{Argv: []string{"sh", "-c", "rm hi"}},
-	}
-
-	ref, err := f.b.BuildImageFromScratch(f.ctx, f.getNameFromTest(), simpleDockerfile, []model.Mount{}, steps, model.Cmd{})
-	if err != nil {
-		t.Fatal(err)
-	}
-
-	expected := []expectedFile{
-		expectedFile{path: "hi2", contents: "sup"},
-		expectedFile{path: "hi", missing: true},
-	}
-	f.assertFilesInImage(ref, expected)
-}
-
-func TestBuildFailingStep(t *testing.T) {
-	f := newDockerBuildFixture(t)
-	defer f.teardown()
-
-	steps := []model.Cmd{
-		model.ToShellCmd("echo hello && exit 1"),
-	}
-
-	_, err := f.b.BuildImageFromScratch(f.ctx, f.getNameFromTest(), simpleDockerfile, []model.Mount{}, steps, model.Cmd{})
-	if assert.NotNil(t, err) {
-		assert.Contains(t, err.Error(), "hello")
-		if runtime.GOOS == "darwin" {
-			assert.Contains(t, err.Error(), "exit code 1")
-		} else {
-			assert.Contains(t, err.Error(), "returned a non-zero code: 1")
-		}
-	}
-}
-
-func TestEntrypoint(t *testing.T) {
-	f := newDockerBuildFixture(t)
-	defer f.teardown()
-
-	entrypoint := model.ToShellCmd("echo -n hello >> hi")
-	d, err := f.b.BuildImageFromScratch(f.ctx, f.getNameFromTest(), simpleDockerfile, []model.Mount{}, []model.Cmd{}, entrypoint)
-	if err != nil {
-		t.Fatal(err)
-	}
-
-	expected := []expectedFile{
-		expectedFile{path: "hi", contents: "hello"},
-	}
-
-	// Start container WITHOUT overriding entrypoint (which assertFilesInImage... does)
-	cID := f.startContainer(f.ctx, containerConfig(d))
-	f.assertFilesInContainer(f.ctx, cID, expected)
-}
-
-func TestDockerfileWithEntrypointNotPermitted(t *testing.T) {
-	f := newDockerBuildFixture(t)
-	defer f.teardown()
-
-	df := Dockerfile(`FROM alpine
-ENTRYPOINT ["sleep", "100000"]`)
-
-	_, err := f.b.BuildImageFromScratch(f.ctx, f.getNameFromTest(), df, []model.Mount{}, []model.Cmd{}, model.Cmd{})
-	if err == nil {
-		t.Fatal("expected an err b/c dockerfile contains an ENTRYPOINT")
-	}
-	if !strings.Contains(err.Error(), ErrEntrypointInDockerfile.Error()) {
-		t.Fatalf("error '%v' did not contain expected string '%v'",
-			err.Error(), ErrEntrypointInDockerfile.Error())
-	}
-}
-
-// TODO(maia): test mount err cases
-// TODO(maia): tests for tar code
-
-func TestSelectiveAddFilesToExisting(t *testing.T) {
-	f := newDockerBuildFixture(t)
-	defer f.teardown()
-
-	f.WriteFile("hi/hello", "hi hello")
-	f.WriteFile("sup", "we should delete this file")
-	f.WriteFile("nested/sup", "we should delete this file (and the whole dir)")
-	f.WriteFile("unchanged", "should be unchanged")
-	mounts := []model.Mount{
-		model.Mount{
-			Repo:          model.LocalGithubRepo{LocalPath: f.Path()},
-			ContainerPath: "/src",
-		},
-	}
-
-	existing, err := f.b.BuildImageFromScratch(f.ctx, f.getNameFromTest(), simpleDockerfile, mounts, []model.Cmd{}, model.Cmd{})
-	if err != nil {
-		t.Fatal(err)
-	}
-
-	f.WriteFile("hi/hello", "hello world") // change contents
-	f.Rm("sup")                            // delete a file
-	f.Rm("nested")                         // delete a directory
-	files := []string{"hi/hello", "sup", "nested"}
-	pms, err := FilesToPathMappings(f.JoinPaths(files), mounts)
-	if err != nil {
-		f.t.Fatal("FilesToPathMappings:", err)
-	}
-
-	ref, err := f.b.BuildImageFromExisting(f.ctx, existing, pms, []model.Cmd{})
-	if err != nil {
-		t.Fatal(err)
-	}
-
-	pcs := []expectedFile{
-		expectedFile{path: "/src/hi/hello", contents: "hello world"},
-		expectedFile{path: "/src/sup", missing: true},
-		expectedFile{path: "/src/nested/sup", missing: true}, // should have deleted whole directory
-		expectedFile{path: "/src/unchanged", contents: "should be unchanged"},
-	}
-	f.assertFilesInImage(ref, pcs)
-}
-
-func TestExecStepsOnExisting(t *testing.T) {
-	f := newDockerBuildFixture(t)
-	defer f.teardown()
-
-	f.WriteFile("foo", "hello world")
-	m := model.Mount{
-		Repo:          model.LocalGithubRepo{LocalPath: f.Path()},
-		ContainerPath: "/src",
-	}
-
-	existing, err := f.b.BuildImageFromScratch(f.ctx, f.getNameFromTest(), simpleDockerfile, []model.Mount{m}, []model.Cmd{}, model.Cmd{})
-	if err != nil {
-		t.Fatal(err)
-	}
-
-	step := model.ToShellCmd("echo -n foo contains: $(cat /src/foo) >> /src/bar")
-
-	ref, err := f.b.BuildImageFromExisting(f.ctx, existing, MountsToPathMappings([]model.Mount{m}), []model.Cmd{step})
-	if err != nil {
-		t.Fatal(err)
-	}
-
-	pcs := []expectedFile{
-		expectedFile{path: "/src/foo", contents: "hello world"},
-		expectedFile{path: "/src/bar", contents: "foo contains: hello world"},
-	}
-	f.assertFilesInImage(ref, pcs)
-}
-
-func TestUpdateInContainerPreservesEntrypoint(t *testing.T) {
-	f := newDockerBuildFixture(t)
-	defer f.teardown()
-
-	f.WriteFile("foo", "hello world")
-	m := model.Mount{
-		Repo:          model.LocalGithubRepo{LocalPath: f.Path()},
-		ContainerPath: "/src",
-	}
-	entrypoint := model.ToShellCmd("echo -n foo contains: $(cat /src/foo) >> /src/bar")
-
-	existing, err := f.b.BuildImageFromScratch(f.ctx, f.getNameFromTest(), simpleDockerfile, []model.Mount{m}, []model.Cmd{}, entrypoint)
-	if err != nil {
-		t.Fatal(err)
-	}
-
-	// change contents of `foo` so when entrypoint exec's the second time, it
-	// will change the contents of `bar`
-	f.WriteFile("foo", "a whole new world")
-
-	ref, err := f.b.BuildImageFromExisting(f.ctx, existing, MountsToPathMappings([]model.Mount{m}), []model.Cmd{})
-	if err != nil {
-		t.Fatal(err)
-	}
-
-	expected := []expectedFile{
-		expectedFile{path: "/src/foo", contents: "a whole new world"},
-		expectedFile{path: "/src/bar", contents: "foo contains: a whole new world"},
-	}
-
-	// Start container WITHOUT overriding entrypoint (which assertFilesInImage... does)
-	cID := f.startContainer(f.ctx, containerConfig(ref))
-	f.assertFilesInContainer(f.ctx, cID, expected)
-}
-
-func TestBuildDockerWithStepsFromExistingPreservesEntrypoint(t *testing.T) {
-	f := newDockerBuildFixture(t)
-	defer f.teardown()
-
-	f.WriteFile("foo", "hello world")
-	m := model.Mount{
-		Repo:          model.LocalGithubRepo{LocalPath: f.Path()},
-		ContainerPath: "/src",
-	}
-	step := model.ToShellCmd("echo -n hello >> /src/baz")
-	entrypoint := model.ToShellCmd("echo -n foo contains: $(cat /src/foo) >> /src/bar")
-
-	existing, err := f.b.BuildImageFromScratch(f.ctx, f.getNameFromTest(), simpleDockerfile, []model.Mount{m}, []model.Cmd{step}, entrypoint)
-	if err != nil {
-		t.Fatal(err)
-	}
-
-	// change contents of `foo` so when entrypoint exec's the second time, it
-	// will change the contents of `bar`
-	f.WriteFile("foo", "a whole new world")
-
-	ref, err := f.b.BuildImageFromExisting(f.ctx, existing, MountsToPathMappings([]model.Mount{m}), []model.Cmd{step})
-	if err != nil {
-		t.Fatal(err)
-	}
-
-	expected := []expectedFile{
-		expectedFile{path: "/src/foo", contents: "a whole new world"},
-		expectedFile{path: "/src/bar", contents: "foo contains: a whole new world"},
-		expectedFile{path: "/src/baz", contents: "hellohello"},
-	}
-
-	// Start container WITHOUT overriding entrypoint (which assertFilesInImage... does)
-	cID := f.startContainer(f.ctx, containerConfig(ref))
-	f.assertFilesInContainer(f.ctx, cID, expected)
-}
-
-type dockerBuildFixture struct {
-	*testutils.TempDirFixture
-	t        testing.TB
-	ctx      context.Context
-	dcli     *DockerCli
-	b        *dockerImageBuilder
-	registry *exec.Cmd
-}
-
-func newDockerBuildFixture(t testing.TB) *dockerBuildFixture {
-	ctx := testutils.CtxForTest()
-	dcli, err := DefaultDockerClient(ctx, k8s.EnvGKE)
-	if err != nil {
-		t.Fatal(err)
-	}
-
-	return &dockerBuildFixture{
-		TempDirFixture: testutils.NewTempDirFixture(t),
-		t:              t,
-		ctx:            ctx,
-		dcli:           dcli,
-		b:              NewLocalDockerBuilder(dcli, DefaultConsole(), DefaultOut()),
-	}
-}
-
-func (f *dockerBuildFixture) teardown() {
-	if f.registry != nil && f.registry.Process != nil {
-		go func() {
-			err := f.registry.Process.Kill()
-			if err != nil {
-				log.Printf("killing the registry failed: %v\n", err)
-			}
-		}()
-
-		// ignore the error. we expect it to be killed
-		_ = f.registry.Wait()
-
-		_ = exec.Command("docker", "kill", "tilt-registry").Run()
-		_ = exec.Command("docker", "rm", "tilt-registry").Run()
-	}
-	f.TempDirFixture.TearDown()
-}
-
-func (f *dockerBuildFixture) getNameFromTest() reference.Named {
-	x := fmt.Sprintf("windmill.build/%s", strings.ToLower(f.t.Name()))
-	name, err := reference.WithName(x)
-	if err != nil {
-		f.t.Fatal(err)
-	}
-
-	return name
-}
-
-func (f *dockerBuildFixture) startRegistry() {
-	stdout := &bytes.Buffer{}
-	stdoutSafe := makeThreadSafe(stdout)
-	stderr := &bytes.Buffer{}
-	cmd := exec.Command("docker", "run", "--name", "tilt-registry", "-p", "5005:5000", "registry:2")
-	cmd.Stdout = stdoutSafe
-	cmd.Stderr = stderr
-	f.registry = cmd
-
-	err := cmd.Start()
-	if err != nil {
-		f.t.Fatal(err)
-	}
-
-	// Wait until the registry starts
-	start := time.Now()
-	for time.Since(start) < 5*time.Second {
-		stdoutSafe.mu.Lock()
-		result := stdout.String()
-		stdoutSafe.mu.Unlock()
-		if strings.Contains(result, "listening on") {
-			return
-		}
-	}
-	f.t.Fatalf("Timed out waiting for registry to start. Output:\n%s\n%s", stdout.String(), stderr.String())
-}
-
-type expectedFile struct {
-	path     string
-	contents string
-
-	// If true, we will assert that the file is not in the container.
-	missing bool
-}
-
-func (f *dockerBuildFixture) assertFilesInImage(ref reference.NamedTagged, expectedFiles []expectedFile) {
-	cID := f.startContainer(f.ctx, containerConfigRunCmd(ref, model.Cmd{}))
-	f.assertFilesInContainer(f.ctx, cID, expectedFiles)
-}
-
-func (f *dockerBuildFixture) assertFilesInContainer(
-	ctx context.Context, containerID string, expectedFiles []expectedFile) {
-	for _, expectedFile := range expectedFiles {
-		reader, _, err := f.dcli.CopyFromContainer(ctx, containerID, expectedFile.path)
-		if expectedFile.missing {
-			if err == nil {
-				f.t.Errorf("Expected path %q to not exist", expectedFile.path)
-			} else if !strings.Contains(err.Error(), "No such container:path") {
-				f.t.Errorf("Expected path %q to not exist, but got a different error: %v", expectedFile.path, err)
-			}
-
-			continue
-		}
-
-		if err != nil {
-			f.t.Fatal(err)
-		}
-
-		f.assertFileInTar(tar.NewReader(reader), expectedFile)
-	}
-}
-
-func (f *dockerBuildFixture) assertFileInTar(tr *tar.Reader, expected expectedFile) {
-	for {
-		header, err := tr.Next()
-		if err == io.EOF {
-			f.t.Fatalf("File not found in container: %s", expected.path)
-		} else if err != nil {
-			f.t.Fatalf("Error reading tar file: %v", err)
-		}
-
-		if header.Typeflag == tar.TypeReg {
-			contents := bytes.NewBuffer(nil)
-			_, err = io.Copy(contents, tr)
-			if err != nil {
-				f.t.Fatalf("Error reading tar file: %v", err)
-			}
-
-			if contents.String() != expected.contents {
-				f.t.Errorf("Wrong contents in %q. Expected: %q. Actual: %q",
-					expected.path, expected.contents, contents.String())
-			}
-			return // we found it!
-		}
-	}
-}
-
-// startContainer starts a container from the given config
-func (f *dockerBuildFixture) startContainer(ctx context.Context, config *container.Config) string {
-	resp, err := f.dcli.ContainerCreate(ctx, config, nil, nil, "")
-	if err != nil {
-		f.t.Fatalf("startContainer: %v", err)
-	}
-	containerID := resp.ID
-
-	err = f.dcli.ContainerStart(ctx, containerID, types.ContainerStartOptions{})
-	if err != nil {
-		f.t.Fatalf("startContainer: %v", err)
-	}
-
-	return containerID
-}
-
-type threadSafeWriter struct {
-	writer io.Writer
-	mu     *sync.Mutex
-}
-
-func makeThreadSafe(writer io.Writer) threadSafeWriter {
-	return threadSafeWriter{writer: writer, mu: &sync.Mutex{}}
-}
-
-func (w threadSafeWriter) Write(b []byte) (int, error) {
-	w.mu.Lock()
-	defer w.mu.Unlock()
-	return w.writer.Write(b)
->>>>>>> b8e009b0
 }