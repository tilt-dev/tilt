//+build !skipcontainertests

package build

import (
	"archive/tar"
	"bytes"
	"context"
	"fmt"
	"io"
	"io/ioutil"
	"log"
	"os"
	"os/exec"
	"strings"
	"sync"
	"testing"
	"time"

	"github.com/windmilleng/tilt/internal/logger"
	"github.com/windmilleng/tilt/internal/model"
	"github.com/windmilleng/tilt/internal/testutils"

	"github.com/stretchr/testify/assert"

	"github.com/docker/distribution/reference"
	"github.com/docker/docker/api/types"
	"github.com/docker/docker/client"
	"github.com/opencontainers/go-digest"
)

const simpleDockerfile = Dockerfile("FROM alpine")

func TestDigestFromSingleStepOutput(t *testing.T) {
	input := `{"stream":"Step 1/1 : FROM alpine"}
	{"stream":"\n"}
	{"stream":" ---\u003e 11cd0b38bc3c\n"}
	{"aux":{"ID":"sha256:11cd0b38bc3ceb958ffb2f9bd70be3fb317ce7d255c8a4c3f4af30e298aa1aab"}}
	{"stream":"Successfully built 11cd0b38bc3c\n"}
	{"stream":"Successfully tagged hi:latest\n"}
`

	expected := digest.Digest("sha256:11cd0b38bc3ceb958ffb2f9bd70be3fb317ce7d255c8a4c3f4af30e298aa1aab")
	actual, err := getDigestFromBuildOutput(bytes.NewBuffer([]byte(input)))
	if err != nil {
		t.Fatal(err)
	}
	if actual != expected {
		t.Errorf("Expected %s, got %s", expected, actual)
	}
}

func TestDigestFromPushOutput(t *testing.T) {
	input := `{"status":"The push refers to repository [localhost:5005/myimage]"}
	{"status":"Preparing","progressDetail":{},"id":"2a88b569da78"}
	{"status":"Preparing","progressDetail":{},"id":"73046094a9b8"}
	{"status":"Pushing","progressDetail":{"current":512,"total":41},"progress":"[==================================================\u003e]     512B","id":"2a88b569da78"}
	{"status":"Pushing","progressDetail":{"current":68608,"total":4413370},"progress":"[\u003e                                                  ]  68.61kB/4.413MB","id":"73046094a9b8"}
	{"status":"Pushing","progressDetail":{"current":5120,"total":41},"progress":"[==================================================\u003e]   5.12kB","id":"2a88b569da78"}
	{"status":"Pushed","progressDetail":{},"id":"2a88b569da78"}
	{"status":"Pushing","progressDetail":{"current":1547776,"total":4413370},"progress":"[=================\u003e                                 ]  1.548MB/4.413MB","id":"73046094a9b8"}
	{"status":"Pushing","progressDetail":{"current":3247616,"total":4413370},"progress":"[====================================\u003e              ]  3.248MB/4.413MB","id":"73046094a9b8"}
	{"status":"Pushing","progressDetail":{"current":4672000,"total":4413370},"progress":"[==================================================\u003e]  4.672MB","id":"73046094a9b8"}
	{"status":"Pushed","progressDetail":{},"id":"73046094a9b8"}
	{"status":"wm-tilt: digest: sha256:cc5f4c463f81c55183d8d737ba2f0d30b3e6f3670dbe2da68f0aac168e93fbb1 size: 735"}
	{"progressDetail":{},"aux":{"Tag":"wm-tilt","Digest":"sha256:cc5f4c463f81c55183d8d737ba2f0d30b3e6f3670dbe2da68f0aac168e93fbb1","Size":735}}`

	expected := digest.Digest("sha256:cc5f4c463f81c55183d8d737ba2f0d30b3e6f3670dbe2da68f0aac168e93fbb1")
	actual, err := getDigestFromPushOutput(bytes.NewBuffer([]byte(input)))
	if err != nil {
		t.Fatal(err)
	}
	if actual != expected {
		t.Errorf("Expected %s, got %s", expected, actual)
	}
}

func TestMount(t *testing.T) {
	f := newDockerBuildFixture(t)
	defer f.teardown()

	// write some files in to it
	f.WriteFile("hi/hello", "hi hello")
	f.WriteFile("sup", "my name is dan")

	m := model.Mount{
		Repo:          model.LocalGithubRepo{LocalPath: f.Path()},
		ContainerPath: "/src",
	}

	digest, err := f.b.BuildDockerFromScratch(f.ctx, simpleDockerfile, []model.Mount{m}, []model.Cmd{}, model.Cmd{})
	if err != nil {
		t.Fatal(err)
	}

	pcs := []expectedFile{
		expectedFile{path: "/src/hi/hello", contents: "hi hello"},
		expectedFile{path: "/src/sup", contents: "my name is dan"},
	}
	f.assertFilesInImage(string(digest), pcs)
}

func TestMultipleMounts(t *testing.T) {
	f := newDockerBuildFixture(t)
	defer f.teardown()

	// write some files in to it
	f.WriteFile("hi/hello", "hi hello")
	f.WriteFile("bye/ciao/goodbye", "bye laterz")

	m1 := model.Mount{
		Repo:          model.LocalGithubRepo{LocalPath: f.JoinPath("hi")},
		ContainerPath: "/hello_there",
	}
	m2 := model.Mount{
		Repo:          model.LocalGithubRepo{LocalPath: f.JoinPath("bye")},
		ContainerPath: "goodbye_there",
	}

	digest, err := f.b.BuildDockerFromScratch(f.ctx, simpleDockerfile, []model.Mount{m1, m2}, []model.Cmd{}, model.Cmd{})
	if err != nil {
		t.Fatal(err)
	}

	pcs := []expectedFile{
		expectedFile{path: "/hello_there/hello", contents: "hi hello"},
		expectedFile{path: "/goodbye_there/ciao/goodbye", contents: "bye laterz"},
	}
	f.assertFilesInImage(string(digest), pcs)
}

func TestMountCollisions(t *testing.T) {
	f := newDockerBuildFixture(t)
	defer f.teardown()

	// write some files in to it
	f.WriteFile("hi/hello", "hi hello")
	f.WriteFile("bye/hello", "bye laterz")

	// Mounting two files to the same place in the container -- expect the second mount
	// to take precedence (file should contain "bye laterz")
	m1 := model.Mount{
		Repo:          model.LocalGithubRepo{LocalPath: f.JoinPath("hi")},
		ContainerPath: "/hello_there",
	}
	m2 := model.Mount{
		Repo:          model.LocalGithubRepo{LocalPath: f.JoinPath("bye")},
		ContainerPath: "/hello_there",
	}

	digest, err := f.b.BuildDockerFromScratch(f.ctx, simpleDockerfile, []model.Mount{m1, m2}, []model.Cmd{}, model.Cmd{})
	if err != nil {
		t.Fatal(err)
	}

	pcs := []expectedFile{
		expectedFile{path: "/hello_there/hello", contents: "bye laterz"},
	}
	f.assertFilesInImage(string(digest), pcs)
}

func TestPush(t *testing.T) {
	f := newDockerBuildFixture(t)
	defer f.teardown()

	f.startRegistry()

	// write some files in to it
	f.WriteFile("hi/hello", "hi hello")
	f.WriteFile("sup", "my name is dan")

	m := model.Mount{
		Repo:          model.LocalGithubRepo{LocalPath: f.Path()},
		ContainerPath: "/src",
	}

	digest, err := f.b.BuildDockerFromScratch(f.ctx, simpleDockerfile, []model.Mount{m}, []model.Cmd{}, model.Cmd{})
	if err != nil {
		t.Fatal(err)
	}

	name, _ := reference.ParseNormalizedNamed("localhost:5005/myimage")
	_, err = f.b.PushDocker(f.ctx, name, digest)
	if err != nil {
		t.Fatal(err)
	}

	pcs := []expectedFile{
		expectedFile{path: "/src/hi/hello", contents: "hi hello"},
		expectedFile{path: "/src/sup", contents: "my name is dan"},
	}

	f.assertFilesInImage(fmt.Sprintf("%s:%s", name, pushTag), pcs)
}

func TestPushInvalid(t *testing.T) {
	f := newDockerBuildFixture(t)
	defer f.teardown()

	m := model.Mount{
		Repo:          model.LocalGithubRepo{LocalPath: f.Path()},
		ContainerPath: "/src",
	}

	digest, err := f.b.BuildDockerFromScratch(f.ctx, simpleDockerfile, []model.Mount{m}, []model.Cmd{}, model.Cmd{})
	if err != nil {
		t.Fatal(err)
	}

	name, _ := reference.ParseNormalizedNamed("localhost:6666/myimage")
	_, err = f.b.PushDocker(f.ctx, name, digest)
	if err == nil || !strings.Contains(err.Error(), "PushDocker#getDigestFromPushOutput") {
		t.Fatal(err)
	}
}

func TestBuildOneStep(t *testing.T) {
	f := newDockerBuildFixture(t)
	defer f.teardown()

	steps := []model.Cmd{
		model.ToShellCmd("echo -n hello >> hi"),
	}

	digest, err := f.b.BuildDockerFromScratch(f.ctx, simpleDockerfile, []model.Mount{}, steps, model.Cmd{})
	if err != nil {
		t.Fatal(err)
	}

	expected := []expectedFile{
		expectedFile{path: "hi", contents: "hello"},
	}
	f.assertFilesInImage(string(digest), expected)
}

func TestBuildMultipleSteps(t *testing.T) {
	f := newDockerBuildFixture(t)
	defer f.teardown()

	steps := []model.Cmd{
		model.ToShellCmd("echo -n hello >> hi"),
		model.ToShellCmd("echo -n sup >> hi2"),
	}

	digest, err := f.b.BuildDockerFromScratch(f.ctx, simpleDockerfile, []model.Mount{}, steps, model.Cmd{})
	if err != nil {
		t.Fatal(err)
	}

	expected := []expectedFile{
		expectedFile{path: "hi", contents: "hello"},
		expectedFile{path: "hi2", contents: "sup"},
	}
	f.assertFilesInImage(string(digest), expected)
}

func TestBuildMultipleStepsRemoveFiles(t *testing.T) {
	f := newDockerBuildFixture(t)
	defer f.teardown()

	steps := []model.Cmd{
		model.Cmd{Argv: []string{"sh", "-c", "echo -n hello >> hi"}},
		model.Cmd{Argv: []string{"sh", "-c", "echo -n sup >> hi2"}},
		model.Cmd{Argv: []string{"sh", "-c", "rm hi"}},
	}

	digest, err := f.b.BuildDockerFromScratch(f.ctx, simpleDockerfile, []model.Mount{}, steps, model.Cmd{})
	if err != nil {
		t.Fatal(err)
	}

	expected := []expectedFile{
		expectedFile{path: "hi2", contents: "sup"},
		expectedFile{path: "hi", missing: true},
	}
	f.assertFilesInImage(string(digest), expected)
}

func TestBuildFailingStep(t *testing.T) {
	f := newDockerBuildFixture(t)
	defer f.teardown()

	steps := []model.Cmd{
		model.ToShellCmd("echo hello && exit 1"),
	}

	_, err := f.b.BuildDockerFromScratch(f.ctx, simpleDockerfile, []model.Mount{}, steps, model.Cmd{})
	if assert.NotNil(t, err) {
		assert.Contains(t, err.Error(), "hello")
		assert.Contains(t, err.Error(), "exit code 1")
	}
}

func TestEntrypoint(t *testing.T) {
	f := newDockerBuildFixture(t)
	defer f.teardown()

	entrypoint := model.ToShellCmd("echo -n hello >> hi")
	d, err := f.b.BuildDockerFromScratch(f.ctx, simpleDockerfile, []model.Mount{}, []model.Cmd{}, entrypoint)
	if err != nil {
		t.Fatal(err)
	}

	expected := []expectedFile{
		expectedFile{path: "hi", contents: "hello"},
	}

	// Start container WITHOUT overriding entrypoint (which assertFilesInImage... does)
	cID, err := f.b.startContainer(f.ctx, containerConfig(d))
	if err != nil {
		t.Fatal(err)
	}
	f.assertFilesInContainer(f.ctx, cID, expected)
}

func TestDockerfileWithEntrypointNotPermitted(t *testing.T) {
	f := newDockerBuildFixture(t)
	defer f.teardown()

	df := Dockerfile(`FROM alpine
ENTRYPOINT ["sleep", "100000"]`)

	_, err := f.b.BuildDockerFromScratch(f.ctx, df, []model.Mount{}, []model.Cmd{}, model.Cmd{})
	if err == nil {
		t.Fatal("expected an err b/c dockerfile contains an ENTRYPOINT")
	}
	if !strings.Contains(err.Error(), ErrEntrypointInDockerfile.Error()) {
		t.Fatalf("error '%v' did not contain expected string '%v'",
			err.Error(), ErrEntrypointInDockerfile.Error())
	}
}

// TODO(maia): test mount err cases
// TODO(maia): tests for tar code

func TestSelectiveAddFilesToExisting(t *testing.T) {
	f := newDockerBuildFixture(t)
	defer f.teardown()

	f.WriteFile("hi/hello", "hi hello")
	f.WriteFile("sup", "yo dawg, i heard you like docker")
	f.WriteFile("unchanged", "should be unchanged")
	mounts := []model.Mount{
		model.Mount{
			Repo:          model.LocalGithubRepo{LocalPath: f.Path()},
			ContainerPath: "/src",
		},
	}

	existing, err := f.b.BuildDockerFromScratch(f.ctx, simpleDockerfile, mounts, []model.Cmd{}, model.Cmd{})
	if err != nil {
		t.Fatal(err)
	}

	f.WriteFile("hi/hello", "hello world") // change contents
	f.Rm("sup")
	files := []string{"hi/hello", "sup"}
	pms, err := filesToPathMappings(f.JoinPaths(files), mounts)
	if err != nil {
		f.t.Fatal("filesToPathMappings:", err)
	}

	digest, err := f.b.BuildDockerFromExisting(f.ctx, existing, pms, []model.Cmd{})
	if err != nil {
		t.Fatal(err)
	}

	pcs := []expectedFile{
		expectedFile{path: "/src/hi/hello", contents: "hello world"},
		expectedFile{path: "/src/sup", missing: true}, // TODO(maia): test deletion
		expectedFile{path: "/src/unchanged", contents: "should be unchanged"},
	}
	f.assertFilesInImage(string(digest), pcs)
}

func TestExecStepsOnExisting(t *testing.T) {
	f := newDockerBuildFixture(t)
	defer f.teardown()

	f.WriteFile("foo", "hello world")
	m := model.Mount{
		Repo:          model.LocalGithubRepo{LocalPath: f.Path()},
		ContainerPath: "/src",
	}

	existing, err := f.b.BuildDockerFromScratch(f.ctx, simpleDockerfile, []model.Mount{m}, []model.Cmd{}, model.Cmd{})
	if err != nil {
		t.Fatal(err)
	}

	step := model.ToShellCmd("echo -n foo contains: $(cat /src/foo) >> /src/bar")

	digest, err := f.b.BuildDockerFromExisting(f.ctx, existing, MountsToPath([]model.Mount{m}), []model.Cmd{step})
	if err != nil {
		t.Fatal(err)
	}

	pcs := []expectedFile{
		expectedFile{path: "/src/foo", contents: "hello world"},
		expectedFile{path: "/src/bar", contents: "foo contains: hello world"},
	}
	f.assertFilesInImage(string(digest), pcs)
}

func TestBuildDockerFromExistingPreservesEntrypoint(t *testing.T) {
	f := newDockerBuildFixture(t)
	defer f.teardown()

	f.WriteFile("foo", "hello world")
	m := model.Mount{
		Repo:          model.LocalGithubRepo{LocalPath: f.Path()},
		ContainerPath: "/src",
	}
	entrypoint := model.ToShellCmd("echo -n foo contains: $(cat /src/foo) >> /src/bar")

	existing, err := f.b.BuildDockerFromScratch(f.ctx, simpleDockerfile, []model.Mount{m}, []model.Cmd{}, entrypoint)
	if err != nil {
		t.Fatal(err)
	}

	// change contents of `foo` so when entrypoint exec's the second time, it
	// will change the contents of `bar`
	f.WriteFile("foo", "a whole new world")

	digest, err := f.b.BuildDockerFromExisting(f.ctx, existing, MountsToPath([]model.Mount{m}), []model.Cmd{})
	if err != nil {
		t.Fatal(err)
	}

	expected := []expectedFile{
		expectedFile{path: "/src/foo", contents: "a whole new world"},
		expectedFile{path: "/src/bar", contents: "foo contains: a whole new world"},
	}

	// Start container WITHOUT overriding entrypoint (which assertFilesInImage... does)
	cID, err := f.b.startContainer(f.ctx, containerConfig(digest))
	if err != nil {
		t.Fatal(err)
	}
	f.assertFilesInContainer(f.ctx, cID, expected)
}

type dockerBuildFixture struct {
	*testutils.TempDirFixture
	t        testing.TB
	ctx      context.Context
	dcli     *client.Client
	b        *localDockerBuilder
	registry *exec.Cmd
}

func newDockerBuildFixture(t testing.TB) *dockerBuildFixture {
	opts := make([]func(*client.Client) error, 0)
	opts = append(opts, client.FromEnv)

	// Use client for docker 17
	// https://docs.docker.com/develop/sdk/#api-version-matrix
	// API version 1.30 is the first version where the full digest
	// shows up in the API output of BuildImage
	opts = append(opts, client.WithVersion("1.30"))
	dcli, err := client.NewClientWithOpts(opts...)
	if err != nil {
		t.Fatal(err)
	}

<<<<<<< HEAD
	ctx := logger.WithLogger(context.Background(), logger.NewLogger(logger.DebugLvl, os.Stdout))

	return &testFixture{
		TempDirFixture: testutils.NewTempDirFixture(t),
		t:              t,
		ctx:            ctx,
=======
	return &dockerBuildFixture{
		TempDirFixture: testutils.NewTempDirFixture(t),
		t:              t,
		ctx:            testutils.CtxForTest(),
>>>>>>> a4a23550
		dcli:           dcli,
		b:              NewLocalDockerBuilder(dcli),
	}
}

func (f *dockerBuildFixture) teardown() {
	if f.registry != nil {
		go func() {
			err := f.registry.Process.Kill()
			if err != nil {
				log.Printf("killing the registry failed: %v\n", err)
			}
		}()

		// ignore the error. we expect it to be killed
		_ = f.registry.Wait()

		_ = exec.Command("docker", "kill", "tilt-registry").Run()
		_ = exec.Command("docker", "rm", "tilt-registry").Run()
	}
	f.TempDirFixture.TearDown()
}

func (f *dockerBuildFixture) startRegistry() {
	stdout := &bytes.Buffer{}
	stdoutSafe := makeThreadSafe(stdout)
	stderr := &bytes.Buffer{}
	cmd := exec.Command("docker", "run", "--name", "tilt-registry", "-p", "5005:5000", "registry:2")
	cmd.Stdout = stdoutSafe
	cmd.Stderr = stderr
	f.registry = cmd

	err := cmd.Start()
	if err != nil {
		f.t.Fatal(err)
	}

	// Wait until the registry starts
	start := time.Now()
	for time.Since(start) < 5*time.Second {
		stdoutSafe.mu.Lock()
		result := stdout.String()
		stdoutSafe.mu.Unlock()
		if strings.Contains(result, "listening on") {
			return
		}
	}
	f.t.Fatalf("Timed out waiting for registry to start. Output:\n%s\n%s", stdout.String(), stderr.String())
}

type expectedFile struct {
	path     string
	contents string

	// If true, we will assert that the file is not in the container.
	missing bool
}

func (f *dockerBuildFixture) startContainerWithOutput(ctx context.Context, ref string, cmd model.Cmd) string {
	cId, err := f.b.startContainer(ctx, containerConfigRunCmd(digest.Digest(ref), cmd))
	if err != nil {
		f.t.Fatal(err)
	}

	out, err := f.dcli.ContainerLogs(ctx, cId, types.ContainerLogsOptions{ShowStdout: true, ShowStderr: true})
	if err != nil {
		f.t.Fatal(err)
	}
	defer func() {
		err := out.Close()
		if err != nil {
			f.t.Fatal("closing container logs reader:", err)
		}
	}()

	output, err := ioutil.ReadAll(out)
	if err != nil {
		f.t.Fatal("reading container logs:", err)
	}
	return string(output)
}

func (f *dockerBuildFixture) assertFilesInImage(ref string, expectedFiles []expectedFile) {
	cID, err := f.b.startContainer(f.ctx, containerConfigRunCmd(digest.Digest(ref), model.Cmd{}))
	if err != nil {
		f.t.Fatal(err)
	}
	f.assertFilesInContainer(f.ctx, cID, expectedFiles)
}

func (f *dockerBuildFixture) assertFilesInContainer(
	ctx context.Context, containerID string, expectedFiles []expectedFile) {
	for _, expectedFile := range expectedFiles {
		reader, _, err := f.dcli.CopyFromContainer(ctx, containerID, expectedFile.path)
		if expectedFile.missing {
			if err == nil {
				f.t.Errorf("Expected path %q to not exist", expectedFile.path)
			} else if !strings.Contains(err.Error(), "No such container:path") {
				f.t.Errorf("Expected path %q to not exist, but got a different error: %v", expectedFile.path, err)
			}

			continue
		}

		if err != nil {
			f.t.Fatal(err)
		}

		f.assertFileInTar(tar.NewReader(reader), expectedFile)
	}
}

func (f *dockerBuildFixture) assertFileInTar(tr *tar.Reader, expected expectedFile) {
	for {
		header, err := tr.Next()
		if err == io.EOF {
			f.t.Fatalf("File not found in container: %s", expected.path)
		} else if err != nil {
			f.t.Fatalf("Error reading tar file: %v", err)
		}

		if header.Typeflag == tar.TypeReg {
			contents := bytes.NewBuffer(nil)
			_, err = io.Copy(contents, tr)
			if err != nil {
				f.t.Fatalf("Error reading tar file: %v", err)
			}

			if contents.String() != expected.contents {
				f.t.Errorf("Wrong contents in %q. Expected: %q. Actual: %q",
					expected.path, expected.contents, contents.String())
			}
			return // we found it!
		}
	}
}

type threadSafeWriter struct {
	writer io.Writer
	mu     *sync.Mutex
}

func makeThreadSafe(writer io.Writer) threadSafeWriter {
	return threadSafeWriter{writer: writer, mu: &sync.Mutex{}}
}

func (w threadSafeWriter) Write(b []byte) (int, error) {
	w.mu.Lock()
	defer w.mu.Unlock()
	return w.writer.Write(b)
}<|MERGE_RESOLUTION|>--- conflicted
+++ resolved
@@ -10,14 +10,12 @@
 	"io"
 	"io/ioutil"
 	"log"
-	"os"
 	"os/exec"
 	"strings"
 	"sync"
 	"testing"
 	"time"
 
-	"github.com/windmilleng/tilt/internal/logger"
 	"github.com/windmilleng/tilt/internal/model"
 	"github.com/windmilleng/tilt/internal/testutils"
 
@@ -463,19 +461,10 @@
 		t.Fatal(err)
 	}
 
-<<<<<<< HEAD
-	ctx := logger.WithLogger(context.Background(), logger.NewLogger(logger.DebugLvl, os.Stdout))
-
-	return &testFixture{
-		TempDirFixture: testutils.NewTempDirFixture(t),
-		t:              t,
-		ctx:            ctx,
-=======
 	return &dockerBuildFixture{
 		TempDirFixture: testutils.NewTempDirFixture(t),
 		t:              t,
 		ctx:            testutils.CtxForTest(),
->>>>>>> a4a23550
 		dcli:           dcli,
 		b:              NewLocalDockerBuilder(dcli),
 	}
