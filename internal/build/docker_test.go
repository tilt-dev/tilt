--- conflicted
+++ resolved
@@ -10,6 +10,7 @@
 	"io"
 	"io/ioutil"
 	"log"
+	"os"
 	"os/exec"
 	"path/filepath"
 	"strings"
@@ -459,19 +460,11 @@
 	ctx := logger.WithLogger(context.Background(), logger.NewLogger(logger.DebugLvl, os.Stdout))
 
 	return &testFixture{
-<<<<<<< HEAD
-		t:    t,
-		ctx:  ctx,
-		repo: repo,
-		dcli: dcli,
-		b:    NewLocalDockerBuilder(dcli),
-=======
 		TempDirFixture: testutils.NewTempDirFixture(t),
 		t:              t,
-		ctx:            context.Background(),
+		ctx:            ctx,
 		dcli:           dcli,
 		b:              NewLocalDockerBuilder(dcli),
->>>>>>> 42080022
 	}
 }
 
