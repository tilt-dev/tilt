package build

import (
	"archive/tar"
	"bytes"
	"context"
	"encoding/json"
	"errors"
	"flag"
	"fmt"
	"io"
	"log"

	opentracing "github.com/opentracing/opentracing-go"
	"github.com/windmilleng/tilt/internal/logger"
	"github.com/windmilleng/tilt/internal/model"

	"github.com/docker/cli/cli/command"
	cliflags "github.com/docker/cli/cli/flags"
	"github.com/docker/distribution/reference"
	"github.com/docker/docker/api/types"
	"github.com/docker/docker/api/types/container"
	"github.com/docker/docker/client"
	"github.com/docker/docker/pkg/jsonmessage"
	"github.com/docker/docker/registry"
	"github.com/opencontainers/go-digest"
)

// Tilt always pushes to the same tag. We never push to latest.
const pushTag = "wm-tilt"

var ErrEntrypointInDockerfile = errors.New("base Dockerfile contains an ENTRYPOINT, " +
	"which is not currently supported -- provide an entrypoint in your Tiltfile")

type localDockerBuilder struct {
	dcli *client.Client
	pool containerPool
}

type Builder interface {
	BuildDockerFromScratch(ctx context.Context, baseDockerfile Dockerfile, mounts []model.Mount, steps []model.Cmd, entrypoint model.Cmd) (digest.Digest, error)
	BuildDockerFromExisting(ctx context.Context, existing digest.Digest, paths []pathMapping, steps []model.Cmd) (digest.Digest, error)
	PushDocker(ctx context.Context, name reference.Named, dig digest.Digest) (reference.Canonical, error)
}

type pushOutput struct {
	Tag    string
	Digest string
	Size   int
}

var _ Builder = &localDockerBuilder{}

func NewLocalDockerBuilder(dcli *client.Client) *localDockerBuilder {
	return &localDockerBuilder{dcli: dcli, pool: newContainerPool(dcli)}
}

func (l *localDockerBuilder) BuildDockerFromScratch(ctx context.Context, baseDockerfile Dockerfile,
	mounts []model.Mount, steps []model.Cmd, entrypoint model.Cmd) (digest.Digest, error) {
	logger.Get(ctx).Verbose("- Building Docker image from scratch")

	span, ctx := opentracing.StartSpanFromContext(ctx, "daemon-BuildDockerFromScratch")
	defer span.Finish()

	return l.buildDocker(ctx, baseDockerfile, MountsToPath(mounts), steps, entrypoint)
}

func (l *localDockerBuilder) BuildDockerFromExisting(ctx context.Context, existing digest.Digest,
	paths []pathMapping, steps []model.Cmd) (digest.Digest, error) {
	logger.Get(ctx).Verbose("- Building Docker image from existing image: %s", existing.Encoded()[:10])

	span, ctx := opentracing.StartSpanFromContext(ctx, "daemon-BuildDockerFromExisting")
	defer span.Finish()

	dfForExisting := DockerfileFromExisting(existing)
	return l.buildDocker(ctx, dfForExisting, paths, steps, model.Cmd{})
}

func (l *localDockerBuilder) buildDocker(ctx context.Context, df Dockerfile,
	paths []pathMapping, steps []model.Cmd, entrypoint model.Cmd) (digest.Digest, error) {
	baseDigest, err := l.buildFromDfWithFiles(ctx, df, paths)
	if err != nil {
		return "", fmt.Errorf("buildFromDfWithFiles: %v", err)
	}

	// Start a container from the base image so we can run steps on it.
	cID, err := l.pool.claimContainer(ctx, baseDigest)

	logger.Get(ctx).Verbose("-- executing steps on base image")
	for i, s := range steps {
		logger.Get(ctx).Verbose("--- step %d/%d: %v", i+1, len(steps), s.Argv)
		err := l.execInContainer(ctx, cID, s)
		if err != nil {
			return "", fmt.Errorf("buildDocker#step(%v): %v", s, err)
		}
	}

	logger.Get(ctx).Verbose("-- committing container")
	newDigest, err := l.pool.commitContainer(ctx, cID, entrypoint)
	if err != nil {
		return "", fmt.Errorf("buildDocker: %v", err)
	}
	return newDigest, nil
}

// Naively tag the digest and push it up to the docker registry specified in the name.
//
// TODO(nick) In the future, I would like us to be smarter about checking if the kubernetes cluster
// we're running in has access to the given registry. And if it doesn't, we should either emit an
// error, or push to a registry that kubernetes does have access to (e.g., a local registry).
func (l *localDockerBuilder) PushDocker(ctx context.Context, ref reference.Named, dig digest.Digest) (reference.Canonical, error) {
	logger.Get(ctx).Verbose("- Pushing Docker image")

	span, ctx := opentracing.StartSpanFromContext(ctx, "daemon-PushDocker")
	defer span.Finish()

	repoInfo, err := registry.ParseRepositoryInfo(ref)
	if err != nil {
		return nil, fmt.Errorf("PushDocker#ParseRepositoryInfo: %s", err)
	}

<<<<<<< HEAD
	writer := logger.Get(ctx).Writer(logger.VerboseLvl)
	cli := command.NewDockerCli(nil, writer, writer, true)
=======
	logger.Get(ctx).Verbose("-- connecting to repository")
	cli := command.NewDockerCli(nil, os.Stdout, os.Stderr, true)
>>>>>>> d42773cc
	err = cli.Initialize(cliflags.NewClientOptions())
	if err != nil {
		return nil, fmt.Errorf("PushDocker#InitializeCLI: %s", err)
	}
	authConfig := command.ResolveAuthConfig(ctx, cli, repoInfo.Index)
	requestPrivilege := command.RegistryAuthenticationPrivilegedFunc(cli, repoInfo.Index, "push")

	encodedAuth, err := command.EncodeAuthToBase64(authConfig)
	if err != nil {
		return nil, fmt.Errorf("PushDocker#EncodeAuthToBase64: %s", err)
	}

	options := types.ImagePushOptions{
		RegistryAuth:  encodedAuth,
		PrivilegeFunc: requestPrivilege,
	}

	if reference.Domain(ref) == "" {
		return nil, fmt.Errorf("PushDocker: no domain in container name: %s", ref)
	}

	tag, err := reference.WithTag(ref, pushTag)
	if err != nil {
		return nil, fmt.Errorf("PushDocker: %v", err)
	}

	err = l.dcli.ImageTag(ctx, dig.String(), tag.String())
	if err != nil {
		return nil, fmt.Errorf("PushDocker#ImageTag: %v", err)
	}

	logger.Get(ctx).Verbose("-- pushing the image")
	imagePushResponse, err := l.dcli.ImagePush(
		ctx,
		tag.String(),
		options)
	if err != nil {
		return nil, fmt.Errorf("PushDocker#ImagePush: %v", err)
	}

	defer func() {
		err := imagePushResponse.Close()
		if err != nil {
			logger.Get(ctx).Info("unable to close imagePushResponse: %s", err)
		}
	}()
	pushedDigest, err := getDigestFromPushOutput(imagePushResponse)
	if err != nil {
		return nil, fmt.Errorf("PushDocker#getDigestFromPushOutput: %v", err)
	}

	return reference.WithDigest(tag, pushedDigest)
}

func (l *localDockerBuilder) buildFromDfWithFiles(ctx context.Context, df Dockerfile, paths []pathMapping) (digest.Digest, error) {
	span, ctx := opentracing.StartSpanFromContext(ctx, "daemon-buildFromDfWithFiles")
	defer span.Finish()
	err := df.Validate()
	if err != nil {
		return "", err
	}

	logger.Get(ctx).Verbose("-- tarring context")

	archive, err := TarContextAndUpdateDf(ctx, df, paths)
	if err != nil {
		return "", err
	}

	logger.Get(ctx).Verbose("-- building image")
	imageBuildResponse, err := l.dcli.ImageBuild(
		ctx,
		archive,
		types.ImageBuildOptions{
			Context:    archive,
			Dockerfile: "Dockerfile",
			Remove:     shouldRemoveImage(),
		})
	if err != nil {
		return "", err
	}

	defer func() {
		err := imageBuildResponse.Body.Close()
		if err != nil {
			logger.Get(ctx).Info("unable to close imagePushResponse: %s", err)
		}
	}()
	result, err := readDockerOutput(imageBuildResponse.Body)
	if err != nil {
		return "", fmt.Errorf("ImageBuild: %v", err)
	}

	return getDigestFromAux(*result)
}

func (l *localDockerBuilder) execInContainer(ctx context.Context, cID containerID, cmd model.Cmd) error {
	span, ctx := opentracing.StartSpanFromContext(ctx, "daemon-execInContainer")
	defer span.Finish()
	created, err := l.dcli.ContainerExecCreate(ctx, string(cID), types.ExecConfig{
		Cmd: cmd.Argv,
	})
	if err != nil {
		return err
	}

	execID := execID(created.ID)
	if execID == "" {
		return fmt.Errorf("execInContainer: failed to create")
	}

	attached, err := l.dcli.ContainerExecAttach(ctx, string(execID), types.ExecStartCheck{})
	if err != nil {
		return fmt.Errorf("execInContainer#attach: %v", err)
	}
	defer attached.Close()

	// TODO(nick): feed this reader into the logger
	buf := bytes.NewBuffer(nil)
	_, err = io.Copy(buf, attached.Reader)
	if err != nil {
		return fmt.Errorf("execInContainer#copy: %v", err)
	}

	// Poll docker until the daemon collects the exit code of the process.
	// This may happen after it collects the stdout above.
	for true {
		inspected, err := l.dcli.ContainerExecInspect(ctx, string(execID))
		if err != nil {
			return fmt.Errorf("execInContainer#inspect: %v", err)
		}

		if inspected.Running {
			continue
		}

		status := inspected.ExitCode
		if status != 0 {
			return fmt.Errorf("Failed with exit code %d. Output:\n%s", status, buf.String())
		}
		return nil
	}
	return nil
}

// startContainer starts a container from the given config.
// Returns the container id iff the container successfully runs; else, error.
//
// TODO(nick): Remove this function. It's currently only used in tests.
// It will be better to use the container pool with exec.
func (l *localDockerBuilder) startContainer(ctx context.Context, config *container.Config) (cId string, err error) {
	resp, err := l.dcli.ContainerCreate(ctx, config, nil, nil, "")
	if err != nil {
		return "", fmt.Errorf("startContainer: %v", err)
	}
	containerID := resp.ID

	err = l.dcli.ContainerStart(ctx, containerID, types.ContainerStartOptions{})
	if err != nil {
		return "", fmt.Errorf("startContainer: %v", err)
	}

	writer := logger.Get(ctx).Writer(logger.VerboseLvl)

	statusCh, errCh := l.dcli.ContainerWait(ctx, containerID, container.WaitConditionNotRunning)
	select {
	case err := <-errCh:
		if err != nil {
			return "", fmt.Errorf("startContainer: %v", err)
		}
	case status := <-statusCh:
		if status.Error != nil {
			return "", fmt.Errorf("startContainer: %v", status.Error.Message)
		}
		r, err := l.dcli.ContainerLogs(ctx, containerID, types.ContainerLogsOptions{ShowStdout: true, ShowStderr: true})
		if err != nil {
			return "", fmt.Errorf("startContainer: %v", err)
		}

		_, err = io.Copy(writer, r)
		if err != nil {
			return "", fmt.Errorf("startContainer: %v", err)
		}

		if status.StatusCode != 0 {
			return "", fmt.Errorf("container '%+v' had non-0 exit code %v", config, status.StatusCode)
		}
	}

	return containerID, nil
}

func TarContextAndUpdateDf(ctx context.Context, df Dockerfile, paths []pathMapping) (*bytes.Reader, error) {
	span, ctx := opentracing.StartSpanFromContext(ctx, "daemon-TarContextAndUpdateDf")
	defer span.Finish()
	buf, err := tarContextAndUpdateDf(df, paths)
	if err != nil {
		return nil, err
	}

	return bytes.NewReader(buf.Bytes()), nil
}

func tarContextAndUpdateDf(df Dockerfile, paths []pathMapping) (*bytes.Buffer, error) {
	buf := new(bytes.Buffer)
	tw := tar.NewWriter(buf)
	defer func() {
		err := tw.Close()
		if err != nil {
			log.Printf("Error closing tar writer: %s", err.Error())
		}
	}()

	// TODO: maybe write our own tarWriter struct with methods on it, so it's clearer that we're modifying the tar writer in place
	dnePaths, err := archiveIfExists(tw, paths)
	if err != nil {
		return nil, fmt.Errorf("archiveIfExists: %v", err)
	}

	newDf := updateDf(df, dnePaths)
	err = archiveDf(tw, newDf)
	if err != nil {
		return nil, fmt.Errorf("archiveDf: %v", err)
	}

	return buf, nil
}

func updateDf(df Dockerfile, dnePaths []pathMapping) Dockerfile {
	// Add 'ADD' statements (right now just add whatever's in context;
	// this is safe b/c only adds/overwrites, doesn't remove).
	newDf := df.AddAll()

	return newDf.RmPaths(dnePaths)
}

// Docker API commands stream back a sequence of JSON messages.
//
// The result of the command is in a JSON object with field "aux".
//
// Errors are reported in a JSON object with field "errorDetail"
//
// NOTE(nick): I haven't found a good document describing this protocol
// but you can find it implemented in Docker here:
// https://github.com/moby/moby/blob/1da7d2eebf0a7a60ce585f89a05cebf7f631019c/pkg/jsonmessage/jsonmessage.go#L139
func readDockerOutput(reader io.Reader) (*json.RawMessage, error) {
	var result *json.RawMessage
	decoder := json.NewDecoder(reader)
	for decoder.More() {
		message := jsonmessage.JSONMessage{}
		err := decoder.Decode(&message)
		if err != nil {
			return nil, fmt.Errorf("decoding docker output: %v", err)
		}

		if message.ErrorMessage != "" {
			return nil, errors.New(message.ErrorMessage)
		}

		if message.Error != nil {
			return nil, errors.New(message.Error.Message)
		}

		if message.Aux != nil {
			result = message.Aux
		}
	}
	return result, nil
}

func getDigestFromBuildOutput(reader io.Reader) (digest.Digest, error) {
	aux, err := readDockerOutput(reader)
	if err != nil {
		return "", err
	}
	if aux == nil {
		return "", fmt.Errorf("getDigestFromBuildOutput: No results found in docker output")
	}
	return getDigestFromAux(*aux)
}

func getDigestFromPushOutput(reader io.Reader) (digest.Digest, error) {
	aux, err := readDockerOutput(reader)
	if err != nil {
		return "", err
	}
	d := pushOutput{}
	err = json.Unmarshal(*aux, &d)
	if err != nil {
		return "", fmt.Errorf("getDigestFromPushOutput#Unmarshal: %v, json string: %+v", err, aux)
	}

	if d.Digest == "" {
		return "", fmt.Errorf("getDigestFromPushOutput: Digest not found in %+v", aux)
	}

	return digest.Digest(d.Digest), nil
}

func getDigestFromAux(aux json.RawMessage) (digest.Digest, error) {
	digestMap := make(map[string]string, 0)
	err := json.Unmarshal(aux, &digestMap)
	if err != nil {
		return "", fmt.Errorf("getDigestFromAux: %v", err)
	}

	id, ok := digestMap["ID"]
	if !ok {
		return "", fmt.Errorf("getDigestFromAux: ID not found")
	}
	return digest.Digest(id), nil
}

func shouldRemoveImage() bool {
	if flag.Lookup("test.v") == nil {
		return false
	}
	return true
}<|MERGE_RESOLUTION|>--- conflicted
+++ resolved
@@ -119,13 +119,9 @@
 		return nil, fmt.Errorf("PushDocker#ParseRepositoryInfo: %s", err)
 	}
 
-<<<<<<< HEAD
+	logger.Get(ctx).Verbose("-- connecting to repository")
 	writer := logger.Get(ctx).Writer(logger.VerboseLvl)
 	cli := command.NewDockerCli(nil, writer, writer, true)
-=======
-	logger.Get(ctx).Verbose("-- connecting to repository")
-	cli := command.NewDockerCli(nil, os.Stdout, os.Stderr, true)
->>>>>>> d42773cc
 	err = cli.Initialize(cliflags.NewClientOptions())
 	if err != nil {
 		return nil, fmt.Errorf("PushDocker#InitializeCLI: %s", err)
