package build

import (
	"context"
	"testing"

	"github.com/stretchr/testify/assert"
	"github.com/windmilleng/tilt/internal/docker"
	"github.com/windmilleng/tilt/internal/model"
	"github.com/windmilleng/tilt/internal/testutils/output"
	"github.com/windmilleng/tilt/internal/testutils/tempdir"
)

<<<<<<< HEAD
func TestContainerIdForPodOneMatch(t *testing.T) {
	f := newRemoteDockerFixture(t)
	defer f.teardown()
	cID, err := f.cu.ContainerIDForPod(f.ctx, docker.TestPod)
	if err != nil {
		f.t.Fatal(err)
	}
	assert.Equal(f.t, cID.String(), docker.TestContainer)
}

func TestContainerIdForPodFiltersOutPauseCmd(t *testing.T) {
	f := newRemoteDockerFixture(t)
	defer f.teardown()
	cID, err := f.cu.ContainerIDForPod(f.ctx, "one-pause-cmd")
	if err != nil {
		f.t.Fatal(err)
	}
	assert.Equal(f.t, cID.String(), "the right container")
}

func TestContainerIdForPodTooManyMatches(t *testing.T) {
	f := newRemoteDockerFixture(t)
	defer f.teardown()
	_, err := f.cu.ContainerIDForPod(f.ctx, "too-many")
	if assert.NotNil(f.t, err) {
		assert.Contains(f.t, err.Error(), "too many matching containers")
	}
}

func TestContainerIdForPodNoNonPause(t *testing.T) {
	f := newRemoteDockerFixture(t)
	defer f.teardown()
	_, err := f.cu.ContainerIDForPod(f.ctx, "all-pause")
	if assert.NotNil(f.t, err) {
		assert.Contains(f.t, err.Error(), "no matching non-'/pause' containers")
	}
}

=======
>>>>>>> 081d99ea
func TestUpdateInContainerCopiesAndRmsFiles(t *testing.T) {
	f := newRemoteDockerFixture(t)
	defer f.teardown()

	// Write files so we know whether to cp to or rm from container
	f.WriteFile("hi", "hello")
	f.WriteFile("planets/earth", "world")

	paths := []pathMapping{
		pathMapping{LocalPath: f.JoinPath("hi"), ContainerPath: "/src/hi"},
		pathMapping{LocalPath: f.JoinPath("planets/earth"), ContainerPath: "/src/planets/earth"},
		pathMapping{LocalPath: f.JoinPath("does-not-exist"), ContainerPath: "/src/does-not-exist"},
	}

	err := f.cu.UpdateInContainer(f.ctx, docker.TestContainer, paths, nil)
	if err != nil {
		f.t.Fatal(err)
	}

	if assert.Equal(f.t, 1, len(f.dcli.ExecCalls), "calls to ExecInContainer") {
		assert.Equal(f.t, docker.TestContainer, f.dcli.ExecCalls[0].Container)
		expectedCmd := model.Cmd{Argv: []string{"rm", "-rf", "/src/does-not-exist"}}
		assert.Equal(f.t, expectedCmd, f.dcli.ExecCalls[0].Cmd)
	}

	if assert.Equal(f.t, 1, f.dcli.CopyCount, "calls to CopyToContainer") {
		assert.Equal(f.t, docker.TestContainer, f.dcli.CopyContainer)
		// TODO(maia): assert that the right stuff made it into the archive (f.dcli.CopyContent)
	}
}

func TestUpdateInContainerExecsSteps(t *testing.T) {
	f := newRemoteDockerFixture(t)
	defer f.teardown()

	cmdA := model.Cmd{Argv: []string{"a"}}
	cmdB := model.Cmd{Argv: []string{"cu", "and cu", "another cu"}}

	err := f.cu.UpdateInContainer(f.ctx, docker.TestContainer, []pathMapping{}, []model.Cmd{cmdA, cmdB})
	if err != nil {
		f.t.Fatal(err)
	}

	expectedExecs := []docker.ExecCall{
		docker.ExecCall{Container: docker.TestContainer, Cmd: cmdA},
		docker.ExecCall{Container: docker.TestContainer, Cmd: cmdB},
	}

	assert.Equal(f.t, expectedExecs, f.dcli.ExecCalls)
}

func TestUpdateInContainerRestartsContainer(t *testing.T) {
	f := newRemoteDockerFixture(t)
	defer f.teardown()

	err := f.cu.UpdateInContainer(f.ctx, docker.TestContainer, []pathMapping{}, nil)
	if err != nil {
		f.t.Fatal(err)
	}

	assert.Equal(f.t, f.dcli.RestartsByContainer[docker.TestContainer], 1)
}

type mockContainerUpdaterFixture struct {
	*tempdir.TempDirFixture
	t    testing.TB
	ctx  context.Context
	dcli *docker.FakeDockerClient
	cu   *ContainerUpdater
	cr   *ContainerResolver
}

func newRemoteDockerFixture(t testing.TB) *mockContainerUpdaterFixture {
	fakeCli := docker.NewFakeDockerClient()
	cu := &ContainerUpdater{
		dcli: fakeCli,
	}
	cr := &ContainerResolver{
		dcli: fakeCli,
	}

	return &mockContainerUpdaterFixture{
		TempDirFixture: tempdir.NewTempDirFixture(t),
		t:              t,
		ctx:            output.CtxForTest(),
		dcli:           fakeCli,
		cu:             cu,
		cr:             cr,
	}
}

func (f *mockContainerUpdaterFixture) teardown() {
	f.TempDirFixture.TearDown()
}<|MERGE_RESOLUTION|>--- conflicted
+++ resolved
@@ -11,47 +11,6 @@
 	"github.com/windmilleng/tilt/internal/testutils/tempdir"
 )
 
-<<<<<<< HEAD
-func TestContainerIdForPodOneMatch(t *testing.T) {
-	f := newRemoteDockerFixture(t)
-	defer f.teardown()
-	cID, err := f.cu.ContainerIDForPod(f.ctx, docker.TestPod)
-	if err != nil {
-		f.t.Fatal(err)
-	}
-	assert.Equal(f.t, cID.String(), docker.TestContainer)
-}
-
-func TestContainerIdForPodFiltersOutPauseCmd(t *testing.T) {
-	f := newRemoteDockerFixture(t)
-	defer f.teardown()
-	cID, err := f.cu.ContainerIDForPod(f.ctx, "one-pause-cmd")
-	if err != nil {
-		f.t.Fatal(err)
-	}
-	assert.Equal(f.t, cID.String(), "the right container")
-}
-
-func TestContainerIdForPodTooManyMatches(t *testing.T) {
-	f := newRemoteDockerFixture(t)
-	defer f.teardown()
-	_, err := f.cu.ContainerIDForPod(f.ctx, "too-many")
-	if assert.NotNil(f.t, err) {
-		assert.Contains(f.t, err.Error(), "too many matching containers")
-	}
-}
-
-func TestContainerIdForPodNoNonPause(t *testing.T) {
-	f := newRemoteDockerFixture(t)
-	defer f.teardown()
-	_, err := f.cu.ContainerIDForPod(f.ctx, "all-pause")
-	if assert.NotNil(f.t, err) {
-		assert.Contains(f.t, err.Error(), "no matching non-'/pause' containers")
-	}
-}
-
-=======
->>>>>>> 081d99ea
 func TestUpdateInContainerCopiesAndRmsFiles(t *testing.T) {
 	f := newRemoteDockerFixture(t)
 	defer f.teardown()
