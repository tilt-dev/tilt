package build

import (
	"bytes"
	"context"
	"fmt"

	"github.com/opentracing/opentracing-go"
	"github.com/windmilleng/tilt/internal/docker"
	"github.com/windmilleng/tilt/internal/k8s"
	"github.com/windmilleng/tilt/internal/logger"
	"github.com/windmilleng/tilt/internal/model"
	"github.com/windmilleng/tilt/internal/output"
)

type ContainerUpdater struct {
	dcli docker.DockerClient
}

func NewContainerUpdater(dcli docker.DockerClient) *ContainerUpdater {
	return &ContainerUpdater{dcli: dcli}
}

func (r *ContainerUpdater) UpdateInContainer(ctx context.Context, cID k8s.ContainerID, paths []pathMapping, steps []model.Cmd) error {
	span, ctx := opentracing.StartSpanFromContext(ctx, "daemon-UpdateInContainer")
	defer span.Finish()

	// rm files from container
	toRemove, err := MissingLocalPaths(ctx, paths)
	if err != nil {
		return fmt.Errorf("MissingLocalPaths: %v", err)
	}

	err = r.RmPathsFromContainer(ctx, cID, toRemove)
	if err != nil {
		return fmt.Errorf("RmPathsFromContainer: %v", err)
	}

	// copy files to container
	ab := NewArchiveBuilder()
	err = ab.ArchivePathsIfExist(ctx, paths)
	if err != nil {
		return fmt.Errorf("archivePathsIfExists: %v", err)
	}
	archive, err := ab.BytesBuffer()
	if err != nil {
		return err
	}

	logger.Get(ctx).Debugf("Copying files to container: %s", cID.ShortStr())

	// TODO(maia): catch errors -- CopyToContainer doesn't return errors if e.g. it
	// fails to write a file b/c of permissions =(
	err = r.dcli.CopyToContainerRoot(ctx, cID.String(), bytes.NewReader(archive.Bytes()))
	if err != nil {
		return err
	}

	// Exec steps on container
	for _, s := range steps {
		err = r.dcli.ExecInContainer(ctx, cID, s, output.Get(ctx).Writer())
		if err != nil {
			exitErr, isExitErr := err.(docker.ExitError)
			if isExitErr {
				return UserBuildFailure{ExitCode: exitErr.ExitCode}
			}
			return fmt.Errorf("executing step %v on container %s: %v", s.Argv, cID.ShortStr(), err)
		}
	}

	// Restart container so that entrypoint restarts with the updated files etc.
	err = r.dcli.ContainerRestartNoWait(ctx, cID.String())
	if err != nil {
		return fmt.Errorf("ContainerRestart: %v", err)
	}
	return nil
}

<<<<<<< HEAD
// containerIdForPod looks for the container ID associated with the pod.
// Expects to find exactly one matching container -- if not, return error.
// TODO: support multiple matching container IDs, i.e. restarting multiple containers per pod
func (r *ContainerUpdater) ContainerIDForPod(ctx context.Context, podName k8s.PodID) (k8s.ContainerID, error) {
	span, ctx := opentracing.StartSpanFromContext(ctx, "daemon-containerIdForPod")
	defer span.Finish()

	a := filters.NewArgs()
	a.Add("name", string(podName))
	listOpts := types.ContainerListOptions{Filters: a}

	containers, err := r.dcli.ContainerList(ctx, listOpts)
	if err != nil {
		return "", fmt.Errorf("getting containers: %v", err)
	}

	if len(containers) == 0 {
		return "", fmt.Errorf("no containers found with name %s", podName)
	}

	// On GKE, we expect there to be one real match and one spurious match -- a
	// container running "/pause" (see: http://bit.ly/2BVtBXB); filter it out.
	if len(containers) > 2 {
		var ids []string
		for _, c := range containers {
			ids = append(ids, k8s.ContainerID(c.ID).ShortStr())
		}
		return "", fmt.Errorf("too many matching containers (%v)", ids)
	}

	for _, c := range containers {
		// TODO(maia): more robust check here (what if user is running a container with "/pause" command?!)
		if c.Command != k8s.PauseCmd {
			return k8s.ContainerID(c.ID), nil
		}
	}

	// What?? No actual matches??!
	return "", fmt.Errorf("no matching non-'/pause' containers")
}

=======
>>>>>>> 081d99ea
func (r *ContainerUpdater) RmPathsFromContainer(ctx context.Context, cID k8s.ContainerID, paths []pathMapping) error {
	if len(paths) == 0 {
		return nil
	}

	logger.Get(ctx).Debugf("Deleting %d files from container: %s", len(paths), cID.ShortStr())

	out := bytes.NewBuffer(nil)
	err := r.dcli.ExecInContainer(ctx, cID, model.Cmd{Argv: makeRmCmd(paths)}, out)
	if err != nil {
		if docker.IsExitError(err) {
			return fmt.Errorf("Error deleting files from container: %s", out.String())
		}
		return fmt.Errorf("Error deleting files from container: %v", err)
	}
	return nil
}

func makeRmCmd(paths []pathMapping) []string {
	cmd := []string{"rm", "-rf"}
	for _, p := range paths {
		cmd = append(cmd, p.ContainerPath)
	}
	return cmd
}<|MERGE_RESOLUTION|>--- conflicted
+++ resolved
@@ -76,50 +76,6 @@
 	return nil
 }
 
-<<<<<<< HEAD
-// containerIdForPod looks for the container ID associated with the pod.
-// Expects to find exactly one matching container -- if not, return error.
-// TODO: support multiple matching container IDs, i.e. restarting multiple containers per pod
-func (r *ContainerUpdater) ContainerIDForPod(ctx context.Context, podName k8s.PodID) (k8s.ContainerID, error) {
-	span, ctx := opentracing.StartSpanFromContext(ctx, "daemon-containerIdForPod")
-	defer span.Finish()
-
-	a := filters.NewArgs()
-	a.Add("name", string(podName))
-	listOpts := types.ContainerListOptions{Filters: a}
-
-	containers, err := r.dcli.ContainerList(ctx, listOpts)
-	if err != nil {
-		return "", fmt.Errorf("getting containers: %v", err)
-	}
-
-	if len(containers) == 0 {
-		return "", fmt.Errorf("no containers found with name %s", podName)
-	}
-
-	// On GKE, we expect there to be one real match and one spurious match -- a
-	// container running "/pause" (see: http://bit.ly/2BVtBXB); filter it out.
-	if len(containers) > 2 {
-		var ids []string
-		for _, c := range containers {
-			ids = append(ids, k8s.ContainerID(c.ID).ShortStr())
-		}
-		return "", fmt.Errorf("too many matching containers (%v)", ids)
-	}
-
-	for _, c := range containers {
-		// TODO(maia): more robust check here (what if user is running a container with "/pause" command?!)
-		if c.Command != k8s.PauseCmd {
-			return k8s.ContainerID(c.ID), nil
-		}
-	}
-
-	// What?? No actual matches??!
-	return "", fmt.Errorf("no matching non-'/pause' containers")
-}
-
-=======
->>>>>>> 081d99ea
 func (r *ContainerUpdater) RmPathsFromContainer(ctx context.Context, cID k8s.ContainerID, paths []pathMapping) error {
 	if len(paths) == 0 {
 		return nil
