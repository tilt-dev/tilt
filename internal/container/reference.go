package container

import (
	"fmt"

	"github.com/docker/distribution/reference"
	"github.com/pkg/errors"
)

// RefSet describes the references for a given image:
//  1. ConfigurationRef: ref as specified in the Tiltfile
//  2. LocalRef(): ref as used outside of the cluster (for Docker etc.)
//  3. ClusterRef(): ref as used inside the cluster (in k8s YAML etc.). Often equivalent to
//      LocalRef, but in some cases they diverge: e.g. when using a local registry with KIND,
//      the image localhost:1234/my-image (localRef) is referenced in the YAML as
//      http://registry/my-image (clusterRef).
type RefSet struct {
	// Ref as specified in Tiltfile; used to match a DockerBuild with
	// corresponding k8s YAML. May contain tags, etc. (Also used as
	// user-facing name for this image.)
	ConfigurationRef RefSelector

	// (Optional) registry to prepend to ConfigurationRef to yield ref to use in update and deploy
<<<<<<< HEAD
	Registry Registry
=======
	registry Registry
>>>>>>> c64bd7b6
}

func NewRefSet(confRef RefSelector, reg Registry) (RefSet, error) {
	r := RefSet{
		ConfigurationRef: confRef,
<<<<<<< HEAD
		Registry:         reg,
	}
	return r, r.Validate()
=======
		registry:         reg,
	}
	return r, r.validate()
>>>>>>> c64bd7b6
}

func MustSimpleRefSet(ref RefSelector) RefSet {
	r := RefSet{
		ConfigurationRef: ref,
	}
<<<<<<< HEAD
	if err := r.Validate(); err != nil {
		panic(err)
	}
	return r
}

func (rs RefSet) Validate() error {
	if !rs.Registry.Empty() {
		err := rs.Registry.Validate()
		if err != nil {
			return errors.Wrapf(err, "validating new RefSet with configuration ref %q", rs.ConfigurationRef)
		}
	}
	_, err := rs.Registry.ReplaceRegistryForLocalRef(rs.ConfigurationRef)
	if err != nil {
		return errors.Wrapf(err, "validating new RefSet with configuration ref %q", rs.ConfigurationRef)
	}

	_, err = rs.Registry.ReplaceRegistryForClusterRef(rs.ConfigurationRef)
	if err != nil {
		return errors.Wrapf(err, "validating new RefSet with configuration ref %q", rs.ConfigurationRef)
	}

	return nil
}

// LocalRef returns the ref by which this image is referenced from outside the cluster
// (e.g. by `docker build`, `docker push`, etc.)
func (rs RefSet) LocalRef() reference.Named {
	if rs.Registry.Empty() {
		return rs.ConfigurationRef.AsNamedOnly()
	}
	ref, err := rs.Registry.ReplaceRegistryForLocalRef(rs.ConfigurationRef)
	if err != nil {
		// Validation should have caught this before now :-/
		panic(fmt.Sprintf("ERROR deriving LocalRef: %v", err))
	}

	return ref
=======
	if err := r.validate(); err != nil {
		panic(err)
	}
	return r
}

func (rs RefSet) MustWithRegistry(reg Registry) RefSet {
	rs.registry = reg
	err := rs.validate()
	if err != nil {
		panic(err)
	}
	return rs
>>>>>>> c64bd7b6
}

func (rs RefSet) validate() error {
	if !rs.registry.Empty() {
		err := rs.registry.Validate()
		if err != nil {
			return errors.Wrapf(err, "validating new RefSet with configuration ref %q", rs.ConfigurationRef)
		}
	}
	_, err := rs.registry.ReplaceRegistryForLocalRef(rs.ConfigurationRef)
	if err != nil {
		return errors.Wrapf(err, "validating new RefSet with configuration ref %q", rs.ConfigurationRef)
	}

	_, err = rs.registry.ReplaceRegistryForClusterRef(rs.ConfigurationRef)
	if err != nil {
		return errors.Wrapf(err, "validating new RefSet with configuration ref %q", rs.ConfigurationRef)
	}

	return nil
}

// LocalRef returns the ref by which this image is referenced from outside the cluster
// (e.g. by `docker build`, `docker push`, etc.)
func (rs RefSet) LocalRef() reference.Named {
	if rs.registry.Empty() {
		return rs.ConfigurationRef.AsNamedOnly()
	}
	ref, err := rs.registry.ReplaceRegistryForLocalRef(rs.ConfigurationRef)
	if err != nil {
		// Validation should have caught this before now :-/
		panic(fmt.Sprintf("ERROR deriving LocalRef: %v", err))
	}

	return ref
}

// ClusterRef returns the ref by which this image is referenced in the cluster.
// In most cases the image's ref from the cluster is the same as its ref locally;
// currently, we only allow these refs to diverge if the user provides a default registry
// with different urls for Host and hostFromCluster.
<<<<<<< HEAD
// If Registry.hostFromCluster is not set, we return localRef.
func (rs RefSet) ClusterRef() reference.Named {
	if rs.Registry.Empty() {
		return rs.LocalRef()
	}
	ref, err := rs.Registry.ReplaceRegistryForClusterRef(rs.ConfigurationRef)
	if err != nil {
		// Validation should have caught this before now :-/
		panic(fmt.Sprintf("ERROR deriving ClusterRef: %v", err))
	}
=======
// If registry.hostFromCluster is not set, we return localRef.
func (rs RefSet) ClusterRef() reference.Named {
	if rs.registry.Empty() {
		return rs.LocalRef()
	}
	ref, err := rs.registry.ReplaceRegistryForClusterRef(rs.ConfigurationRef)
	if err != nil {
		// Validation should have caught this before now :-/
		panic(fmt.Sprintf("ERROR deriving ClusterRef: %v", err))
	}
>>>>>>> c64bd7b6

	return ref
}

// TagRefs tags both of the references used for build/deploy with the given tag.
func (rs RefSet) TagRefs(tag string) (TaggedRefs, error) {
	localTagged, err := reference.WithTag(rs.LocalRef(), tag)
	if err != nil {
		return TaggedRefs{}, errors.Wrapf(err, "tagging localRef %s as %s", rs.LocalRef().String(), tag)
	}

	// TODO(maia): maybe TaggedRef should behave like RefSet, where clusterRef is optional
	//   and if not set, the accessor returns LocalRef instead
	clusterTagged, err := reference.WithTag(rs.ClusterRef(), tag)
	if err != nil {
		return TaggedRefs{}, errors.Wrapf(err, "tagging clusterRef %s as %s", rs.ClusterRef().String(), tag)
	}
	return TaggedRefs{
		LocalRef:   localTagged,
		ClusterRef: clusterTagged,
	}, nil
}

// Refs yielded by an image build
type TaggedRefs struct {
	LocalRef   reference.NamedTagged // Image name + tag as referenced from outside cluster
	ClusterRef reference.NamedTagged // Image name + tag as referenced from within cluster
}<|MERGE_RESOLUTION|>--- conflicted
+++ resolved
@@ -21,73 +21,22 @@
 	ConfigurationRef RefSelector
 
 	// (Optional) registry to prepend to ConfigurationRef to yield ref to use in update and deploy
-<<<<<<< HEAD
-	Registry Registry
-=======
 	registry Registry
->>>>>>> c64bd7b6
 }
 
 func NewRefSet(confRef RefSelector, reg Registry) (RefSet, error) {
 	r := RefSet{
 		ConfigurationRef: confRef,
-<<<<<<< HEAD
-		Registry:         reg,
+		registry:         reg,
 	}
 	return r, r.Validate()
-=======
-		registry:         reg,
-	}
-	return r, r.validate()
->>>>>>> c64bd7b6
 }
 
 func MustSimpleRefSet(ref RefSelector) RefSet {
 	r := RefSet{
 		ConfigurationRef: ref,
 	}
-<<<<<<< HEAD
 	if err := r.Validate(); err != nil {
-		panic(err)
-	}
-	return r
-}
-
-func (rs RefSet) Validate() error {
-	if !rs.Registry.Empty() {
-		err := rs.Registry.Validate()
-		if err != nil {
-			return errors.Wrapf(err, "validating new RefSet with configuration ref %q", rs.ConfigurationRef)
-		}
-	}
-	_, err := rs.Registry.ReplaceRegistryForLocalRef(rs.ConfigurationRef)
-	if err != nil {
-		return errors.Wrapf(err, "validating new RefSet with configuration ref %q", rs.ConfigurationRef)
-	}
-
-	_, err = rs.Registry.ReplaceRegistryForClusterRef(rs.ConfigurationRef)
-	if err != nil {
-		return errors.Wrapf(err, "validating new RefSet with configuration ref %q", rs.ConfigurationRef)
-	}
-
-	return nil
-}
-
-// LocalRef returns the ref by which this image is referenced from outside the cluster
-// (e.g. by `docker build`, `docker push`, etc.)
-func (rs RefSet) LocalRef() reference.Named {
-	if rs.Registry.Empty() {
-		return rs.ConfigurationRef.AsNamedOnly()
-	}
-	ref, err := rs.Registry.ReplaceRegistryForLocalRef(rs.ConfigurationRef)
-	if err != nil {
-		// Validation should have caught this before now :-/
-		panic(fmt.Sprintf("ERROR deriving LocalRef: %v", err))
-	}
-
-	return ref
-=======
-	if err := r.validate(); err != nil {
 		panic(err)
 	}
 	return r
@@ -95,15 +44,14 @@
 
 func (rs RefSet) MustWithRegistry(reg Registry) RefSet {
 	rs.registry = reg
-	err := rs.validate()
+	err := rs.Validate()
 	if err != nil {
 		panic(err)
 	}
 	return rs
->>>>>>> c64bd7b6
 }
 
-func (rs RefSet) validate() error {
+func (rs RefSet) Validate() error {
 	if !rs.registry.Empty() {
 		err := rs.registry.Validate()
 		if err != nil {
@@ -142,18 +90,6 @@
 // In most cases the image's ref from the cluster is the same as its ref locally;
 // currently, we only allow these refs to diverge if the user provides a default registry
 // with different urls for Host and hostFromCluster.
-<<<<<<< HEAD
-// If Registry.hostFromCluster is not set, we return localRef.
-func (rs RefSet) ClusterRef() reference.Named {
-	if rs.Registry.Empty() {
-		return rs.LocalRef()
-	}
-	ref, err := rs.Registry.ReplaceRegistryForClusterRef(rs.ConfigurationRef)
-	if err != nil {
-		// Validation should have caught this before now :-/
-		panic(fmt.Sprintf("ERROR deriving ClusterRef: %v", err))
-	}
-=======
 // If registry.hostFromCluster is not set, we return localRef.
 func (rs RefSet) ClusterRef() reference.Named {
 	if rs.registry.Empty() {
@@ -164,8 +100,6 @@
 		// Validation should have caught this before now :-/
 		panic(fmt.Sprintf("ERROR deriving ClusterRef: %v", err))
 	}
->>>>>>> c64bd7b6
-
 	return ref
 }
 
