--- conflicted
+++ resolved
@@ -25,26 +25,18 @@
 
 	outputStream := MakeStdoutStderrWriter(sendOutput)
 
-<<<<<<< HEAD
 	ctx := logger.WithLogger(d.Context(), logger.NewLogger(logger.Level(req.LogLevel), outputStream.stdout))
 
-	svc := serviceP2D(req.Service)
-=======
 	var svcArray []model.Service
 	for i := range req.Services {
 		svcArray = append(svcArray, serviceP2D(req.Services[i]))
 	}
->>>>>>> d42773cc
 	upper, err := engine.NewUpper(s.sm)
 	if err != nil {
 		return err
 	}
 
-<<<<<<< HEAD
-	err = upper.Up(ctx, svc, req.Watch)
-=======
-	err = upper.Up(ctx, svcArray, req.Watch, outputStream.stdout, outputStream.stderr)
->>>>>>> d42773cc
+	err = upper.Up(ctx, svcArray, req.Watch)
 	if err != nil {
 		return err
 	}
