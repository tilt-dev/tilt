--- conflicted
+++ resolved
@@ -4,12 +4,8 @@
 	"github.com/windmilleng/tilt/internal/engine"
 	"github.com/windmilleng/tilt/internal/logger"
 	"github.com/windmilleng/tilt/internal/model"
-<<<<<<< HEAD
-=======
 	"github.com/windmilleng/tilt/internal/service"
-	"golang.org/x/net/context"
->>>>>>> 60b5eaa3
-)
+	)
 
 type grpcServer struct {
 	sm service.Manager
@@ -31,27 +27,15 @@
 
 	outputStream := MakeStdoutStderrWriter(sendOutput)
 
-<<<<<<< HEAD
-	err := engine.UpService(ctx, serviceP2D(req.Service), req.Watch, outputStream.stdout, outputStream.stderr)
-=======
-	service := serviceP2D(req.Service)
-	err := engine.UpService(d.Context(), service, req.Watch, outputStream.stdout, outputStream.stderr)
+	svc := serviceP2D(req.Service)
+	err := engine.UpService(ctx, svc, req.Watch, outputStream.stdout, outputStream.stderr)
 	if err != nil {
 		return err
 	}
->>>>>>> 60b5eaa3
 
-	return s.sm.Add(service)
+	return s.sm.Add(svc)
 }
 
-<<<<<<< HEAD
-=======
-func (s *grpcServer) SetDebug(ctx context.Context, d *Debug) (*DebugReply, error) {
-	debug.SetDebugMode(d.Mode)
-	return &DebugReply{}, nil
-}
-
->>>>>>> 60b5eaa3
 func mountsP2D(mounts []*Mount) []model.Mount {
 	r := []model.Mount{}
 
