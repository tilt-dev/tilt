package tiltfile

import (
	"fmt"
	"path/filepath"
	"strings"
	"testing"

	"github.com/stretchr/testify/assert"
	"github.com/stretchr/testify/require"
<<<<<<< HEAD
=======
	"golang.org/x/mod/semver"
>>>>>>> 6873e6ee

	ctrltiltfile "github.com/tilt-dev/tilt/internal/controllers/apis/tiltfile"
	"github.com/tilt-dev/tilt/internal/dockercompose"
	"github.com/tilt-dev/tilt/pkg/model"
)

const simpleConfig = `version: '3'
services:
  foo:
    build: ./foo
    command: sleep 100
    ports:
      - "12312:80"`

const configWithMounts = `version: '3.2'
services:
  foo:
    build: ./foo
    command: sleep 100
    volumes:
      - ./foo:/foo
      # these volumes are currently unsupported, but included here to ensure we don't blow up on them
      - bar:/bar
      - type: volume
        source: baz
        target: /baz
    ports:
      - "12312:80"
volumes:
  bar: {}
  baz: {}`

const barServiceConfig = `version: '3'
services:
  bar:
    image: bar-image
    expose:
      - "3000"
    depends_on:
      - foo
`

const twoServiceConfig = `version: '3'
services:
  foo:
    build: ./foo
    command: sleep 100
    ports:
      - "12312:80"
  bar:
    image: bar-image
    expose:
      - "3000"
    depends_on:
      - foo
`

// YAML for Foo config looks a little different from the above after being read into
// a struct and YAML'd back out...
func (f *fixture) simpleConfigAfterParse() string {
	return fmt.Sprintf(`build:
    context: %s
    dockerfile: %s
command:
    - sleep
    - "100"
networks:
    default: null
ports:
    - mode: ingress
      target: 80
      published: 12312
      protocol: tcp`, f.JoinPath("foo"), f.JoinPath("foo", "Dockerfile"))
}

func TestDockerComposeManifest(t *testing.T) {
	f := newFixture(t)
	defer f.TearDown()

	f.dockerfile(filepath.Join("foo", "Dockerfile"))
	f.file("docker-compose.yml", simpleConfig)
	f.file("Tiltfile", "docker_compose('docker-compose.yml')")

	f.load("foo")
	configPath := f.TempDirFixture.JoinPath("docker-compose.yml")
	f.assertDcManifest("foo",
		dcConfigPath([]string{configPath}),
		dcYAMLRaw(f.simpleConfigAfterParse()),
		dcDfRaw(simpleDockerfile),
		dcPublishedPorts(12312),
		// TODO(maia): assert m.tiltFilename
	)

	expectedConfFiles := []string{
		"Tiltfile",
		".tiltignore",
		".dockerignore",
		"docker-compose.yml",
		filepath.Join("foo", "Dockerfile"),
		filepath.Join("foo", ".dockerignore"),
	}
	f.assertConfigFiles(expectedConfFiles...)
}

func TestDockerComposeManifestNoDockerfile(t *testing.T) {
	f := newFixture(t)
	defer f.TearDown()

	f.file("docker-compose.yml", `version: '3'
services:
  bar:
    image: redis:alpine`)
	f.file("Tiltfile", "docker_compose('docker-compose.yml')")

	expectedYAMLRaw := `image: redis:alpine
networks:
    default: null`

	f.load("bar")
	configPath := f.TempDirFixture.JoinPath("docker-compose.yml")
	f.assertDcManifest("bar",
		dcConfigPath([]string{configPath}),
		dcYAMLRaw(expectedYAMLRaw),
		dcDfRaw(""),
		// TODO(maia): assert m.tiltFilename
	)

	expectedConfFiles := []string{"Tiltfile", ".tiltignore", "docker-compose.yml"}
	f.assertConfigFiles(expectedConfFiles...)
}

func TestDockerComposeManifestAlternateDockerfile(t *testing.T) {
	f := newFixture(t)
	defer f.TearDown()

	f.dockerfile("baz/alternate-Dockerfile")
	f.file("docker-compose.yml", fmt.Sprintf(`
version: '3'
services:
  baz:
    build:
      context: %s
      dockerfile: alternate-Dockerfile`, f.JoinPath("baz")))
	f.file("Tiltfile", "docker_compose('docker-compose.yml')")

	expectedRawYAML := fmt.Sprintf(`build:
    context: %s
    dockerfile: %s
networks:
    default: null`,
		f.JoinPath("baz"), f.JoinPath("baz", "alternate-Dockerfile"))

	f.load("baz")
	configPath := f.TempDirFixture.JoinPath("docker-compose.yml")
	f.assertDcManifest("baz",
		dcConfigPath([]string{configPath}),
		dcYAMLRaw(expectedRawYAML),
		dcDfRaw(simpleDockerfile),
		// TODO(maia): assert m.tiltFilename
	)

	expectedConfFiles := []string{"Tiltfile", ".tiltignore", ".dockerignore", "docker-compose.yml", "baz/alternate-Dockerfile", "baz/.dockerignore"}
	f.assertConfigFiles(expectedConfFiles...)
}

func TestDockerComposeManifestAbsoluteDockerfile(t *testing.T) {
	f := newFixture(t)
	defer f.TearDown()

	dockerfilePath := f.JoinPath("baz", "Dockerfile")
	f.dockerfile(dockerfilePath)
	f.file("docker-compose.yml", fmt.Sprintf(`
version: '3'
services:
  baz:
    build:
      context: %s
      dockerfile: %s`, f.JoinPath("baz"), dockerfilePath))
	f.file("Tiltfile", "docker_compose('docker-compose.yml')")

	expectedRawYAML := fmt.Sprintf(`build:
    context: %s
    dockerfile: %s
networks:
    default: null`,
		f.JoinPath("baz"),
		dockerfilePath)

	f.load("baz")
	configPath := f.TempDirFixture.JoinPath("docker-compose.yml")
	f.assertDcManifest("baz",
		dcConfigPath([]string{configPath}),
		dcYAMLRaw(expectedRawYAML),
		dcDfRaw(simpleDockerfile),
		// TODO(maia): assert m.tiltFilename
	)

	expectedConfFiles := []string{"Tiltfile", ".tiltignore", ".dockerignore", "docker-compose.yml", "baz/Dockerfile", "baz/.dockerignore"}
	f.assertConfigFiles(expectedConfFiles...)
}

func TestDockerComposeManifestAlternateDockerfileAndDockerIgnore(t *testing.T) {
	f := newFixture(t)
	defer f.TearDown()

	f.dockerfile("baz/alternate-Dockerfile")
	f.dockerignore("baz/alternate-Dockerfile.dockerignore")
	f.file("docker-compose.yml", fmt.Sprintf(`
version: '3'
services:
  baz:
    build:
      context: %s
      dockerfile: alternate-Dockerfile`, f.JoinPath("baz")))
	f.file("Tiltfile", "docker_compose('docker-compose.yml')")

	expectedRawYAML := fmt.Sprintf(`build:
    context: %s
    dockerfile: %s
networks:
    default: null`,
		f.JoinPath("baz"), f.JoinPath("baz", "alternate-Dockerfile"))

	f.load("baz")
	configPath := f.TempDirFixture.JoinPath("docker-compose.yml")
	f.assertDcManifest("baz",
		dcConfigPath([]string{configPath}),
		dcYAMLRaw(expectedRawYAML),
		dcDfRaw(simpleDockerfile),
		// TODO(maia): assert m.tiltFilename
	)

	expectedConfFiles := []string{"Tiltfile", ".tiltignore", "docker-compose.yml", "baz/alternate-Dockerfile", "baz/alternate-Dockerfile.dockerignore"}
	f.assertConfigFiles(expectedConfFiles...)
}

func TestMultipleDockerComposeDifferentDirsNotSupported(t *testing.T) {
	f := newFixture(t)
	defer f.TearDown()

	f.dockerfile(filepath.Join("foo", "Dockerfile"))
	f.file("docker-compose1.yml", simpleConfig)

	f.dockerfile(filepath.Join("subdir", "foo", "Dockerfile"))
	f.file(filepath.Join("subdir", "Tiltfile"), `docker_compose('docker-compose2.yml')`)
	f.file(filepath.Join("subdir", "docker-compose2.yml"), simpleConfig)

	tf := `
include('./subdir/Tiltfile')
docker_compose('docker-compose1.yml')`
	f.file("Tiltfile", tf)

	f.loadErrString("Cannot load docker-compose files from two different Tiltfiles")
}

func TestMultipleDockerComposeSameDir(t *testing.T) {
	f := newFixture(t)
	defer f.TearDown()

	f.dockerfile(filepath.Join("foo", "Dockerfile"))
	f.file("docker-compose1.yml", simpleConfig)
	f.file("docker-compose2.yml", barServiceConfig)

	tf := `
docker_compose('docker-compose1.yml')
docker_compose('docker-compose2.yml')`
	f.file("Tiltfile", tf)

	f.load()

	assert.Equal(t, 2, len(f.loadResult.Manifests))
}

func TestDockerComposeAndK8sNotSupported(t *testing.T) {
	f := newFixture(t)
	defer f.TearDown()

	f.setupFoo()
	f.file("docker-compose.yml", simpleConfig)
	tf := `docker_compose('docker-compose.yml')
docker_build('gcr.io/foo', 'foo')
k8s_yaml('foo.yaml')`
	f.file("Tiltfile", tf)

	f.loadErrString("can't declare both k8s " +
		"resources/entities and docker-compose resources")
}

func TestDockerComposeResourceCreationFromAbsPath(t *testing.T) {
	f := newFixture(t)
	defer f.TearDown()

	configPath := f.TempDirFixture.JoinPath("docker-compose.yml")
	f.dockerfile(filepath.Join("foo", "Dockerfile"))
	f.file("docker-compose.yml", `
version: '3'
services:
  foo:
    build: ./foo
    command: sleep 100
    ports:
      - "12312:80"`)
	f.file("Tiltfile", fmt.Sprintf("docker_compose(%q)", configPath))

	f.load("foo")
	f.assertDcManifest("foo", dcConfigPath([]string{configPath}))
}

func TestDockerComposeManifestComputesLocalPaths(t *testing.T) {
	f := newFixture(t)
	defer f.TearDown()

	df := `FROM alpine

ADD ./src /app
COPY ./thing.go /stuff
RUN echo hi`
	f.file(filepath.Join("foo", "Dockerfile"), df)

	f.file("docker-compose.yml", simpleConfig)
	f.file("Tiltfile", "docker_compose('docker-compose.yml')")

	f.load("foo")
	configPath := f.JoinPath("docker-compose.yml")
	f.assertDcManifest("foo",
		dcConfigPath([]string{configPath}),
		dcYAMLRaw(f.simpleConfigAfterParse()),
		dcDfRaw(df),
		dcLocalPaths([]string{f.JoinPath("foo")}),
		// TODO(maia): assert m.tiltFilename
	)

	expectedConfFiles := []string{
		"Tiltfile",
		".tiltignore",
		"docker-compose.yml",
		filepath.Join("foo", "Dockerfile"),
		".dockerignore",
		filepath.Join("foo", ".dockerignore"),
	}
	f.assertConfigFiles(expectedConfFiles...)
}

func TestDockerComposeMultiStageBuild(t *testing.T) {
	f := newFixture(t)
	defer f.TearDown()

	df := `FROM alpine as builder
ADD ./src /app
RUN echo hi

FROM alpine
COPY --from=builder /app /app
RUN echo bye`
	f.file(filepath.Join("foo", "Dockerfile"), df)
	f.file(filepath.Join("foo", "docker-compose.yml"), `version: '3'
services:
  foo:
    build:
      context: ./
    command: sleep 100
    ports:
      - "12312:80"`)
	f.file("Tiltfile", "docker_compose('foo/docker-compose.yml')")
	f.load("foo")
	configPath := f.JoinPath("foo", "docker-compose.yml")
	f.assertDcManifest("foo",
		dcConfigPath([]string{configPath}),
		dcYAMLRaw(f.simpleConfigAfterParse()),
		dcDfRaw(df),
		dcLocalPaths([]string{f.JoinPath("foo")}),
		dcPublishedPorts(12312),
	)

	expectedConfFiles := []string{
		"Tiltfile",
		".tiltignore",
		filepath.Join("foo", "docker-compose.yml"),
		filepath.Join("foo", "Dockerfile"),
		".dockerignore",
		filepath.Join("foo", ".dockerignore"),
	}
	f.assertConfigFiles(expectedConfFiles...)
}

func TestDockerComposeHonorsDockerIgnore(t *testing.T) {
	f := newFixture(t)
	defer f.TearDown()

	df := `FROM alpine

ADD . /app
COPY ./thing.go /stuff
RUN echo hi`
	f.file(filepath.Join("foo", "Dockerfile"), df)

	f.file("docker-compose.yml", simpleConfig)
	f.file("Tiltfile", "docker_compose('docker-compose.yml')")

	f.file(filepath.Join("foo", ".dockerignore"), "tmp")
	f.file(".dockerignore", "foo/tmp2")

	f.load("foo")

	f.assertNextManifest("foo",
		buildFilters(filepath.Join("foo", "tmp2")),
		fileChangeFilters(filepath.Join("foo", "tmp2")),
		buildFilters(filepath.Join("foo", "tmp")),
		fileChangeFilters(filepath.Join("foo", "tmp")),
	)
}

func TestDockerComposeIgnoresFileChangesOnMountedVolumes(t *testing.T) {
	f := newFixture(t)
	defer f.TearDown()

	df := `FROM alpine

ADD . /app
COPY ./thing.go /stuff
RUN echo hi`
	f.file(filepath.Join("foo", "Dockerfile"), df)

	f.file("docker-compose.yml", configWithMounts)
	f.file("Tiltfile", "docker_compose('docker-compose.yml')")

	f.load("foo")

	f.assertNextManifest("foo",
		// ensure that DC syncs are *not* ignored for builds, because all files are still relevant to builds
		buildMatches(filepath.Join("foo", "Dockerfile")),
		// ensure that DC syncs *are* ignored for file watching, i.e., won't trigger builds
		fileChangeFilters(filepath.Join("foo", "blah")),
	)
}

func TestDockerComposeWithDockerBuild(t *testing.T) {
	f := newFixture(t)
	defer f.TearDown()

	f.dockerfile(filepath.Join("foo", "Dockerfile"))
	f.file("docker-compose.yml", simpleConfig)
	f.file("Tiltfile", `docker_build('gcr.io/foo', './foo')
docker_compose('docker-compose.yml')
dc_resource('foo', 'gcr.io/foo')
`)

	f.load()

	m := f.assertNextManifest("foo", db(image("gcr.io/foo")))
	iTarget := m.ImageTargetAt(0)

	// Make sure there's no live update in the default case.
	assert.True(t, iTarget.IsDockerBuild())
	assert.True(t, iTarget.LiveUpdateInfo().Empty())

	configPath := f.TempDirFixture.JoinPath("docker-compose.yml")
	assert.Equal(t, m.DockerComposeTarget().ConfigPaths, []string{configPath})
}

func TestDockerComposeWithDockerBuildAutoAssociate(t *testing.T) {
	f := newFixture(t)
	defer f.TearDown()

	f.dockerfile(filepath.Join("foo", "Dockerfile"))
	f.file("docker-compose.yml", `version: '3'
services:
  foo:
    image: gcr.io/as_specified_in_config
    build: ./foo
    command: sleep 100
    ports:
      - "12312:80"`)
	f.file("Tiltfile", `docker_build('gcr.io/as_specified_in_config', './foo')
docker_compose('docker-compose.yml')
`)

	f.load()

	// don't need a dc_resource call if the docker_build image matches the
	// `Image` specified in dc.yml
	m := f.assertNextManifest("foo", db(image("gcr.io/as_specified_in_config")))
	iTarget := m.ImageTargetAt(0)

	// Make sure there's no live update in the default case.
	assert.True(t, iTarget.IsDockerBuild())
	assert.True(t, iTarget.LiveUpdateInfo().Empty())

	configPath := f.TempDirFixture.JoinPath("docker-compose.yml")
	assert.Equal(t, m.DockerComposeTarget().ConfigPaths, []string{configPath})
}

// I.e. make sure that we handle de/normalization between `fooimage` <--> `docker.io/library/fooimage`
func TestDockerComposeWithDockerBuildLocalRef(t *testing.T) {
	f := newFixture(t)
	defer f.TearDown()

	f.dockerfile(filepath.Join("foo", "Dockerfile"))
	f.file("docker-compose.yml", simpleConfig)
	f.file("Tiltfile", `docker_build('fooimage', './foo')
docker_compose('docker-compose.yml')
dc_resource('foo', 'fooimage')
`)

	f.load()

	m := f.assertNextManifest("foo", db(image("fooimage")))
	assert.True(t, m.ImageTargetAt(0).IsDockerBuild())

	configPath := f.TempDirFixture.JoinPath("docker-compose.yml")
	assert.Equal(t, m.DockerComposeTarget().ConfigPaths, []string{configPath})
}

func TestMultipleDockerComposeWithDockerBuild(t *testing.T) {
	f := newFixture(t)
	defer f.TearDown()

	f.dockerfile(filepath.Join("foo", "Dockerfile"))
	f.dockerfile(filepath.Join("bar", "Dockerfile"))
	f.file("docker-compose.yml", twoServiceConfig)
	f.file("Tiltfile", `docker_build('gcr.io/foo', './foo')
docker_build('gcr.io/bar', './bar')
docker_compose('docker-compose.yml')
dc_resource('foo', 'gcr.io/foo')
dc_resource('bar', 'gcr.io/bar')
`)

	f.load()

	foo := f.assertNextManifest("foo", db(image("gcr.io/foo")))
	assert.True(t, foo.ImageTargetAt(0).IsDockerBuild())

	bar := f.assertNextManifest("bar", db(image("gcr.io/bar")))
	assert.True(t, foo.ImageTargetAt(0).IsDockerBuild())

	configPath := f.TempDirFixture.JoinPath("docker-compose.yml")
	assert.Equal(t, foo.DockerComposeTarget().ConfigPaths, []string{configPath})
	assert.Equal(t, bar.DockerComposeTarget().ConfigPaths, []string{configPath})
}

func TestMultipleDockerComposeWithDockerBuildImageNames(t *testing.T) {
	f := newFixture(t)
	defer f.TearDown()

	f.dockerfile(filepath.Join("foo", "Dockerfile"))
	f.dockerfile(filepath.Join("bar", "Dockerfile"))
	f.file("docker-compose.yml", `version: '3'
services:
  foo:
    image: gcr.io/foo
  bar:
    image: gcr.io/bar
    depends_on: [foo]
`)
	f.file("Tiltfile", `
docker_build('gcr.io/foo', './foo')
docker_build('gcr.io/bar', './bar')
docker_compose('docker-compose.yml')
`)

	f.load()

	foo := f.assertNextManifest("foo", db(image("gcr.io/foo")))
	assert.True(t, foo.ImageTargetAt(0).IsDockerBuild())

	bar := f.assertNextManifest("bar", db(image("gcr.io/bar")))
	assert.True(t, foo.ImageTargetAt(0).IsDockerBuild())

	configPath := f.TempDirFixture.JoinPath("docker-compose.yml")
	assert.Equal(t, foo.DockerComposeTarget().ConfigPaths, []string{configPath})
	assert.Equal(t, bar.DockerComposeTarget().ConfigPaths, []string{configPath})
}

func TestDCImageRefSuggestion(t *testing.T) {
	f := newFixture(t)
	defer f.TearDown()

	f.setupFoo()
	f.file("docker-compose.yml", `version: '3'
services:
  foo:
    image: gcr.io/foo
`)
	f.file("Tiltfile", `
docker_build('gcr.typo.io/foo', 'foo')
docker_compose('docker-compose.yml')
`)
	f.loadAssertWarnings(`Image not used in any Docker Compose config:
    ✕ gcr.typo.io/foo
Did you mean…
    - gcr.io/foo
Skipping this image build
If this is deliberate, suppress this warning with: update_settings(suppress_unused_image_warnings=["gcr.typo.io/foo"])`)
}

func TestDockerComposeOnlySomeWithDockerBuild(t *testing.T) {
	f := newFixture(t)
	defer f.TearDown()

	f.dockerfile(filepath.Join("foo", "Dockerfile"))
	f.file("docker-compose.yml", twoServiceConfig)
	f.file("Tiltfile", `img_name = 'gcr.io/foo'
docker_build(img_name, './foo')
docker_compose('docker-compose.yml')
dc_resource('foo', img_name)
`)

	f.load()

	foo := f.assertNextManifest("foo", db(image("gcr.io/foo")))
	assert.True(t, foo.ImageTargetAt(0).IsDockerBuild())

	bar := f.assertNextManifest("bar")
	assert.Empty(t, bar.ImageTargets)

	configPath := f.TempDirFixture.JoinPath("docker-compose.yml")
	assert.Equal(t, foo.DockerComposeTarget().ConfigPaths, []string{configPath})
	assert.Equal(t, bar.DockerComposeTarget().ConfigPaths, []string{configPath})
}

func TestDockerComposeResourceNoImageMatch(t *testing.T) {
	f := newFixture(t)
	defer f.TearDown()

	f.dockerfile(filepath.Join("foo", "Dockerfile"))
	f.file("docker-compose.yml", simpleConfig)
	f.file("Tiltfile", `docker_build('gcr.io/foo', './foo')
docker_compose('docker-compose.yml')
dc_resource('no-svc-with-this-name-eek', 'gcr.io/foo')
`)
	f.loadErrString("no Docker Compose service found with name")
}

func TestDockerComposeLoadConfigFilesOnFailure(t *testing.T) {
	f := newFixture(t)
	defer f.TearDown()

	f.dockerfile(filepath.Join("foo", "Dockerfile"))
	f.file("docker-compose.yml", simpleConfig)
	f.file("Tiltfile", `docker_build('gcr.io/foo', './foo')
docker_compose('docker-compose.yml')
fail("deliberate exit")
`)
	f.loadErrString("deliberate exit")

	// Make sure that even though tiltfile execution failed, we still
	// loaded config files correctly.
	f.assertConfigFiles(".tiltignore", "Tiltfile", "docker-compose.yml", "foo/Dockerfile")
}

func TestDockerComposeDoesntSupportEntrypointOverride(t *testing.T) {
	f := newFixture(t)
	defer f.TearDown()

	f.dockerfile(filepath.Join("foo", "Dockerfile"))
	f.file("docker-compose.yml", simpleConfig)
	f.file("Tiltfile", `docker_build('gcr.io/foo', './foo', entrypoint='./foo')
docker_compose('docker-compose.yml')
dc_resource('foo', 'gcr.io/foo')
`)

	f.loadErrString("docker_build/custom_build.entrypoint not supported for Docker Compose resources")
}

func TestDefaultRegistryWithDockerCompose(t *testing.T) {
	f := newFixture(t)
	defer f.TearDown()

	f.dockerfile(filepath.Join("foo", "Dockerfile"))
	f.file("docker-compose.yml", simpleConfig)
	f.file("Tiltfile", `
docker_compose('docker-compose.yml')
default_registry('bar.com')
`)

	f.loadErrString("default_registry is not supported with docker compose")
}

func TestDockerComposeLabels(t *testing.T) {
	f := newFixture(t)
	defer f.TearDown()

	f.dockerfile(filepath.Join("foo", "Dockerfile"))
	f.file("docker-compose.yml", simpleConfig)
	f.file("Tiltfile", `
docker_compose('docker-compose.yml')
dc_resource("foo", labels="test")
`)

	f.load("foo")
	f.assertNextManifest("foo", resourceLabels("test"))
}

func TestTriggerModeDC(t *testing.T) {
	for _, testCase := range []struct {
		name                string
		globalSetting       triggerMode
		dcResourceSetting   triggerMode
		expectedTriggerMode model.TriggerMode
	}{
		{"default", TriggerModeUnset, TriggerModeUnset, model.TriggerModeAuto},
		{"explicit global auto", TriggerModeAuto, TriggerModeUnset, model.TriggerModeAuto},
		{"explicit global manual", TriggerModeManual, TriggerModeUnset, model.TriggerModeManualWithAutoInit},
		{"dc auto", TriggerModeUnset, TriggerModeUnset, model.TriggerModeAuto},
		{"dc manual", TriggerModeUnset, TriggerModeManual, model.TriggerModeManualWithAutoInit},
		{"dc override auto", TriggerModeManual, TriggerModeAuto, model.TriggerModeAuto},
		{"dc override manual", TriggerModeAuto, TriggerModeManual, model.TriggerModeManualWithAutoInit},
	} {
		t.Run(testCase.name, func(t *testing.T) {
			f := newFixture(t)
			defer f.TearDown()

			f.dockerfile(filepath.Join("foo", "Dockerfile"))
			f.file("docker-compose.yml", simpleConfig)

			var globalTriggerModeDirective string
			switch testCase.globalSetting {
			case TriggerModeUnset:
				globalTriggerModeDirective = ""
			case TriggerModeManual:
				globalTriggerModeDirective = "trigger_mode(TRIGGER_MODE_MANUAL)"
			case TriggerModeAuto:
				globalTriggerModeDirective = "trigger_mode(TRIGGER_MODE_AUTO)"
			}

			var dcResourceDirective string
			switch testCase.dcResourceSetting {
			case TriggerModeUnset:
				dcResourceDirective = ""
			case TriggerModeManual:
				dcResourceDirective = "dc_resource('foo', trigger_mode=TRIGGER_MODE_MANUAL)"
			case TriggerModeAuto:
				dcResourceDirective = "dc_resource('foo', trigger_mode=TRIGGER_MODE_AUTO)"
			}

			f.file("Tiltfile", fmt.Sprintf(`
%s
docker_compose('docker-compose.yml')
%s
`, globalTriggerModeDirective, dcResourceDirective))

			f.load()

			f.assertNumManifests(1)
			f.assertNextManifest("foo", testCase.expectedTriggerMode)
		})
	}
}

func TestDCResourceNoImage(t *testing.T) {
	f := newFixture(t)
	defer f.TearDown()

	f.setupFoo()
	f.file("docker-compose.yml", simpleConfig)
	f.file("Tiltfile", `
docker_compose('docker-compose.yml')
dc_resource('foo', trigger_mode=TRIGGER_MODE_AUTO)
`)

	f.load()
}

func TestDCDependsOn(t *testing.T) {
	f := newFixture(t)
	defer f.TearDown()

	f.dockerfile(filepath.Join("foo", "Dockerfile"))
	f.file("docker-compose.yml", twoServiceConfig)
	f.file("Tiltfile", `
docker_compose('docker-compose.yml')
dc_resource('bar', resource_deps=['foo'])
`)

	f.load()
	f.assertNextManifest("foo", resourceDeps())
	f.assertNextManifest("bar", resourceDeps("foo"))
}

func TestDockerComposeVersionWarnings(t *testing.T) {
	type tc struct {
		version string
		warning string
		error   string
	}
	tcs := []tc{
		{version: "v1.28.0", error: "Tilt requires Docker Compose v1.28.3+ (you have v1.28.0). Please upgrade and re-launch Tilt."},
<<<<<<< HEAD
		{version: "v2.0.0-rc.3", warning: "Tilt has known issues with Docker Compose v2."},
		{version: "v1.29.2" /* no errors or warnings */},
=======
		{version: "v2.0.0-rc.3", warning: "Support for Docker Compose v2.x is experimental, and you might encounter errors or broken functionality.\n" +
			"For best results, we recommend using Docker Compose v1.x with Tilt."},
		{version: "v1.29.2" /* no errors or warnings */},
		{version: "v1.99.0-beta.4", warning: "You are running a pre-release version of Docker Compose (v1.99.0-beta.4), which is unsupported.\n" +
			"You might encounter errors or broken functionality."},
>>>>>>> 6873e6ee
	}

	for _, tc := range tcs {
		t.Run(tc.version, func(t *testing.T) {
			f := newFixture(t)
			defer f.TearDown()

			f.dockerfile(filepath.Join("foo", "Dockerfile"))
			f.file("docker-compose.yml", simpleConfig)
			f.file("Tiltfile", "docker_compose('docker-compose.yml')")

			f.load("foo")

			loader := f.newTiltfileLoader()
			if tl, ok := loader.(tiltfileLoader); ok {
				dcCli := dockercompose.NewFakeDockerComposeClient(t, f.ctx)
				dcCli.ConfigOutput = simpleConfig
<<<<<<< HEAD
				dcCli.VersionOutput = tc.version
=======
				dcCli.VersionOutput = semver.Canonical(tc.version)
>>>>>>> 6873e6ee
				tl.dcCli = dcCli
				loader = tl
			} else {
				require.Fail(t, "Could not set up fake Docker Compose client")
			}

			f.loadResult = loader.Load(f.ctx, ctrltiltfile.MainTiltfile(f.JoinPath("Tiltfile"), nil))
			if tc.error == "" {
				require.NoError(t, f.loadResult.Error, "Tiltfile load result had unexpected error")
			} else {
				require.Contains(t, f.loadResult.Error.Error(), tc.error)
			}

			if tc.warning != "" {
				require.Len(t, f.warnings, 1)
				require.Contains(t, f.warnings[0], tc.warning)
			} else {
				require.Empty(t, f.warnings, "Tiltfile load result had unexpected warning(s)")
			}
		})
	}
}

func (f *fixture) assertDcManifest(name model.ManifestName, opts ...interface{}) model.Manifest {
	m := f.assertNextManifest(name)

	if !m.IsDC() {
		f.t.Error("expected a docker-compose manifest")
	}
	dcInfo := m.DockerComposeTarget()

	for _, opt := range opts {
		switch opt := opt.(type) {
		case dcConfigPathHelper:
			assert.Equal(f.t, opt.paths, dcInfo.ConfigPaths, "docker compose config path")
		case dcLocalPathsHelper:
			assert.ElementsMatch(f.t, opt.paths, dcInfo.LocalPaths(), "docker compose local paths")
		case dcYAMLRawHelper:
			assert.YAMLEq(f.t, opt.yaml, string(dcInfo.YAMLRaw), "docker compose YAML raw")
		case dcDfRawHelper:
			assert.Equal(f.t, strings.TrimSpace(opt.df), strings.TrimSpace(string(dcInfo.DfRaw)), "docker compose Dockerfile raw")
		case dcPublishedPortsHelper:
			assert.Equal(f.t, opt.ports, dcInfo.PublishedPorts(), "docker compose published ports")
		default:
			f.t.Fatalf("unexpected arg to assertDcManifest: %T %v", opt, opt)
		}
	}
	return m
}

type dcConfigPathHelper struct {
	paths []string
}

func dcConfigPath(paths []string) dcConfigPathHelper {
	return dcConfigPathHelper{paths}
}

type dcYAMLRawHelper struct {
	yaml string
}

func dcYAMLRaw(yaml string) dcYAMLRawHelper {
	return dcYAMLRawHelper{yaml}
}

type dcDfRawHelper struct {
	df string
}

func dcDfRaw(df string) dcDfRawHelper {
	return dcDfRawHelper{df}
}

type dcLocalPathsHelper struct {
	paths []string
}

func dcLocalPaths(paths []string) dcLocalPathsHelper {
	return dcLocalPathsHelper{paths: paths}
}

type dcPublishedPortsHelper struct {
	ports []int
}

func dcPublishedPorts(ports ...int) dcPublishedPortsHelper {
	return dcPublishedPortsHelper{ports: ports}
}<|MERGE_RESOLUTION|>--- conflicted
+++ resolved
@@ -8,10 +8,7 @@
 
 	"github.com/stretchr/testify/assert"
 	"github.com/stretchr/testify/require"
-<<<<<<< HEAD
-=======
 	"golang.org/x/mod/semver"
->>>>>>> 6873e6ee
 
 	ctrltiltfile "github.com/tilt-dev/tilt/internal/controllers/apis/tiltfile"
 	"github.com/tilt-dev/tilt/internal/dockercompose"
@@ -799,16 +796,11 @@
 	}
 	tcs := []tc{
 		{version: "v1.28.0", error: "Tilt requires Docker Compose v1.28.3+ (you have v1.28.0). Please upgrade and re-launch Tilt."},
-<<<<<<< HEAD
-		{version: "v2.0.0-rc.3", warning: "Tilt has known issues with Docker Compose v2."},
-		{version: "v1.29.2" /* no errors or warnings */},
-=======
 		{version: "v2.0.0-rc.3", warning: "Support for Docker Compose v2.x is experimental, and you might encounter errors or broken functionality.\n" +
 			"For best results, we recommend using Docker Compose v1.x with Tilt."},
 		{version: "v1.29.2" /* no errors or warnings */},
 		{version: "v1.99.0-beta.4", warning: "You are running a pre-release version of Docker Compose (v1.99.0-beta.4), which is unsupported.\n" +
 			"You might encounter errors or broken functionality."},
->>>>>>> 6873e6ee
 	}
 
 	for _, tc := range tcs {
@@ -826,11 +818,7 @@
 			if tl, ok := loader.(tiltfileLoader); ok {
 				dcCli := dockercompose.NewFakeDockerComposeClient(t, f.ctx)
 				dcCli.ConfigOutput = simpleConfig
-<<<<<<< HEAD
-				dcCli.VersionOutput = tc.version
-=======
 				dcCli.VersionOutput = semver.Canonical(tc.version)
->>>>>>> 6873e6ee
 				tl.dcCli = dcCli
 				loader = tl
 			} else {
