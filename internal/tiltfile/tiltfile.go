--- conflicted
+++ resolved
@@ -35,22 +35,23 @@
 	return k8sService{yaml, *dockerImage}, nil
 }
 
-<<<<<<< HEAD
 func makeSkylarkGitRepo(thread *skylark.Thread, fn *skylark.Builtin, args skylark.Tuple, kwargs []skylark.Tuple) (skylark.Value, error) {
 	var path string
 	err := skylark.UnpackArgs(fn.Name(), args, kwargs, "path", &path)
-=======
-func runLocalCmd(thread *skylark.Thread, fn *skylark.Builtin, args skylark.Tuple, kwargs []skylark.Tuple) (skylark.Value, error) {
-	var command string
-	err := skylark.UnpackArgs(fn.Name(), args, kwargs, "command", &command)
->>>>>>> b3f1e6d5
 	if err != nil {
 		return nil, err
 	}
 
-<<<<<<< HEAD
 	return gitRepo{path}, nil
-=======
+}
+
+func runLocalCmd(thread *skylark.Thread, fn *skylark.Builtin, args skylark.Tuple, kwargs []skylark.Tuple) (skylark.Value, error) {
+	var command string
+	err := skylark.UnpackArgs(fn.Name(), args, kwargs, "command", &command)
+	if err != nil {
+		return nil, err
+	}
+
 	out, err := exec.Command("bash", "-c", command).Output()
 	if err != nil {
 		errorMessage := fmt.Sprintf("command '%v' failed.\nerror: '%v'\nstdout: '%v'", command, err, string(out))
@@ -61,7 +62,6 @@
 		return nil, errors.New(errorMessage)
 	}
 	return skylark.String(out), nil
->>>>>>> b3f1e6d5
 }
 
 func Load(filename string) (*Tiltfile, error) {
@@ -72,11 +72,8 @@
 	predeclared := skylark.StringDict{
 		"build_docker_image": skylark.NewBuiltin("build_docker_image", makeSkylarkDockerImage),
 		"k8s_service":        skylark.NewBuiltin("k8s_service", makeSkylarkK8Service),
-<<<<<<< HEAD
 		"git_repo":			  skylark.NewBuiltin("git_repo", makeSkylarkGitRepo),
-=======
 		"local":              skylark.NewBuiltin("local", runLocalCmd),
->>>>>>> b3f1e6d5
 	}
 
 	globals, err := skylark.ExecFile(thread, filename, nil, predeclared)
