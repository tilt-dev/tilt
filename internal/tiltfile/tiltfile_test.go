package tiltfile

import (
	"bytes"
	"context"
	"fmt"
	"os"
	"sort"
	"strings"
	"testing"

	appsv1 "k8s.io/api/apps/v1"

	"github.com/stretchr/testify/assert"
	"github.com/windmilleng/wmclient/pkg/analytics"
	v1 "k8s.io/api/core/v1"
	"k8s.io/apimachinery/pkg/labels"

	tiltanalytics "github.com/windmilleng/tilt/internal/analytics"
	"github.com/windmilleng/tilt/internal/container"
	"github.com/windmilleng/tilt/internal/docker"
	"github.com/windmilleng/tilt/internal/dockercompose"
	"github.com/windmilleng/tilt/internal/ignore"
	"github.com/windmilleng/tilt/internal/k8s"
	"github.com/windmilleng/tilt/internal/k8s/testyaml"
	"github.com/windmilleng/tilt/internal/model"
	"github.com/windmilleng/tilt/internal/ospath"
	"github.com/windmilleng/tilt/internal/testutils/output"
	"github.com/windmilleng/tilt/internal/testutils/tempdir"
	"github.com/windmilleng/tilt/internal/yaml"
)

const simpleDockerfile = "FROM golang:1.10"

func TestNoTiltfile(t *testing.T) {
	f := newFixture(t)
	defer f.TearDown()

	f.loadErrString("No Tiltfile found at")
	f.assertConfigFiles("Tiltfile")
}

func TestEmpty(t *testing.T) {
	f := newFixture(t)
	defer f.TearDown()

	f.file("Tiltfile", "")
	f.load()
}

func TestMissingDockerfile(t *testing.T) {
	f := newFixture(t)
	defer f.TearDown()

	f.file("Tiltfile", `
docker_build('gcr.io/foo', 'foo')
k8s_resource('foo', 'foo.yaml')
`)

	f.loadErrString("foo/Dockerfile", "no such file or directory", "error reading dockerfile")
}

func TestGitRepoBadMethodCall(t *testing.T) {
	f := newFixture(t)
	defer f.TearDown()
	f.setupFoo()
	f.file("Tiltfile", `
local_git_repo('.').asdf()
`)

	f.loadErrString("Tiltfile:2: in <toplevel>", "Error: gitRepo has no .asdf field or method")
}

func TestFastBuildBadMethodCall(t *testing.T) {
	f := newFixture(t)
	defer f.TearDown()
	f.setupFoo()
	f.file("Tiltfile", `
hfb = fast_build(
  'gcr.io/foo',
  'foo/Dockerfile',
  './entrypoint',
).asdf()
`)

	f.loadErrString("Error: fast_build has no .asdf field or method")
}

func TestCustomBuildBadMethodCall(t *testing.T) {
	f := newFixture(t)
	defer f.TearDown()
	f.setupFoo()
	f.file("Tiltfile", `
hfb = custom_build(
  'gcr.io/foo',
  'docker build -t $TAG foo',
  ['foo']
).asdf()
`)

	f.loadErrString("Error: custom_build has no .asdf field or method")
}

func TestSimpleV1(t *testing.T) {
	f := newFixture(t)
	defer f.TearDown()

	f.setupFoo()

	f.file("Tiltfile", `
k8s_resource_assembly_version(1)
docker_build('gcr.io/foo', 'foo')
k8s_resource('foo', 'foo.yaml')
`)

	f.loadResourceAssemblyV1("foo")

	f.assertNextManifest("foo",
		db(image("gcr.io/foo")),
		deployment("foo"))
	f.assertConfigFiles("Tiltfile", ".tiltignore", "foo/Dockerfile", "foo/.dockerignore", "foo.yaml")
}

func TestSimple(t *testing.T) {
	f := newFixture(t)
	defer f.TearDown()

	f.setupFoo()

	f.file("Tiltfile", `
docker_build('gcr.io/foo', 'foo')
k8s_yaml('foo.yaml')
`)

	f.load("foo")

	m := f.assertNextManifest("foo",
		db(image("gcr.io/foo")),
		deployment("foo"))
	f.assertConfigFiles("Tiltfile", ".tiltignore", "foo/Dockerfile", "foo/.dockerignore", "foo.yaml")

	iTarget := m.ImageTargetAt(0)

	// Make sure there's no fast build / live update in the default case.
	assert.True(t, iTarget.IsDockerBuild())
	assert.False(t, iTarget.IsFastBuild())
	assert.True(t, iTarget.AnyFastBuildInfo().Empty())
	assert.True(t, iTarget.AnyLiveUpdateInfo().Empty())
}

// I.e. make sure that we handle de/normalization between `fooimage` <--> `docker.io/library/fooimage`
func TestLocalImageRef(t *testing.T) {
	f := newFixture(t)
	defer f.TearDown()

	f.dockerfile("foo/Dockerfile")
	f.yaml("foo.yaml", deployment("foo", image("fooimage")))

	f.file("Tiltfile", `
k8s_resource_assembly_version(2)
docker_build('fooimage', 'foo')
k8s_yaml('foo.yaml')
`)

	f.load()

	f.assertNextManifest("foo",
		db(imageNormalized("fooimage")),
		deployment("foo"))
	f.assertConfigFiles("Tiltfile", ".tiltignore", "foo/Dockerfile", "foo/.dockerignore", "foo.yaml")
}

func TestExplicitDockerfileIsConfigFile(t *testing.T) {
	f := newFixture(t)
	defer f.TearDown()
	f.setupFoo()
	f.dockerfile("other/Dockerfile")
	f.file("Tiltfile", `
docker_build('gcr.io/foo', 'foo', dockerfile='other/Dockerfile')
k8s_yaml('foo.yaml')
`)
	f.load()
	f.assertConfigFiles("Tiltfile", ".tiltignore", "foo.yaml", "other/Dockerfile", "foo/.dockerignore")
}

func TestExplicitDockerfileAsLocalPath(t *testing.T) {
	f := newFixture(t)
	defer f.TearDown()
	f.setupFoo()
	f.dockerfile("other/Dockerfile")
	f.file("Tiltfile", `
r = local_git_repo('.')
docker_build('gcr.io/foo', 'foo', dockerfile=r.path('other/Dockerfile'))
k8s_yaml('foo.yaml')
`)
	f.load()
	f.assertConfigFiles("Tiltfile", ".tiltignore", "foo.yaml", "other/Dockerfile", "foo/.dockerignore")
}

func TestExplicitDockerfileContents(t *testing.T) {
	f := newFixture(t)
	defer f.TearDown()
	f.setupFoo()
	f.file("Tiltfile", `
docker_build('gcr.io/foo', 'foo', dockerfile_contents='FROM alpine')
k8s_yaml('foo.yaml')
`)
	f.load()
	f.assertConfigFiles("Tiltfile", ".tiltignore", "foo.yaml", "foo/.dockerignore")
	f.assertNextManifest("foo", db(image("gcr.io/foo")))
}

func TestExplicitDockerfileContentsAsBlob(t *testing.T) {
	f := newFixture(t)
	defer f.TearDown()
	f.setupFoo()
	f.dockerfile("other/Dockerfile")
	f.file("Tiltfile", `
df = read_file('other/Dockerfile')
docker_build('gcr.io/foo', 'foo', dockerfile_contents=df)
k8s_yaml('foo.yaml')
`)
	f.load()
	f.assertConfigFiles("Tiltfile", ".tiltignore", "foo.yaml", "other/Dockerfile", "foo/.dockerignore")
	f.assertNextManifest("foo", db(image("gcr.io/foo")))
}

func TestCantSpecifyDFPathAndContents(t *testing.T) {
	f := newFixture(t)
	defer f.TearDown()
	f.setupFoo()
	f.dockerfile("other/Dockerfile")
	f.file("Tiltfile", `
docker_build('gcr.io/foo', 'foo', dockerfile_contents='FROM alpine', dockerfile='foo/Dockerfile')
k8s_yaml('foo.yaml')
`)

	f.loadErrString("Cannot specify both dockerfile and dockerfile_contents")
}

func TestFastBuildSimple(t *testing.T) {
	f := newFixture(t)
	defer f.TearDown()

	f.setupFoo()
	f.file("Tiltfile", `
fast_build('gcr.io/foo', 'foo/Dockerfile') \
  .add('foo', 'src/') \
  .run("echo hi")
k8s_yaml('foo.yaml')
`)
	f.load()
	f.assertNextManifest("foo",
		fb(image("gcr.io/foo"), add("foo", "src/"), run("echo hi"), hotReload(false)),
		deployment("foo"),
	)
	f.assertConfigFiles("Tiltfile", ".tiltignore", "foo/Dockerfile", "foo/.dockerignore", "foo.yaml")
}

func TestFastBuildHotReload(t *testing.T) {
	f := newFixture(t)
	defer f.TearDown()

	f.setupFoo()
	f.file("Tiltfile", `
fast_build('gcr.io/foo', 'foo/Dockerfile') \
  .add('foo', 'src/') \
  .run("echo hi") \
  .hot_reload()
k8s_yaml('foo.yaml')
`)
	f.load()
	f.assertNextManifest("foo",
		fb(image("gcr.io/foo"), add("foo", "src/"), run("echo hi"), hotReload(true)),
		deployment("foo"),
	)
	f.assertConfigFiles("Tiltfile", ".tiltignore", "foo/Dockerfile", "foo/.dockerignore", "foo.yaml")
}

func TestFastBuildPassedToResource(t *testing.T) {
	f := newFixture(t)
	defer f.TearDown()

	f.setupFoo()
	f.file("Tiltfile", `
fb = fast_build('gcr.io/foo', 'foo/Dockerfile') \
  .add('foo', 'src/') \
  .run("echo hi")
k8s_yaml('foo.yaml')
`)
	f.load()
	f.assertNextManifest("foo",
		fb(image("gcr.io/foo"), add("foo", "src/"), run("echo hi")),
		deployment("foo"),
	)
	f.assertConfigFiles("Tiltfile", ".tiltignore", "foo/Dockerfile", "foo/.dockerignore", "foo.yaml")
}

func TestFastBuildValidates(t *testing.T) {
	f := newFixture(t)
	defer f.TearDown()

	f.setupFoo()
	f.file("foo/Dockerfile", `
from golang:1.10
ADD . .`)
	f.file("Tiltfile", `
fast_build('gcr.io/foo', 'foo/Dockerfile') \
  .add('foo', 'src/') \
  .run("echo hi")
k8s_yaml('foo.yaml')
`)
	f.loadErrString("base Dockerfile contains an ADD/COPY")
}

func TestFastBuildRunBeforeAdd(t *testing.T) {
	f := newFixture(t)
	defer f.TearDown()

	f.setupFoo()
	f.file("Tiltfile", `
fast_build('gcr.io/foo', 'foo/Dockerfile') \
  .run("echo hi") \
  .add('foo', 'src/')
k8s_yaml('foo.yaml')
`)
	f.loadErrString("fast_build(\"gcr.io/foo\").add() called after .run()")
}

func TestDockerBuildWithEmbeddedFastBuild(t *testing.T) {
	f := newFixture(t)
	defer f.TearDown()

	f.setupFooAndBar()
	f.file("Tiltfile", `
k8s_yaml(['foo.yaml', 'bar.yaml'])

docker_build('gcr.io/foo', 'foo')
fastbar = docker_build('gcr.io/bar', 'bar')

fastbar.add('local/path', 'remote/path')
fastbar.run('echo hi')
`)

	f.load()
	f.assertNextManifest("foo",
		db(image("gcr.io/foo")),
		deployment("foo"))
	f.assertNextManifest("bar",
		db(image("gcr.io/bar"), nestedFB(add("local/path", "remote/path"), run("echo hi"))),
		deployment("bar"))
}

func TestFastBuildTriggers(t *testing.T) {
	f := newFixture(t)
	defer f.TearDown()

	f.setupFoo()
	f.file("Tiltfile", `
fast_build('gcr.io/foo', 'foo/Dockerfile') \
  .add('foo', 'src/') \
  .run("echo hi", trigger=['a', 'b']) \
  .run("echo again", trigger='c')
k8s_yaml('foo.yaml')
`)
	f.load()
	f.assertNextManifest("foo",
		fb(image("gcr.io/foo"),
			add("foo", "src/"),
			run("echo hi", "a", "b"),
			run("echo again", "c"),
		),
		deployment("foo"),
	)
	f.assertConfigFiles("Tiltfile", ".tiltignore", "foo/Dockerfile", "foo/.dockerignore", "foo.yaml")
}

func TestVerifiesGitRepo(t *testing.T) {
	f := newFixture(t)
	defer f.TearDown()
	f.file("Tiltfile", "local_git_repo('.')")
	f.loadErrString("isn't a valid git repo")
}

func TestLocal(t *testing.T) {
	f := newFixture(t)
	defer f.TearDown()

	f.setupFoo()

	f.file("Tiltfile", `
docker_build('gcr.io/foo', 'foo')
yaml = local('cat foo.yaml')
k8s_yaml(yaml)
`)

	f.load()

	f.assertNextManifest("foo",
		db(image("gcr.io/foo")),
		deployment("foo"))
}

func TestReadFile(t *testing.T) {
	f := newFixture(t)
	defer f.TearDown()

	f.setupFoo()

	f.file("Tiltfile", `
docker_build('gcr.io/foo', 'foo')
yaml = read_file('foo.yaml')
k8s_yaml(yaml)
`)

	f.load()

	f.assertNextManifest("foo",
		db(image("gcr.io/foo")),
		deployment("foo"))
	f.assertConfigFiles("Tiltfile", ".tiltignore", "foo/Dockerfile", "foo/.dockerignore", "foo.yaml")
}

func TestKustomize(t *testing.T) {
	f := newFixture(t)
	defer f.TearDown()

	f.setupFoo()
	f.file("kustomization.yaml", kustomizeFileText)
	f.file("configMap.yaml", kustomizeConfigMapText)
	f.file("deployment.yaml", kustomizeDeploymentText)
	f.file("service.yaml", kustomizeServiceText)
	f.file("Tiltfile", `
k8s_resource_assembly_version(2)
docker_build("gcr.io/foo", "foo")
k8s_yaml(kustomize("."))
k8s_resource("the-deployment", "foo")
`)
	f.load()
	f.assertNextManifest("foo", deployment("the-deployment"), numEntities(2))
	f.assertConfigFiles("Tiltfile", ".tiltignore", "foo/Dockerfile", "foo/.dockerignore", "configMap.yaml", "deployment.yaml", "kustomization.yaml", "service.yaml")
}

func TestKustomization(t *testing.T) {
	f := newFixture(t)
	defer f.TearDown()

	f.setupFoo()
	f.file("Kustomization", kustomizeFileText)
	f.file("configMap.yaml", kustomizeConfigMapText)
	f.file("deployment.yaml", kustomizeDeploymentText)
	f.file("service.yaml", kustomizeServiceText)
	f.file("Tiltfile", `
k8s_resource_assembly_version(2)
docker_build("gcr.io/foo", "foo")
k8s_yaml(kustomize("."))
k8s_resource("the-deployment", "foo")
`)
	f.load()
	f.assertNextManifest("foo", deployment("the-deployment"), numEntities(2))
	f.assertConfigFiles("Tiltfile", ".tiltignore", "foo/Dockerfile", "foo/.dockerignore", "configMap.yaml", "deployment.yaml", "Kustomization", "service.yaml")
}

func TestDockerBuildCache(t *testing.T) {
	f := newFixture(t)
	defer f.TearDown()

	f.setupFoo()
	f.file("Tiltfile", `
k8s_yaml('foo.yaml')
docker_build("gcr.io/foo", "foo", cache='/path/to/cache')
`)
	f.load()
	f.assertNextManifest("foo", dbWithCache(image("gcr.io/foo"), "/path/to/cache"))
}

func TestFastBuildCache(t *testing.T) {
	f := newFixture(t)
	defer f.TearDown()

	f.setupFoo()
	f.file("Tiltfile", `
k8s_yaml('foo.yaml')
fast_build("gcr.io/foo", 'foo/Dockerfile', cache='/path/to/cache')
`)
	f.load()
	f.assertNextManifest("foo", fbWithCache(image("gcr.io/foo"), "/path/to/cache"))
}

func TestDuplicateResourceNames(t *testing.T) {
	f := newFixture(t)
	defer f.TearDown()

	f.setupExpand()
	f.file("Tiltfile", `
k8s_resource_assembly_version(2)
k8s_yaml('all.yaml')
k8s_resource('a')
k8s_resource('a')
`)

	f.loadErrString("k8s_resource already called for a")
}

func TestDuplicateImageNames(t *testing.T) {
	f := newFixture(t)
	defer f.TearDown()

	f.setupExpand()
	f.file("Tiltfile", `
k8s_yaml('all.yaml')
docker_build('gcr.io/a', 'a')
docker_build('gcr.io/a', 'a')
`)

	f.loadErrString("Image for ref \"gcr.io/a\" has already been defined")
}

func TestInvalidImageName(t *testing.T) {
	f := newFixture(t)
	defer f.TearDown()

	f.setupExpand()
	f.file("Tiltfile", `
k8s_yaml('all.yaml')
docker_build("ceci n'est pas une valid image ref", 'a')
`)

	f.loadErrString("invalid reference format")
}

func TestFastBuildAddString(t *testing.T) {
	f := newFixture(t)
	defer f.TearDown()

	f.setupFooAndBar()
	f.file("Tiltfile", fmt.Sprintf(`
k8s_yaml(['foo.yaml', 'bar.yaml'])

# fb.add() on string of relative path
fast_build('gcr.io/foo', 'foo/Dockerfile').add('./foo', '/foo')

# fb.add() on string of absolute path
fast_build('gcr.io/bar', 'foo/Dockerfile').add('%s', '/bar')
`, f.JoinPath("./bar")))

	f.load()
	f.assertNextManifest("foo", fb(image("gcr.io/foo"), add("foo", "/foo")))
	f.assertNextManifest("bar", fb(image("gcr.io/bar"), add("bar", "/bar")))
}

func TestFastBuildAddLocalPath(t *testing.T) {
	f := newFixture(t)
	defer f.TearDown()

	f.setupFoo()
	f.file("Tiltfile", `
repo = local_git_repo('.')
k8s_yaml('foo.yaml')
fast_build('gcr.io/foo', 'foo/Dockerfile').add(repo.path('foo'), '/foo')
`)

	f.load()
	f.assertNextManifest("foo", fb(image("gcr.io/foo"), add("foo", "/foo")))
}

func TestFastBuildAddGitRepo(t *testing.T) {
	f := newFixture(t)
	defer f.TearDown()

	f.setupFoo()
	f.file("Tiltfile", `
repo = local_git_repo('.')
k8s_yaml('foo.yaml')

# add the whole repo
fast_build('gcr.io/foo', 'foo/Dockerfile').add(repo, '/whole_repo')
`)

	f.load()
	f.assertNextManifest("foo", fb(image("gcr.io/foo"), add(".", "/whole_repo")))
}

type portForwardCase struct {
	name     string
	expr     string
	expected []model.PortForward
	errorMsg string
}

func TestPortForward(t *testing.T) {
	portForwardCases := []portForwardCase{
		{"value_local", "8000", []model.PortForward{{LocalPort: 8000}}, ""},
		{"value_local_negative", "-1", nil, "not in the range for a port"},
		{"value_local_large", "8000000", nil, "not in the range for a port"},
		{"value_string_local", "'10000'", []model.PortForward{{LocalPort: 10000}}, ""},
		{"value_string_both", "'10000:8000'", []model.PortForward{{LocalPort: 10000, ContainerPort: 8000}}, ""},
		{"value_string_garbage", "'garbage'", nil, "not in the range for a port"},
		{"value_string_3x80", "'80:80:80'", nil, "not in the range for a port"},
		{"value_string_empty", "''", nil, "not in the range for a port"},
		{"value_both", "port_forward(8001, 443)", []model.PortForward{{LocalPort: 8001, ContainerPort: 443}}, ""},
		{"list", "[8000, port_forward(8001, 443)]", []model.PortForward{{LocalPort: 8000}, {LocalPort: 8001, ContainerPort: 443}}, ""},
		{"list_string", "['8000', '8001:443']", []model.PortForward{{LocalPort: 8000}, {LocalPort: 8001, ContainerPort: 443}}, ""},
	}

	for _, c := range portForwardCases {
		t.Run(c.name, func(t *testing.T) {
			f := newFixture(t)
			defer f.TearDown()
			f.setupFoo()
			s := `
docker_build('gcr.io/foo', 'foo')
k8s_yaml('foo.yaml')
k8s_resource('foo', port_forwards=EXPR)
`
			s = strings.Replace(s, "EXPR", c.expr, -1)
			f.file("Tiltfile", s)

			if c.errorMsg != "" {
				f.loadErrString(c.errorMsg)
				return
			}

			f.load()
			f.assertNextManifest("foo",
				c.expected,
				db(image("gcr.io/foo")),
				deployment("foo"))
		})
	}
}

func TestExpand(t *testing.T) {
	f := newFixture(t)
	defer f.TearDown()
	f.setupExpand()
	f.file("Tiltfile", `
k8s_yaml('all.yaml')
docker_build('gcr.io/a', 'a')
docker_build('gcr.io/b', 'b')
docker_build('gcr.io/c', 'c')
docker_build('gcr.io/d', 'd')
`)
	f.load()
	f.assertNextManifest("a", db(image("gcr.io/a")), deployment("a"))
	f.assertNextManifest("b", db(image("gcr.io/b")), deployment("b"))
	f.assertNextManifest("c", db(image("gcr.io/c")), deployment("c"))
	f.assertNextManifest("d", db(image("gcr.io/d")), deployment("d"))
	f.assertNoMoreManifests() // should be no unresourced yaml remaining
	f.assertConfigFiles("Tiltfile", ".tiltignore", "all.yaml", "a/Dockerfile", "a/.dockerignore", "b/Dockerfile", "b/.dockerignore", "c/Dockerfile", "c/.dockerignore", "d/Dockerfile", "d/.dockerignore")
}

func TestExpandUnresourced(t *testing.T) {
	f := newFixture(t)
	defer f.TearDown()
	f.dockerfile("a/Dockerfile")

	f.yaml("all.yaml",
		deployment("a", image("gcr.io/a")),
		secret("a-secret"),
	)

	f.gitInit("")
	f.file("Tiltfile", `
k8s_yaml('all.yaml')
docker_build('gcr.io/a', 'a')
`)

	f.load()
	f.assertNextManifest("a", db(image("gcr.io/a")), deployment("a"))
	f.assertNextManifestUnresourced("a-secret")
}

func TestExpandExplicit(t *testing.T) {
	f := newFixture(t)
	defer f.TearDown()
	f.setupExpand()
	f.file("Tiltfile", `
k8s_resource_assembly_version(1)
k8s_yaml('all.yaml')
docker_build('gcr.io/a', 'a')
docker_build('gcr.io/b', 'b')
docker_build('gcr.io/c', 'c')
docker_build('gcr.io/d', 'd')
k8s_resource('explicit_a', image='gcr.io/a', port_forwards=8000)
`)
	f.loadResourceAssemblyV1()
	f.assertNextManifest("explicit_a", db(image("gcr.io/a")), deployment("a"), []model.PortForward{{LocalPort: 8000}})
	f.assertNextManifest("b", db(image("gcr.io/b")), deployment("b"))
	f.assertNextManifest("c", db(image("gcr.io/c")), deployment("c"))
	f.assertNextManifest("d", db(image("gcr.io/d")), deployment("d"))
}

func TestUnresourcedPodCreatorYamlAsManifest(t *testing.T) {
	f := newFixture(t)
	defer f.TearDown()

	f.yaml("pod_creator.yaml", deployment("pod-creator"), secret("not-pod-creator"))

	f.file("Tiltfile", `
k8s_yaml('pod_creator.yaml')
`)
	f.load()

	f.assertNextManifest("pod-creator", deployment("pod-creator"))
	f.assertNextManifestUnresourced("not-pod-creator")
}

func TestUnresourcedYamlGroupingV1(t *testing.T) {
	f := newFixture(t)
	defer f.TearDown()

	labelsA := map[string]string{"keyA": "valueA"}
	labelsB := map[string]string{"keyB": "valueB"}
	labelsC := map[string]string{"keyC": "valueC"}
	f.yaml("all.yaml",
		deployment("deployment-a", withLabels(labelsA)),

		deployment("deployment-b", withLabels(labelsB)),
		service("service-b", withLabels(labelsB)),

		deployment("deployment-c", withLabels(labelsC)),
		service("service-c1", withLabels(labelsC)),
		service("service-c2", withLabels(labelsC)),

		secret("someSecret"),
	)

	f.file("Tiltfile", `k8s_yaml('all.yaml')`)
	f.load()

	f.assertNextManifest("deployment-a", deployment("deployment-a"))
	f.assertNextManifest("deployment-b", deployment("deployment-b"), service("service-b"))
	f.assertNextManifest("deployment-c", deployment("deployment-c"), service("service-c1"), service("service-c2"))
	f.assertNextManifestUnresourced("someSecret")
}

func TestUnresourcedYamlGroupingV2(t *testing.T) {
	f := newFixture(t)
	defer f.TearDown()

	labelsA := map[string]string{"keyA": "valueA"}
	labelsB := map[string]string{"keyB": "valueB"}
	labelsC := map[string]string{"keyC": "valueC"}
	f.yaml("all.yaml",
		deployment("deployment-a", withLabels(labelsA)),

		deployment("deployment-b", withLabels(labelsB)),
		service("service-b", withLabels(labelsB)),

		deployment("deployment-c", withLabels(labelsC)),
		service("service-c1", withLabels(labelsC)),
		service("service-c2", withLabels(labelsC)),

		secret("someSecret"),
	)

	f.file("Tiltfile", `
k8s_yaml('all.yaml')`)
	f.load()

	f.assertNextManifest("deployment-a", deployment("deployment-a"))
	f.assertNextManifest("deployment-b", deployment("deployment-b"), service("service-b"))
	f.assertNextManifest("deployment-c", deployment("deployment-c"), service("service-c1"), service("service-c2"))
	f.assertNextManifestUnresourced("someSecret")
}

func TestK8sGroupedWhenAddedToResource(t *testing.T) {
	f := newFixture(t)
	defer f.TearDown()
	f.setupExpand()

	labelsA := map[string]string{"keyA": "valueA"}
	labelsB := map[string]string{"keyB": "valueB"}
	labelsC := map[string]string{"keyC": "valueC"}
	f.yaml("all.yaml",
		deployment("deployment-a", image("gcr.io/a"), withLabels(labelsA)),

		deployment("deployment-b", image("gcr.io/b"), withLabels(labelsB)),
		service("service-b", withLabels(labelsB)),

		deployment("deployment-c", image("gcr.io/c"), withLabels(labelsC)),
		service("service-c1", withLabels(labelsC)),
		service("service-c2", withLabels(labelsC)),
	)

	f.file("Tiltfile", `
k8s_resource_assembly_version(2)
k8s_yaml('all.yaml')
docker_build('gcr.io/a', 'a')
docker_build('gcr.io/b', 'b')
docker_build('gcr.io/c', 'c')
`)
	f.load()

	f.assertNextManifest("deployment-a", deployment("deployment-a"))
	f.assertNextManifest("deployment-b", deployment("deployment-b"), service("service-b"))
	f.assertNextManifest("deployment-c", deployment("deployment-c"), service("service-c1"), service("service-c2"))
}

func TestK8sResourceWithoutDockerBuild(t *testing.T) {
	f := newFixture(t)
	defer f.TearDown()
	f.setupFoo()
	f.file("Tiltfile", `
k8s_resource_assembly_version(1)
k8s_resource('foo', yaml='foo.yaml', port_forwards=8000)
`)
	f.loadResourceAssemblyV1()
	f.assertNextManifest("foo", []model.PortForward{{LocalPort: 8000}})
}

func TestImplicitK8sResourceWithoutDockerBuild(t *testing.T) {
	f := newFixture(t)
	defer f.TearDown()
	f.setupFoo()
	f.file("Tiltfile", `
k8s_resource_assembly_version(2)
k8s_yaml('foo.yaml')
k8s_resource('foo', port_forwards=8000)
`)
	f.load()
	f.assertNextManifest("foo", []model.PortForward{{LocalPort: 8000}})
}

func TestExpandTwoDeploymentsWithSameImage(t *testing.T) {
	f := newFixture(t)
	defer f.TearDown()
	f.setupExpand()
	f.yaml("all.yaml",
		deployment("a", image("gcr.io/a")),
		deployment("a2", image("gcr.io/a")),
		deployment("b", image("gcr.io/b")),
		deployment("c", image("gcr.io/c")),
		deployment("d", image("gcr.io/d")),
	)
	f.file("Tiltfile", `
k8s_resource_assembly_version(2)
k8s_yaml('all.yaml')
docker_build('gcr.io/a', 'a')
docker_build('gcr.io/b', 'b')
docker_build('gcr.io/c', 'c')
docker_build('gcr.io/d', 'd')
`)
	f.load()
	f.assertNextManifest("a", db(image("gcr.io/a")), deployment("a"))
	f.assertNextManifest("a2", db(image("gcr.io/a")), deployment("a2"))
	f.assertNextManifest("b", db(image("gcr.io/b")), deployment("b"))
	f.assertNextManifest("c", db(image("gcr.io/c")), deployment("c"))
	f.assertNextManifest("d", db(image("gcr.io/d")), deployment("d"))
}

func TestMultipleYamlFiles(t *testing.T) {
	f := newFixture(t)
	defer f.TearDown()

	f.setupExpand()
	f.yaml("a.yaml", deployment("a", image("gcr.io/a")))
	f.yaml("b.yaml", deployment("b", image("gcr.io/b")))
	f.yaml("c.yaml", deployment("c", image("gcr.io/c")))
	f.yaml("d.yaml", deployment("d", image("gcr.io/d")))
	f.file("Tiltfile", `
k8s_yaml(['a.yaml', 'b.yaml', 'c.yaml', 'd.yaml'])
docker_build('gcr.io/a', 'a')
docker_build('gcr.io/b', 'b')
docker_build('gcr.io/c', 'c')
docker_build('gcr.io/d', 'd')
`)
	f.load()
	f.assertNextManifest("a", db(image("gcr.io/a")), deployment("a"))
	f.assertNextManifest("b", db(image("gcr.io/b")), deployment("b"))
	f.assertNextManifest("c", db(image("gcr.io/c")), deployment("c"))
	f.assertNextManifest("d", db(image("gcr.io/d")), deployment("d"))
}

func TestLoadOneManifest(t *testing.T) {
	f := newFixture(t)
	defer f.TearDown()

	f.setupFooAndBar()
	f.file("Tiltfile", `
docker_build('gcr.io/foo', 'foo')
k8s_yaml('foo.yaml')

docker_build('gcr.io/bar', 'bar')
k8s_yaml('bar.yaml')
`)

	f.load("foo")
	f.assertNumManifests(1)
	f.assertNextManifest("foo",
		db(image("gcr.io/foo")),
		deployment("foo"))

	f.assertConfigFiles("Tiltfile", ".tiltignore", "foo/Dockerfile", "foo/.dockerignore", "foo.yaml", "bar/Dockerfile", "bar/.dockerignore", "bar.yaml")
}

func TestLoadTypoManifest(t *testing.T) {
	f := newFixture(t)
	defer f.TearDown()

	f.setupFooAndBar()
	f.file("Tiltfile", `
docker_build('gcr.io/foo', 'foo')
k8s_yaml('foo.yaml')

docker_build('gcr.io/bar', 'bar')
k8s_yaml('bar.yaml')
`)

	_, err := f.tfl.Load(f.ctx, f.JoinPath("Tiltfile"), matchMap("baz"))
	if assert.Error(t, err) {
		assert.Equal(t, `You specified some resources that could not be found: "baz"
Is this a typo? Existing resources in Tiltfile: "foo", "bar"`, err.Error())
	}
}

func TestBasicGitPathFilter(t *testing.T) {
	f := newFixture(t)
	defer f.TearDown()

	f.gitInit("")
	f.file("Dockerfile", "FROM golang:1.10")
	f.yaml("foo.yaml", deployment("foo", image("gcr.io/foo")))
	f.file("Tiltfile", `
docker_build('gcr.io/foo', '.')
k8s_yaml('foo.yaml')
`)

	f.load("foo")
	f.assertNextManifest("foo",
		buildFilters(".git"),
		fileChangeFilters(".git"),
		buildFilters("Tiltfile"),
		fileChangeMatches("Tiltfile"),
		buildMatches("foo.yaml"),
		fileChangeMatches("foo.yaml"),
	)
}

func TestDockerignorePathFilter(t *testing.T) {
	f := newFixture(t)
	defer f.TearDown()

	f.gitInit("")
	f.file("Dockerfile", "FROM golang:1.10")
	f.file(".dockerignore", "*.txt")
	f.yaml("foo.yaml", deployment("foo", image("gcr.io/foo")))
	f.file("Tiltfile", `
docker_build('gcr.io/foo', '.')
k8s_yaml('foo.yaml')
`)

	f.load("foo")
	f.assertNextManifest("foo",
		buildFilters("a.txt"),
		fileChangeFilters("a.txt"),
		buildMatches("txt.a"),
		fileChangeMatches("txt.a"),
	)
}

func TestDockerignorePathFilterSubdir(t *testing.T) {
	f := newFixture(t)
	defer f.TearDown()

	f.gitInit("")
	f.file("foo/Dockerfile", "FROM golang:1.10")
	f.file("foo/.dockerignore", "*.txt")
	f.yaml("foo.yaml", deployment("foo", image("gcr.io/foo")))
	f.file("Tiltfile", `
docker_build('gcr.io/foo', 'foo')
k8s_yaml('foo.yaml')
`)

	f.load("foo")
	f.assertNextManifest("foo",
		buildFilters("foo/a.txt"),
		fileChangeFilters("foo/a.txt"),
		buildMatches("foo/txt.a"),
		fileChangeMatches("foo/txt.a"),
	)
}

func TestFastBuildDockerignoreRoot(t *testing.T) {
	f := newFixture(t)
	defer f.TearDown()

	f.setupFoo()
	f.file(".dockerignore", "foo/*.txt")
	f.file("Tiltfile", `
repo = local_git_repo('.')
fast_build('gcr.io/foo', 'foo/Dockerfile') \
  .add(repo.path('foo'), 'src/') \
  .run("echo hi")
k8s_yaml('foo.yaml')
`)
	f.load("foo")
	f.assertNextManifest("foo",
		buildFilters("foo/a.txt"),
		fileChangeFilters("foo/a.txt"),
	)
}

func TestFastBuildDockerignoreSubdir(t *testing.T) {
	f := newFixture(t)
	defer f.TearDown()

	f.setupFoo()
	f.file("foo/.dockerignore", "*.txt")
	f.file("Tiltfile", `
fast_build('gcr.io/foo', 'foo/Dockerfile') \
  .add('foo', 'src/') \
  .run("echo hi")
k8s_yaml('foo.yaml')
`)
	f.load("foo")
	f.assertNextManifest("foo",
		buildFilters("foo/a.txt"),
		fileChangeFilters("foo/a.txt"),
		buildMatches("foo/subdir/a.txt"),
		fileChangeMatches("foo/subdir/a.txt"),
	)
}

func TestK8sYAMLInputBareString(t *testing.T) {
	f := newFixture(t)
	defer f.TearDown()

	f.setupFoo()
	f.WriteFile("bar.yaml", "im not yaml")
	f.file("Tiltfile", `
k8s_yaml('bar.yaml')
docker_build("gcr.io/foo", "foo", cache='/path/to/cache')
`)

	f.loadErrString("bar.yaml is not a valid YAML file")
}

func TestK8sYAMLInputFromReadFile(t *testing.T) {
	f := newFixture(t)
	defer f.TearDown()

	f.setupFoo()
	f.file("Tiltfile", `
k8s_yaml(str(read_file('foo.yaml')))
docker_build("gcr.io/foo", "foo", cache='/path/to/cache')
`)

	f.loadErrString("no such file or directory")
}

func TestFilterYamlByLabel(t *testing.T) {
	f := newFixture(t)
	defer f.TearDown()
	f.file("k8s.yaml", yaml.ConcatYAML(
		testyaml.DoggosDeploymentYaml, testyaml.DoggosServiceYaml,
		testyaml.SnackYaml, testyaml.SanchoYAML))
	f.file("Tiltfile", `
k8s_resource_assembly_version(1)
labels = {'app': 'doggos'}
doggos, rest = filter_yaml('k8s.yaml', labels=labels)
k8s_resource('doggos', yaml=doggos)
k8s_resource('rest', yaml=rest)
`)
	f.loadResourceAssemblyV1()

	f.assertNextManifest("doggos", deployment("doggos"), service("doggos"))
	f.assertNextManifest("rest", deployment("snack"), deployment("sancho"))
}

func TestFilterYamlByName(t *testing.T) {
	f := newFixture(t)
	defer f.TearDown()
	f.file("k8s.yaml", yaml.ConcatYAML(
		testyaml.DoggosDeploymentYaml, testyaml.DoggosServiceYaml,
		testyaml.SnackYaml, testyaml.SanchoYAML))
	f.file("Tiltfile", `
k8s_resource_assembly_version(1)
doggos, rest = filter_yaml('k8s.yaml', name='doggos')
k8s_resource('doggos', yaml=doggos)
k8s_resource('rest', yaml=rest)
`)
	f.loadResourceAssemblyV1()

	f.assertNextManifest("doggos", deployment("doggos"), service("doggos"))
	f.assertNextManifest("rest", deployment("snack"), deployment("sancho"))
}

func TestFilterYamlByNameKind(t *testing.T) {
	f := newFixture(t)
	defer f.TearDown()
	f.file("k8s.yaml", yaml.ConcatYAML(
		testyaml.DoggosDeploymentYaml, testyaml.DoggosServiceYaml,
		testyaml.SnackYaml, testyaml.SanchoYAML))
	f.file("Tiltfile", `
k8s_resource_assembly_version(1)
doggos, rest = filter_yaml('k8s.yaml', name='doggos', kind='deployment')
k8s_resource('doggos', yaml=doggos)
k8s_resource('rest', yaml=rest)
`)
	f.loadResourceAssemblyV1()

	f.assertNextManifest("doggos", deployment("doggos"))
	f.assertNextManifest("rest", service("doggos"), deployment("snack"), deployment("sancho"))
}

func TestFilterYamlByNamespace(t *testing.T) {
	f := newFixture(t)
	defer f.TearDown()
	f.file("k8s.yaml", yaml.ConcatYAML(
		testyaml.DoggosDeploymentYaml, testyaml.DoggosServiceYaml,
		testyaml.SnackYaml, testyaml.SanchoYAML))
	f.file("Tiltfile", `
k8s_resource_assembly_version(1)
doggos, rest = filter_yaml('k8s.yaml', namespace='the-dog-zone')
k8s_resource('doggos', yaml=doggos)
k8s_resource('rest', yaml=rest)
`)
	f.loadResourceAssemblyV1()

	f.assertNextManifest("doggos", deployment("doggos"))
	f.assertNextManifest("rest", service("doggos"), deployment("snack"), deployment("sancho"))
}

func TestFilterYamlByApiVersion(t *testing.T) {
	f := newFixture(t)
	defer f.TearDown()
	f.file("k8s.yaml", yaml.ConcatYAML(
		testyaml.DoggosDeploymentYaml, testyaml.DoggosServiceYaml,
		testyaml.SnackYaml, testyaml.SanchoYAML))
	f.file("Tiltfile", `
k8s_resource_assembly_version(1)
doggos, rest = filter_yaml('k8s.yaml', name='doggos', api_version='apps/v1')
k8s_resource('doggos', yaml=doggos)
k8s_resource('rest', yaml=rest)
`)
	f.loadResourceAssemblyV1()

	f.assertNextManifest("doggos", deployment("doggos"))
	f.assertNextManifest("rest", service("doggos"), deployment("snack"), deployment("sancho"))
}

func TestFilterYamlNoMatch(t *testing.T) {
	f := newFixture(t)
	defer f.TearDown()
	f.file("k8s.yaml", yaml.ConcatYAML(testyaml.DoggosDeploymentYaml, testyaml.DoggosServiceYaml))
	f.file("Tiltfile", `
k8s_resource_assembly_version(1)
doggos, rest = filter_yaml('k8s.yaml', namespace='dne', kind='deployment')
k8s_resource('doggos', yaml=doggos)
k8s_resource('rest', yaml=rest)
`)
	f.loadErrString("could not associate any k8s YAML with this resource")
}

// These tests are for behavior that we specifically enabled in Starlark
// in the init() function
func TestTopLevelIfStatement(t *testing.T) {
	f := newFixture(t)
	defer f.TearDown()

	f.setupFoo()

	f.file("Tiltfile", `
if True:
  docker_build('gcr.io/foo', 'foo')
  k8s_yaml('foo.yaml')
`)

	f.load()

	f.assertNextManifest("foo",
		db(image("gcr.io/foo")),
		deployment("foo"))
	f.assertConfigFiles("Tiltfile", ".tiltignore", "foo/Dockerfile", "foo/.dockerignore", "foo.yaml")
}

func TestTopLevelForLoop(t *testing.T) {
	f := newFixture(t)
	defer f.TearDown()

	f.setupFoo()

	f.file("Tiltfile", `
for i in range(1, 3):
	print(i)
`)

	f.load()
}

func TestTopLevelVariableRename(t *testing.T) {
	f := newFixture(t)
	defer f.TearDown()

	f.setupFoo()

	f.file("Tiltfile", `
x = 1
x = 2
`)

	f.load()
}

func TestHelm(t *testing.T) {
	f := newFixture(t)
	defer f.TearDown()

	f.setupHelm()

	f.file("Tiltfile", `
yml = helm('helm')
k8s_yaml(yml)
`)

	f.load()

	f.assertNextManifestUnresourced("release-name-helloworld-chart")
	f.assertConfigFiles(
		"Tiltfile",
		".tiltignore",
		"helm",
	)
}

func TestHelmInvalidDirectory(t *testing.T) {
	f := newFixture(t)
	defer f.TearDown()

	f.file("Tiltfile", `
yml = helm('helm')
k8s_yaml(yml)
`)

	f.loadErrString("Expected to be able to read Helm templates in ")
}

func TestHelmFromRepoPath(t *testing.T) {
	f := newFixture(t)
	defer f.TearDown()

	f.gitInit(".")
	f.setupHelm()

	f.file("Tiltfile", `
r = local_git_repo('.')
yml = helm(r.path('helm'))
k8s_yaml(yml)
`)

	f.load()

	f.assertNextManifestUnresourced("release-name-helloworld-chart")
	f.assertConfigFiles(
		"Tiltfile",
		".tiltignore",
		"helm",
	)
}

func TestEmptyDockerfileDockerBuild(t *testing.T) {
	f := newFixture(t)
	defer f.TearDown()
	f.setupFoo()
	f.file("foo/Dockerfile", "")
	f.file("Tiltfile", `
docker_build('gcr.io/foo', 'foo')
k8s_yaml('foo.yaml')
`)
	f.load()
	m := f.assertNextManifest("foo", db(image("gcr.io/foo")))
	assert.True(t, m.ImageTargetAt(0).IsDockerBuild())
	assert.False(t, m.ImageTargetAt(0).IsFastBuild())
}

func TestEmptyDockerfileFastBuild(t *testing.T) {
	f := newFixture(t)
	defer f.TearDown()
	f.setupFoo()
	f.file("foo/Dockerfile", "")
	f.file("Tiltfile", `
fast_build('gcr.io/foo', 'foo/Dockerfile')
k8s_yaml('foo.yaml')
`)
	f.load()
	m := f.assertNextManifest("foo", fb(image("gcr.io/foo")))
	assert.False(t, m.ImageTargetAt(0).IsDockerBuild())
	assert.True(t, m.ImageTargetAt(0).IsFastBuild())
}

func TestSanchoSidecar(t *testing.T) {
	f := newFixture(t)
	defer f.TearDown()
	f.setupFoo()
	f.file("Dockerfile", "FROM golang:1.10")
	f.file("k8s.yaml", testyaml.SanchoSidecarYAML)
	f.file("Tiltfile", `
k8s_yaml('k8s.yaml')
docker_build('gcr.io/some-project-162817/sancho', '.')
docker_build('gcr.io/some-project-162817/sancho-sidecar', '.')
`)
	f.load()

	assert.Equal(t, 1, len(f.loadResult.Manifests))
	m := f.assertNextManifest("sancho")
	assert.Equal(t, 2, len(m.ImageTargets))
	assert.Equal(t, "gcr.io/some-project-162817/sancho",
		m.ImageTargetAt(0).ConfigurationRef.String())
	assert.Equal(t, "gcr.io/some-project-162817/sancho-sidecar",
		m.ImageTargetAt(1).ConfigurationRef.String())
}

func TestSanchoRedisSidecar(t *testing.T) {
	f := newFixture(t)
	defer f.TearDown()
	f.setupFoo()
	f.file("Dockerfile", "FROM golang:1.10")
	f.file("k8s.yaml", testyaml.SanchoRedisSidecarYAML)
	f.file("Tiltfile", `
k8s_yaml('k8s.yaml')
docker_build('gcr.io/some-project-162817/sancho', '.')
`)
	f.load()

	assert.Equal(t, 1, len(f.loadResult.Manifests))
	m := f.assertNextManifest("sancho")
	assert.Equal(t, 1, len(m.ImageTargets))
	assert.Equal(t, "gcr.io/some-project-162817/sancho",
		m.ImageTargetAt(0).ConfigurationRef.String())
}

func TestExtraPodSelectors(t *testing.T) {
	f := newFixture(t)
	defer f.TearDown()

	f.setupExtraPodSelectors("[{'foo': 'bar', 'baz': 'qux'}, {'quux': 'corge'}]")
	f.load()

	f.assertNextManifest("foo",
		extraPodSelectors(labels.Set{"foo": "bar", "baz": "qux"}, labels.Set{"quux": "corge"}))
}

func TestExtraPodSelectorsNotList(t *testing.T) {
	f := newFixture(t)
	defer f.TearDown()

	f.setupExtraPodSelectors("'hello'")
	f.loadErrString("got starlark.String", "dict or a list")
}

func TestExtraPodSelectorsDict(t *testing.T) {
	f := newFixture(t)
	defer f.TearDown()

	f.setupExtraPodSelectors("{'foo': 'bar'}")
	f.load()
	f.assertNextManifest("foo",
		extraPodSelectors(labels.Set{"foo": "bar"}))
}

func TestExtraPodSelectorsElementNotDict(t *testing.T) {
	f := newFixture(t)
	defer f.TearDown()

	f.setupExtraPodSelectors("['hello']")
	f.loadErrString("must be dicts", "starlark.String")
}

func TestExtraPodSelectorsKeyNotString(t *testing.T) {
	f := newFixture(t)
	defer f.TearDown()

	f.setupExtraPodSelectors("[{54321: 'hello'}]")
	f.loadErrString("keys must be strings", "54321")
}

func TestExtraPodSelectorsValueNotString(t *testing.T) {
	f := newFixture(t)
	defer f.TearDown()

	f.setupExtraPodSelectors("[{'hello': 54321}]")
	f.loadErrString("values must be strings", "54321")
}

func TestDockerBuildMatchingTag(t *testing.T) {
	f := newFixture(t)
	defer f.TearDown()

	f.gitInit("")
	f.file("Dockerfile", "FROM golang:1.10")
	f.yaml("foo.yaml", deployment("foo", image("gcr.io/foo:stable")))
	f.file("Tiltfile", `
docker_build('gcr.io/foo:stable', '.')
k8s_yaml('foo.yaml')
`)

	f.load("foo")
	f.assertNextManifest("foo",
		deployment("foo"),
	)
}

func TestDockerBuildButK8sMissingTag(t *testing.T) {
	f := newFixture(t)
	defer f.TearDown()

	f.gitInit("")
	f.file("Dockerfile", "FROM golang:1.10")
	f.yaml("foo.yaml", deployment("foo", image("gcr.io/foo")))
	f.file("Tiltfile", `
docker_build('gcr.io/foo:stable', '.')
k8s_yaml('foo.yaml')
`)

	w := unusedImageWarning("gcr.io/foo:stable", []string{"gcr.io/foo", "docker.io/library/golang"})
	f.loadAssertWarnings(w)
}

func TestDockerBuildButK8sNonMatchingTag(t *testing.T) {
	f := newFixture(t)
	defer f.TearDown()

	f.gitInit("")
	f.file("Dockerfile", "FROM golang:1.10")
	f.yaml("foo.yaml", deployment("foo", image("gcr.io/foo:beta")))
	f.file("Tiltfile", `
docker_build('gcr.io/foo:stable', '.')
k8s_yaml('foo.yaml')
`)

	w := unusedImageWarning("gcr.io/foo:stable", []string{"gcr.io/foo", "docker.io/library/golang"})
	f.loadAssertWarnings(w)
}

func TestFail(t *testing.T) {
	f := newFixture(t)
	defer f.TearDown()

	f.file("Tiltfile", `
fail("this is an error")
print("not this")
fail("or this")
`)

	f.loadErrString("this is an error")
}

func TestBlob(t *testing.T) {
	f := newFixture(t)
	defer f.TearDown()

	f.file(
		"Tiltfile",
		fmt.Sprintf(`k8s_yaml(blob('''%s'''))`, testyaml.SnackYaml),
	)

	f.load()

	f.assertNextManifest("snack", deployment("snack"))
}

func TestBlobErr(t *testing.T) {
	f := newFixture(t)
	defer f.TearDown()

	f.file(
		"Tiltfile",
		`blob(42)`,
	)

	f.loadErrString("for parameter 1: got int, want string")
}

func TestImageDependencyV1(t *testing.T) {
	f := newFixture(t)
	defer f.TearDown()

	f.gitInit("")
	f.file("imageA.dockerfile", "FROM golang:1.10")
	f.file("imageB.dockerfile", "FROM gcr.io/image-a")
	f.yaml("foo.yaml", deployment("foo", image("gcr.io/image-b")))
	f.file("Tiltfile", `
k8s_resource_assembly_version(1)
docker_build('gcr.io/image-b', '.', dockerfile='imageB.dockerfile')
docker_build('gcr.io/image-a', '.', dockerfile='imageA.dockerfile')
k8s_yaml('foo.yaml')
`)

	f.loadResourceAssemblyV1()
	m := f.assertNextManifest("image-b", deployment("foo"))
	assert.Equal(t, []string{"gcr.io/image-a", "gcr.io/image-b"}, f.imageTargetNames(m))
}

func TestImageDependency(t *testing.T) {
	f := newFixture(t)
	defer f.TearDown()

	f.gitInit("")
	f.file("imageA.dockerfile", "FROM golang:1.10")
	f.file("imageB.dockerfile", "FROM gcr.io/image-a")
	f.yaml("foo.yaml", deployment("foo", image("gcr.io/image-b")))
	f.file("Tiltfile", `
k8s_resource_assembly_version(2)
docker_build('gcr.io/image-b', '.', dockerfile='imageB.dockerfile')
docker_build('gcr.io/image-a', '.', dockerfile='imageA.dockerfile')
k8s_yaml('foo.yaml')
`)

	f.load()
	f.assertNextManifest("foo", deployment("foo", image("gcr.io/image-a"), image("gcr.io/image-b")))
}

func TestImageDependencyLiveUpdate(t *testing.T) {
	f := newFixture(t)
	defer f.TearDown()

	f.gitInit("")
	f.file("message.txt", "Hello!")
	f.file("imageA.dockerfile", "FROM golang:1.10")
	f.file("imageB.dockerfile", `FROM gcr.io/image-a
ADD message.txt /tmp/message.txt`)
	f.yaml("foo.yaml", deployment("foo", image("gcr.io/image-b")))
	f.file("Tiltfile", `
k8s_resource_assembly_version(2)
docker_build('gcr.io/image-b', '.', dockerfile='imageB.dockerfile',
             live_update=[sync('message.txt', '/tmp/message.txt')])
docker_build('gcr.io/image-a', '.', dockerfile='imageA.dockerfile')
k8s_yaml('foo.yaml')
`)

	f.load()
	m := f.assertNextManifest("foo",
		deployment("foo", image("gcr.io/image-a"), image("gcr.io/image-b")))

	assert.True(t, m.ImageTargetAt(0).AnyLiveUpdateInfo().Empty())
	assert.False(t, m.ImageTargetAt(1).AnyLiveUpdateInfo().Empty())
}

func TestImageDependencyCycle(t *testing.T) {
	f := newFixture(t)
	defer f.TearDown()

	f.gitInit("")
	f.file("imageA.dockerfile", "FROM gcr.io/image-b")
	f.file("imageB.dockerfile", "FROM gcr.io/image-a")
	f.yaml("foo.yaml", deployment("foo", image("gcr.io/image-b")))
	f.file("Tiltfile", `
docker_build('gcr.io/image-b', '.', dockerfile='imageB.dockerfile')
docker_build('gcr.io/image-a', '.', dockerfile='imageA.dockerfile')
k8s_yaml('foo.yaml')
`)

	f.loadErrString("Image dependency cycle: gcr.io/image-b")
}

func TestImageDependencyDiamond(t *testing.T) {
	f := newFixture(t)
	defer f.TearDown()

	f.gitInit("")
	f.file("imageA.dockerfile", "FROM golang:1.10")
	f.file("imageB.dockerfile", "FROM gcr.io/image-a")
	f.file("imageC.dockerfile", "FROM gcr.io/image-a")
	f.file("imageD.dockerfile", `
FROM gcr.io/image-b
FROM gcr.io/image-c
`)
	f.yaml("foo.yaml", deployment("foo", image("gcr.io/image-d")))
	f.file("Tiltfile", `
k8s_resource_assembly_version(2)
docker_build('gcr.io/image-a', '.', dockerfile='imageA.dockerfile')
docker_build('gcr.io/image-b', '.', dockerfile='imageB.dockerfile')
docker_build('gcr.io/image-c', '.', dockerfile='imageC.dockerfile')
docker_build('gcr.io/image-d', '.', dockerfile='imageD.dockerfile')
k8s_yaml('foo.yaml')
`)

	f.load()

	m := f.assertNextManifest("foo", deployment("foo"))
	assert.Equal(t, []string{
		"gcr.io/image-a",
		"gcr.io/image-b",
		"gcr.io/image-c",
		"gcr.io/image-d",
	}, f.imageTargetNames(m))
}

func TestImageDependencyTwice(t *testing.T) {
	f := newFixture(t)
	defer f.TearDown()

	f.gitInit("")
	f.file("imageA.dockerfile", "FROM golang:1.10")
	f.file("imageB.dockerfile", `FROM golang:1.10
COPY --from=gcr.io/image-a /src/package.json /src/package.json
COPY --from=gcr.io/image-a /src/package.lock /src/package.lock
`)
	f.file("snack.yaml", `
apiVersion: apps/v1
kind: Deployment
metadata:
  name: snack
  labels:
    app: snack
spec:
  selector:
    matchLabels:
      app: snack
  template:
    metadata:
      labels:
        app: snack
    spec:
      containers:
      - name: snack1
        image: gcr.io/image-b
        command: ["/go/bin/snack"]
      - name: snack2
        image: gcr.io/image-b
        command: ["/go/bin/snack"]
`)
	f.file("Tiltfile", `
k8s_resource_assembly_version(2)
docker_build('gcr.io/image-a', '.', dockerfile='imageA.dockerfile')
docker_build('gcr.io/image-b', '.', dockerfile='imageB.dockerfile')
k8s_yaml('snack.yaml')
`)

	f.load()

	m := f.assertNextManifest("snack")
	assert.Equal(t, []string{
		"gcr.io/image-a",
		"gcr.io/image-b",
	}, f.imageTargetNames(m))
	assert.Equal(t, []string{
		"gcr.io/image-a",
		"gcr.io/image-b",
		"snack", // the deploy name
	}, f.idNames(m.DependencyIDs()))
	assert.Equal(t, []string{}, f.idNames(m.ImageTargets[0].DependencyIDs()))
	assert.Equal(t, []string{"gcr.io/image-a"}, f.idNames(m.ImageTargets[1].DependencyIDs()))
	assert.Equal(t, []string{"gcr.io/image-b"}, f.idNames(m.DeployTarget().DependencyIDs()))
}

func TestImageDependencyNormalization(t *testing.T) {
	f := newFixture(t)
	defer f.TearDown()

	f.gitInit("")
	f.file("common.dockerfile", "FROM golang:1.10")
	f.file("auth.dockerfile", "FROM vandelay/common")
	f.yaml("auth.yaml", deployment("auth", image("vandelay/auth")))
	f.file("Tiltfile", `
docker_build('vandelay/common', '.', dockerfile='common.dockerfile')
docker_build('vandelay/auth', '.', dockerfile='auth.dockerfile')
k8s_yaml('auth.yaml')
`)

	f.load()

	m := f.assertNextManifest("auth", deployment("auth"))
	assert.Equal(t, []string{
		"docker.io/vandelay/common",
		"docker.io/vandelay/auth",
	}, f.imageTargetNames(m))
}

func TestImagesWithSameNameAssemblyV1(t *testing.T) {
	f := newFixture(t)
	defer f.TearDown()

	f.gitInit("")
	f.file("app.dockerfile", "FROM golang:1.10")
	f.file("app-jessie.dockerfile", "FROM golang:1.10-jessie")
	f.yaml("app.yaml",
		deployment("app", image("vandelay/app")),
		deployment("app-jessie", image("vandelay/app:jessie")))
	f.file("Tiltfile", `
k8s_resource_assembly_version(1)
docker_build('vandelay/app', '.', dockerfile='app.dockerfile')
docker_build('vandelay/app:jessie', '.', dockerfile='app-jessie.dockerfile')
k8s_yaml('app.yaml')
`)

	f.loadResourceAssemblyV1()

	m := f.assertNextManifest("app", deployment("app"), deployment("app-jessie"))
	assert.Equal(t, []string{
		"docker.io/vandelay/app",
		"docker.io/vandelay/app:jessie",
	}, f.imageTargetNames(m))
}

func TestImagesWithSameNameAssembly(t *testing.T) {
	f := newFixture(t)
	defer f.TearDown()

	f.gitInit("")
	f.file("app.dockerfile", "FROM golang:1.10")
	f.file("app-jessie.dockerfile", "FROM golang:1.10-jessie")
	f.yaml("app.yaml",
		deployment("app", image("vandelay/app")),
		deployment("app-jessie", image("vandelay/app:jessie")))
	f.file("Tiltfile", `
k8s_resource_assembly_version(2)
docker_build('vandelay/app', '.', dockerfile='app.dockerfile')
docker_build('vandelay/app:jessie', '.', dockerfile='app-jessie.dockerfile')
k8s_yaml('app.yaml')
`)

	f.load()

	f.assertNextManifest("app", deployment("app", image("docker.io/vandelay/app")))
	f.assertNextManifest("app-jessie", deployment("app-jessie", image("docker.io/vandelay/app:jessie")))
}

func TestImagesWithSameNameDifferentManifests(t *testing.T) {
	f := newFixture(t)
	defer f.TearDown()

	f.gitInit("")
	f.file("app.dockerfile", "FROM golang:1.10")
	f.file("app-jessie.dockerfile", "FROM golang:1.10-jessie")
	f.yaml("app.yaml",
		deployment("app", image("vandelay/app")),
		deployment("app-jessie", image("vandelay/app:jessie")))
	f.file("Tiltfile", `
k8s_resource_assembly_version(1)
docker_build('vandelay/app', '.', dockerfile='app.dockerfile')
docker_build('vandelay/app:jessie', '.', dockerfile='app-jessie.dockerfile')
k8s_yaml('app.yaml')
k8s_resource('jessie', image='vandelay/app:jessie')
`)

	f.loadResourceAssemblyV1()

	m := f.assertNextManifest("jessie", deployment("app-jessie"))
	assert.Equal(t, []string{
		"docker.io/vandelay/app:jessie",
	}, f.imageTargetNames(m))

	m = f.assertNextManifest("app", deployment("app"))
	assert.Equal(t, []string{
		"docker.io/vandelay/app",
	}, f.imageTargetNames(m))
}

func TestImageRefSuggestion(t *testing.T) {
	f := newFixture(t)
	defer f.TearDown()

	f.setupFoo()
	f.file("Tiltfile", `
docker_build('gcr.typo.io/foo', 'foo')
k8s_yaml('foo.yaml')
`)

	w := unusedImageWarning("gcr.typo.io/foo", []string{"gcr.io/foo", "docker.io/library/golang"})
	f.loadAssertWarnings(w)
}

func TestDir(t *testing.T) {
	f := newFixture(t)
	defer f.TearDown()

	f.gitInit("")
	f.yaml("config/foo.yaml", deployment("foo", image("gcr.io/foo")))
	f.yaml("config/bar.yaml", deployment("bar", image("gcr.io/bar")))
	f.file("Tiltfile", `k8s_yaml(listdir('config'))`)

	f.load("foo", "bar")
	f.assertNumManifests(2)
	f.assertConfigFiles("Tiltfile", ".tiltignore", "config/foo.yaml", "config/bar.yaml", "config")
}

func TestDirRecursive(t *testing.T) {
	f := newFixture(t)
	defer f.TearDown()

	f.gitInit("")
	f.file("foo/bar", "bar")
	f.file("foo/baz/qux", "qux")
	f.file("Tiltfile", `files = listdir('foo', recursive=True)

for f in files:
  read_file(f)
`)

	f.load()
	f.assertConfigFiles("Tiltfile", ".tiltignore", "foo", "foo/bar", "foo/baz/qux")
}

func TestCallCounts(t *testing.T) {
	f := newFixture(t)
	defer f.TearDown()

	f.gitInit("")
	f.file("Dockerfile", "FROM golang:1.10")
	f.yaml("foo.yaml",
		deployment("foo", image("gcr.io/foo")),
		deployment("bar", image("gcr.io/bar")))
	f.file("Tiltfile", `
docker_build('gcr.io/foo', '.')
docker_build('gcr.io/bar', '.')
k8s_yaml('foo.yaml')
`)

	f.load()
	expected := []analytics.CountEvent{{
		Name: "tiltfile.loaded",
		Tags: map[string]string{
			"tiltfile.invoked.docker_build": "2",
			"tiltfile.invoked.k8s_yaml":     "1",
		},
		N: 1,
	}}
	assert.Equal(t, expected, f.an.Counts)
}

func TestYamlErrorFromLocal(t *testing.T) {
	f := newFixture(t)
	defer f.TearDown()
	f.file("Tiltfile", `
yaml = local('echo hi')
k8s_yaml(yaml)
`)
	f.loadErrString("cmd: 'echo hi'")
}

func TestYamlErrorFromReadFile(t *testing.T) {
	f := newFixture(t)
	defer f.TearDown()
	f.file("foo.yaml", "hi")
	f.file("Tiltfile", `
k8s_yaml(read_file('foo.yaml'))
`)
	f.loadErrString(fmt.Sprintf("file: %s", f.JoinPath("foo.yaml")))
}

func TestYamlErrorFromHelm(t *testing.T) {
	f := newFixture(t)
	defer f.TearDown()
	f.setupHelm()
	f.file("helm/templates/foo.yaml", "hi")
	f.file("Tiltfile", `
k8s_yaml(helm('helm'))
`)
	f.loadErrString("from helm")
}

func TestYamlErrorFromBlob(t *testing.T) {
	f := newFixture(t)
	defer f.TearDown()
	f.file("Tiltfile", `
k8s_yaml(blob('hi'))
`)
	f.loadErrString("from Tiltfile blob() call")
}

func TestCustomBuild(t *testing.T) {
	f := newFixture(t)
	defer f.TearDown()

	tiltfile := `k8s_yaml('foo.yaml')
hfb = custom_build(
  'gcr.io/foo',
  'docker build -t $EXPECTED_REF foo',
  ['foo']
).add_fast_build()
hfb.add('foo', '/app')
hfb.run('cd /app && pip install -r requirements.txt')
hfb.hot_reload()`

	f.setupFoo()
	f.file("Tiltfile", tiltfile)

	f.load("foo")
	f.assertNumManifests(1)
	f.assertConfigFiles("Tiltfile", ".tiltignore", "foo.yaml", "foo/.dockerignore")
	f.assertNextManifest("foo",
		cb(
			image("gcr.io/foo"),
			deps(f.JoinPath("foo")),
			cmd("docker build -t $EXPECTED_REF foo"),
			disablePush(false),
			fb(
				image("gcr.io/foo"),
				add("foo", "/app"),
				run("cd /app && pip install -r requirements.txt"),
			),
		),
		deployment("foo"))
}

func TestCustomBuildWithTag(t *testing.T) {
	f := newFixture(t)
	defer f.TearDown()

	tiltfile := `k8s_yaml('foo.yaml')
custom_build(
  'gcr.io/foo',
  'docker build -t gcr.io/foo:my-great-tag foo',
  ['foo'],
  tag='my-great-tag'
)`

	f.setupFoo()
	f.file("Tiltfile", tiltfile)

	f.load("foo")
	f.assertNumManifests(1)
	f.assertConfigFiles("Tiltfile", ".tiltignore", "foo.yaml")
	f.assertNextManifest("foo",
		cb(
			image("gcr.io/foo"),
			deps(f.JoinPath("foo")),
			cmd("docker build -t gcr.io/foo:my-great-tag foo"),
			tag("my-great-tag"),
		),
		deployment("foo"))
}

func TestCustomBuildDisablePush(t *testing.T) {
	f := newFixture(t)
	defer f.TearDown()

	tiltfile := `k8s_yaml('foo.yaml')
hfb = custom_build(
  'gcr.io/foo',
  'docker build -t $TAG foo',
	['foo'],
	disable_push=True,
).add_fast_build()`

	f.setupFoo()
	f.file("Tiltfile", tiltfile)

	f.load("foo")
	f.assertNumManifests(1)
	f.assertConfigFiles("Tiltfile", ".tiltignore", "foo.yaml")
	f.assertNextManifest("foo",
		cb(
			image("gcr.io/foo"),
			deps(f.JoinPath("foo")),
			cmd("docker build -t $TAG foo"),
			disablePush(true),
		),
		deployment("foo"))
}

func TestExtraImageLocationOneImage(t *testing.T) {
	f := newFixture(t)
	defer f.TearDown()
	f.setupCRD()
	f.dockerfile("env/Dockerfile")
	f.dockerfile("builder/Dockerfile")
	f.file("Tiltfile", `
k8s_resource_assembly_version(2)
k8s_yaml('crd.yaml')
k8s_image_json_path(kind='Environment', path='{.spec.runtime.image}')
docker_build('test/mycrd-env', 'env')
`)

	f.load("mycrd")
	f.assertNextManifest("mycrd",
		db(
			image("docker.io/test/mycrd-env"),
		),
		k8sObject("mycrd", "Environment"),
	)
}

func TestConflictingWorkloadNames(t *testing.T) {
	f := newFixture(t)
	defer f.TearDown()

	f.dockerfile("foo1/Dockerfile")
	f.dockerfile("foo2/Dockerfile")
	f.yaml("foo1.yaml", deployment("foo", image("gcr.io/foo1"), namespace("ns1")))
	f.yaml("foo2.yaml", deployment("foo", image("gcr.io/foo2"), namespace("ns2")))

	f.file("Tiltfile", `
k8s_resource_assembly_version(2)
k8s_yaml(['foo1.yaml', 'foo2.yaml'])
docker_build('gcr.io/foo1', 'foo1')
docker_build('gcr.io/foo2', 'foo2')
`)
	f.load("foo:deployment:ns1", "foo:deployment:ns2")

	f.assertNextManifest("foo:deployment:ns1", db(image("gcr.io/foo1")))
	f.assertNextManifest("foo:deployment:ns2", db(image("gcr.io/foo2")))
}

type k8sKindTest struct {
	name                 string
	args                 string
	expectMatch          bool
	expectedError        string
	preamble             string
	expectedResourceName string
}

func TestK8SKind(t *testing.T) {
	tests := []k8sKindTest{
		{name: "match kind", args: "'Environment', image_json_path='{.spec.runtime.image}'", expectMatch: true},
		{name: "don't match kind", args: "'fdas', image_json_path='{.spec.runtime.image}'", expectMatch: false},
		{name: "match apiVersion", args: "'Environment', image_json_path='{.spec.runtime.image}', api_version='fission.io/v1'", expectMatch: true},
		{name: "don't match apiVersion", args: "'Environment', image_json_path='{.spec.runtime.image}', api_version='fission.io/v2'"},
		{name: "invalid kind regexp", args: "'*', image_json_path='{.spec.runtime.image}'", expectedError: "error parsing kind regexp"},
		{name: "invalid apiVersion regexp", args: "'Environment', api_version='*', image_json_path='{.spec.runtime.image}'", expectedError: "error parsing apiVersion regexp"},
	}

	for _, test := range tests {
		t.Run(test.name, func(t *testing.T) {
			f := newFixture(t)
			defer f.TearDown()
			f.setupCRD()
			f.dockerfile("env/Dockerfile")
			f.dockerfile("builder/Dockerfile")
			f.file("Tiltfile", fmt.Sprintf(`
k8s_resource_assembly_version(2)
%s
k8s_yaml('crd.yaml')
k8s_kind(%s)
docker_build('test/mycrd-env', 'env')
`, test.preamble, test.args))

			if test.expectMatch {
				if test.expectedError != "" {
					t.Fatal("invalid test: cannot expect both match and error")
				}
				expectedResourceName := "mycrd"
				if test.expectedResourceName != "" {
					expectedResourceName = test.expectedResourceName
				}
				f.load(expectedResourceName)
				f.assertNextManifest(expectedResourceName,
					db(
						image("docker.io/test/mycrd-env"),
					),
					k8sObject("mycrd", "Environment"),
				)
			} else {
				if test.expectedError == "" {
					w := unusedImageWarning("docker.io/test/mycrd-env", []string{"docker.io/library/golang"})
					f.loadAssertWarnings(w)
				} else {
					f.loadErrString(test.expectedError)
				}
			}
		})
	}
}

func TestK8SKindImageJSONPathPositional(t *testing.T) {
	f := newFixture(t)
	defer f.TearDown()
	f.setupCRD()
	f.dockerfile("env/Dockerfile")
	f.dockerfile("builder/Dockerfile")
	f.file("Tiltfile", `k8s_yaml('crd.yaml')
k8s_kind('Environment', '{.spec.runtime.image}')
docker_build('test/mycrd-env', 'env')
`)

	f.loadErrString("got 2 arguments, want at most 1")
}

func TestExtraImageLocationTwoImages(t *testing.T) {
	f := newFixture(t)
	defer f.TearDown()
	f.setupCRD()
	f.dockerfile("env/Dockerfile")
	f.dockerfile("builder/Dockerfile")
	f.file("Tiltfile", `
k8s_resource_assembly_version(2)
k8s_yaml('crd.yaml')
k8s_image_json_path(['{.spec.runtime.image}', '{.spec.builder.image}'], kind='Environment')
docker_build('test/mycrd-builder', 'builder')
docker_build('test/mycrd-env', 'env')
`)

	f.load("mycrd")
	f.assertNextManifest("mycrd",
		db(
			image("docker.io/test/mycrd-env"),
		),
		db(
			image("docker.io/test/mycrd-builder"),
		),
		k8sObject("mycrd", "Environment"),
	)
}

func TestExtraImageLocationDeploymentEnvVarByName(t *testing.T) {
	f := newFixture(t)
	defer f.TearDown()

	f.dockerfile("foo/Dockerfile")
	f.dockerfile("foo-fetcher/Dockerfile")
	f.yaml("foo.yaml", deployment("foo", image("gcr.io/foo"), withEnvVars("FETCHER_IMAGE", "gcr.io/foo-fetcher")))
	f.dockerfile("bar/Dockerfile")
	// just throwing bar in here to make sure it doesn't error out because it has no FETCHER_IMAGE
	f.yaml("bar.yaml", deployment("bar", image("gcr.io/bar")))
	f.gitInit("")

	f.file("Tiltfile", `k8s_yaml(['foo.yaml', 'bar.yaml'])
docker_build('gcr.io/foo', 'foo')
docker_build('gcr.io/foo-fetcher', 'foo-fetcher')
docker_build('gcr.io/bar', 'bar')
k8s_image_json_path("{.spec.template.spec.containers[*].env[?(@.name=='FETCHER_IMAGE')].value}", name='foo')
	`)
	f.load("foo", "bar")
	f.assertNextManifest("foo",
		db(
			image("gcr.io/foo"),
		),
		db(
			image("gcr.io/foo-fetcher"),
		),
	)
	f.assertNextManifest("bar",
		db(
			image("gcr.io/bar"),
		),
	)
}

func TestExtraImageLocationDeploymentEnvVarMatch(t *testing.T) {
	f := newFixture(t)
	defer f.TearDown()

	f.dockerfile("foo/Dockerfile")
	f.dockerfile("foo-fetcher/Dockerfile")
	f.yaml("foo.yaml", deployment("foo", image("gcr.io/foo"), withEnvVars("FETCHER_IMAGE", "gcr.io/foo-fetcher")))
	f.gitInit("")

	f.file("Tiltfile", `k8s_yaml('foo.yaml')
docker_build('gcr.io/foo', 'foo')
docker_build('gcr.io/foo-fetcher', 'foo-fetcher', match_in_env_vars=True)
	`)
	f.load("foo")
	f.assertNextManifest("foo",
		db(
			image("gcr.io/foo"),
		),
		db(
			image("gcr.io/foo-fetcher"),
		),
	)
}

func TestExtraImageLocationDeploymentEnvVarDoesntMatchIfNotSpecified(t *testing.T) {
	f := newFixture(t)
	defer f.TearDown()

	f.dockerfile("foo/Dockerfile")
	f.dockerfile("foo-fetcher/Dockerfile")
	f.yaml("foo.yaml", deployment("foo", image("gcr.io/foo"), withEnvVars("FETCHER_IMAGE", "gcr.io/foo-fetcher")))
	f.gitInit("")

	f.file("Tiltfile", `k8s_yaml('foo.yaml')
docker_build('gcr.io/foo', 'foo')
docker_build('gcr.io/foo-fetcher', 'foo-fetcher')
	`)
	f.loadAssertWarnings(unusedImageWarning("gcr.io/foo-fetcher", []string{"gcr.io/foo", "docker.io/library/golang"}))
	f.assertNextManifest("foo",
		db(
			image("gcr.io/foo"),
		),
	)

}

func TestK8SImageJSONPathArgs(t *testing.T) {
	tests := []struct {
		name          string
		args          string
		expectMatch   bool
		expectedError string
	}{
		{"match name", "name='foo'", true, ""},
		{"don't match name", "name='bar'", false, ""},
		{"match name w/ regex", "name='.*o'", true, ""},
		{"match kind", "name='foo', kind='Deployment'", true, ""},
		{"don't match kind", "name='bar', kind='asdf'", false, ""},
		{"match apiVersion", "name='foo', api_version='apps/v1'", true, ""},
		{"match apiVersion+kind w/ regex", "name='foo', kind='Deployment', api_version='apps/.*'", true, ""},
		{"don't match apiVersion", "name='bar', api_version='apps/v2'", false, ""},
		{"match namespace", "name='foo', namespace='default'", true, ""},
		{"don't match namespace", "name='bar', namespace='asdf'", false, ""},
		{"invalid name regex", "name='*'", false, "error parsing name regexp"},
		{"invalid kind regex", "kind='*'", false, "error parsing kind regexp"},
		{"invalid apiVersion regex", "name='foo', api_version='*'", false, "error parsing apiVersion regexp"},
		{"invalid namespace regex", "namespace='*'", false, "error parsing namespace regexp"},
		{"regexes are case-insensitive", "name='FOO'", true, ""},
		{"regexes that specify case insensitivity still work", "name='(?i)FOO'", true, ""},
	}
	for _, test := range tests {
		t.Run(test.name, func(t *testing.T) {
			f := newFixture(t)

			f.dockerfile("foo/Dockerfile")
			f.dockerfile("foo-fetcher/Dockerfile")
			f.yaml("foo.yaml", deployment("foo", image("gcr.io/foo"), withEnvVars("FETCHER_IMAGE", "gcr.io/foo-fetcher")))
			f.gitInit("")

			f.file("Tiltfile", fmt.Sprintf(`k8s_yaml('foo.yaml')
docker_build('gcr.io/foo', 'foo')
docker_build('gcr.io/foo-fetcher', 'foo-fetcher')
k8s_image_json_path("{.spec.template.spec.containers[*].env[?(@.name=='FETCHER_IMAGE')].value}", %s)
	`, test.args))
			if test.expectMatch {
				if test.expectedError != "" {
					t.Fatal("illegal test definition: cannot expect both match and error")
				}
				f.load("foo")
				f.assertNextManifest("foo",
					db(
						image("gcr.io/foo"),
					),
					db(
						image("gcr.io/foo-fetcher"),
					),
				)
			} else {
				if test.expectedError == "" {
					w := unusedImageWarning("gcr.io/foo-fetcher", []string{"gcr.io/foo", "docker.io/library/golang"})
					f.loadAssertWarnings(w)
				} else {
					f.loadErrString(test.expectedError)
				}
			}
		})
	}
}

func TestExtraImageLocationDeploymentEnvVarByNameAndNamespace(t *testing.T) {
	f := newFixture(t)
	defer f.TearDown()

	f.dockerfile("foo/Dockerfile")
	f.dockerfile("foo-fetcher/Dockerfile")
	f.yaml("foo.yaml", deployment("foo", image("gcr.io/foo"), withEnvVars("FETCHER_IMAGE", "gcr.io/foo-fetcher")))
	f.gitInit("")

	f.file("Tiltfile", `k8s_yaml('foo.yaml')
docker_build('gcr.io/foo', 'foo')
docker_build('gcr.io/foo-fetcher', 'foo-fetcher')
k8s_image_json_path("{.spec.template.spec.containers[*].env[?(@.name=='FETCHER_IMAGE')].value}", name='foo', namespace='default')
	`)
	f.load("foo")
	f.assertNextManifest("foo",
		db(
			image("gcr.io/foo"),
		),
		db(
			image("gcr.io/foo-fetcher"),
		),
	)
}

func TestExtraImageLocationNoMatch(t *testing.T) {
	f := newFixture(t)
	defer f.TearDown()
	f.setupCRD()
	f.dockerfile("env/Dockerfile")
	f.dockerfile("builder/Dockerfile")
	f.file("Tiltfile", `k8s_yaml('crd.yaml')
k8s_image_json_path('{.foobar}', kind='Environment')
docker_build('test/mycrd-env', 'env')
`)

	f.loadErrString("{.foobar}", "foobar is not found")
}

func TestExtraImageLocationInvalidJsonPath(t *testing.T) {
	f := newFixture(t)
	defer f.TearDown()
	f.setupCRD()
	f.dockerfile("env/Dockerfile")
	f.dockerfile("builder/Dockerfile")
	f.file("Tiltfile", `k8s_yaml('crd.yaml')
k8s_image_json_path('{foobar()}', kind='Environment')
docker_build('test/mycrd-env', 'env')
`)

	f.loadErrString("{foobar()}", "unrecognized identifier foobar()")
}

func TestExtraImageLocationNoPaths(t *testing.T) {
	f := newFixture(t)
	defer f.TearDown()
	f.file("Tiltfile", `k8s_image_json_path(kind='MyType')`)
	f.loadErrString("missing argument for path")
}

func TestExtraImageLocationNotListOrString(t *testing.T) {
	f := newFixture(t)
	defer f.TearDown()
	f.file("Tiltfile", `k8s_image_json_path(kind='MyType', path=8)`)
	f.loadErrString("path must be a string or list of strings", "Int")
}

func TestExtraImageLocationListContainsNonString(t *testing.T) {
	f := newFixture(t)
	defer f.TearDown()
	f.file("Tiltfile", `k8s_image_json_path(kind='MyType', path=["foo", 8])`)
	f.loadErrString("path must be a string or list of strings", "8", "Int")
}

func TestExtraImageLocationNoSelectorSpecified(t *testing.T) {
	f := newFixture(t)
	defer f.TearDown()
	f.file("Tiltfile", `k8s_image_json_path(path=["foo"])`)
	f.loadErrString("at least one of kind, name, or namespace must be specified")
}

func TestFastBuildEmptyDockerfileArg(t *testing.T) {
	f := newFixture(t)
	defer f.TearDown()
	f.gitInit(f.Path())
	f.file("Tiltfile", `
repo = local_git_repo('.')

(fast_build('web/api', '')
    .add(repo.path('src'), '/app/src').run(''))
`)
	f.loadErrString("error reading dockerfile")
}

func TestDockerBuildEmptyDockerFileArg(t *testing.T) {
	f := newFixture(t)
	defer f.TearDown()
	f.file("Tiltfile", `
docker_build('web/api', '', dockerfile='')
`)
	f.loadErrString("error reading dockerfile")
}

func TestK8SYamlEmptyArg(t *testing.T) {
	f := newFixture(t)
	defer f.TearDown()
	f.file("Tiltfile", `
k8s_yaml('')
`)
	f.loadErrString("error reading yaml file")
}

func TestParseJSON(t *testing.T) {
	f := newFixture(t)
	defer f.TearDown()

	f.setupFooAndBar()
	f.file("Tiltfile", `
result = decode_json('["foo", {"baz":["bar", "", 1, 2]}]')

docker_build('gcr.io/foo', 'foo')
k8s_yaml(result[0] + '.yaml')

docker_build('gcr.io/bar', 'bar')
k8s_yaml(result[1]["baz"][0] + '.yaml')
`)

	f.load()

	f.assertNextManifest("foo",
		db(image("gcr.io/foo")),
		deployment("foo"))

	f.assertNextManifest("bar",
		db(image("gcr.io/bar")),
		deployment("bar"))
	f.assertConfigFiles("Tiltfile", ".tiltignore", "foo/Dockerfile", "foo/.dockerignore", "foo.yaml", "bar/Dockerfile", "bar/.dockerignore", "bar.yaml")
}

func TestReadYAML(t *testing.T) {
	f := newFixture(t)
	defer f.TearDown()

	f.setupFooAndBar()
	var document = `
key1: foo
key2:
    key3: "bar"
    key4: true
key5: 3
`
	f.file("options.yaml", document)

	f.file("Tiltfile", `
result = read_yaml("options.yaml")

docker_build('gcr.io/foo', 'foo')
k8s_yaml(result['key1'] + '.yaml')
docker_build('gcr.io/bar', 'bar')

if result['key2']['key4'] and result['key5'] == 3:
		k8s_yaml(result['key2']['key3'] + '.yaml')
`)

	f.load()

	f.assertNextManifest("foo",
		db(image("gcr.io/foo")),
		deployment("foo"))

	f.assertNextManifest("bar",
		db(image("gcr.io/bar")),
		deployment("bar"))
	f.assertConfigFiles("Tiltfile", ".tiltignore", "foo/Dockerfile", "foo/.dockerignore", "foo.yaml", "bar/Dockerfile", "bar/.dockerignore", "bar.yaml", "options.yaml")
}

func TestYAMLDoesntExist(t *testing.T) {
	f := newFixture(t)
	defer f.TearDown()

	f.setupFooAndBar()
	f.file("Tiltfile", `
result = read_yaml("dne.yaml")

docker_build('gcr.io/foo', 'foo')
k8s_yaml(result['key1'] + '.yaml')
docker_build('gcr.io/bar', 'bar')

if result['key2']['key4'] and result['key5'] == 3:
		k8s_yaml(result['key2']['key3'] + '.yaml')
`)
	f.loadErrString("dne.yaml: no such file or directory")

	f.assertConfigFiles("Tiltfile", ".tiltignore", "dne.yaml")
}

func TestMalformedYAML(t *testing.T) {
	f := newFixture(t)
	defer f.TearDown()

	f.setupFooAndBar()
	var document = `
key1: foo
key2:
    key3: "bar
    key4: true
key5: 3
`
	f.file("options.yaml", document)

	f.file("Tiltfile", `
result = read_yaml("options.yaml")

docker_build('gcr.io/foo', 'foo')
k8s_yaml(result['key1'] + '.yaml')
docker_build('gcr.io/bar', 'bar')

if result['key2']['key4'] and result['key5'] == 3:
		k8s_yaml(result['key2']['key3'] + '.yaml')
`)
	f.loadErrString("error parsing YAML: error converting YAML to JSON: yaml: line 7: found unexpected end of stream in options.yaml")
}

func TestReadJSON(t *testing.T) {
	f := newFixture(t)
	defer f.TearDown()

	f.setupFooAndBar()
	f.file("options.json", `["foo", {"baz":["bar", "", 1, 2]}]`)
	f.file("Tiltfile", `
result = read_json("options.json")

docker_build('gcr.io/foo', 'foo')
k8s_yaml(result[0] + '.yaml')

docker_build('gcr.io/bar', 'bar')
k8s_yaml(result[1]["baz"][0] + '.yaml')
`)

	f.load()

	f.assertNextManifest("foo",
		db(image("gcr.io/foo")),
		deployment("foo"))

	f.assertNextManifest("bar",
		db(image("gcr.io/bar")),
		deployment("bar"))
	f.assertConfigFiles("Tiltfile", ".tiltignore", "foo/Dockerfile", "foo/.dockerignore", "foo.yaml", "bar/Dockerfile", "bar/.dockerignore", "bar.yaml", "options.json")
}

func TestJSONDoesntExist(t *testing.T) {
	f := newFixture(t)
	defer f.TearDown()

	f.setupFooAndBar()
	f.file("Tiltfile", `
result = read_json("dne.json")

docker_build('gcr.io/foo', 'foo')
k8s_resource(result[0], 'foo.yaml')

docker_build('gcr.io/bar', 'bar')
k8s_resource(result[1]["baz"][0], 'bar.yaml')
`)
	f.loadErrString("dne.json: no such file or directory")

	f.assertConfigFiles("Tiltfile", ".tiltignore", "dne.json")
}

func TestMalformedJSON(t *testing.T) {
	f := newFixture(t)
	defer f.TearDown()

	f.setupFooAndBar()
	f.file("options.json", `["foo", {"baz":["bar", "", 1, 2]}`)
	f.file("Tiltfile", `
result = read_json("options.json")

docker_build('gcr.io/foo', 'foo')
k8s_resource(result[0], 'foo.yaml')

docker_build('gcr.io/bar', 'bar')
k8s_resource(result[1]["baz"][0], 'bar.yaml')
`)
	f.loadErrString("JSON parsing error: unexpected end of JSON input")
}

func TestTwoDefaultRegistries(t *testing.T) {
	f := newFixture(t)
	defer f.TearDown()

	f.file("Tiltfile", `
default_registry("foo")
default_registry("bar")`)

	f.loadErrString("default registry already defined")
}

func TestDefaultRegistryInvalid(t *testing.T) {
	f := newFixture(t)
	defer f.TearDown()

	f.setupFoo()
	f.file("Tiltfile", `
default_registry("foo")
docker_build('gcr.io/foo', 'foo')
`)

	f.loadErrString("repository name must be canonical")
}

func TestDefaultRegistryAtEndOfTiltfile(t *testing.T) {
	f := newFixture(t)
	defer f.TearDown()

	f.setupFoo()
	// default_registry is the last entry to test that it doesn't only affect subsequently defined images
	f.file("Tiltfile", `
docker_build('gcr.io/foo', 'foo')
k8s_yaml('foo.yaml')
default_registry('bar.com')
`)

	f.load()

	f.assertNextManifest("foo",
		db(image("gcr.io/foo").withInjectedRef("bar.com/gcr.io_foo")),
		deployment("foo"))
	f.assertConfigFiles("Tiltfile", ".tiltignore", "foo/Dockerfile", "foo/.dockerignore", "foo.yaml")
}

func TestDefaultRegistryTwoImagesOnlyDifferByTag(t *testing.T) {
	f := newFixture(t)
	defer f.TearDown()

	f.dockerfile("bar/Dockerfile")
	f.yaml("bar.yaml", deployment("bar", image("gcr.io/foo:bar")))

	f.dockerfile("baz/Dockerfile")
	f.yaml("baz.yaml", deployment("baz", image("gcr.io/foo:baz")))

	f.gitInit("")
	f.file("Tiltfile", `
k8s_resource_assembly_version(2)
docker_build('gcr.io/foo:bar', 'bar')
docker_build('gcr.io/foo:baz', 'baz')
k8s_yaml('bar.yaml')
k8s_yaml('baz.yaml')
default_registry('example.com')
`)

	f.load()

	f.assertNextManifest("bar",
		db(image("gcr.io/foo:bar").withInjectedRef("example.com/gcr.io_foo")),
		deployment("bar"))
	f.assertNextManifest("baz",
		db(image("gcr.io/foo:baz").withInjectedRef("example.com/gcr.io_foo")),
		deployment("baz"))
	f.assertConfigFiles("Tiltfile", ".tiltignore", "bar/Dockerfile", "bar/.dockerignore", "bar.yaml", "baz/Dockerfile", "baz/.dockerignore", "baz.yaml")
}

func TestDefaultRegistryWithDockerCompose(t *testing.T) {
	f := newFixture(t)
	defer f.TearDown()

	f.dockerfile("foo/Dockerfile")
	f.file("docker-compose.yml", simpleConfig)
	f.file("Tiltfile", `
docker_compose('docker-compose.yml')
default_registry('bar.com')
`)

	f.loadErrString("default_registry is not supported with docker compose")
}

func TestDefaultReadFile(t *testing.T) {
	f := newFixture(t)
	defer f.TearDown()
	f.setupFooAndBar()
	tiltfile := `
result = read_file("this_file_does_not_exist", default="foo")
docker_build('gcr.io/foo', 'foo')
k8s_yaml(str(result) + '.yaml')
`

	f.file("Tiltfile", tiltfile)

	f.load()

	f.assertNextManifest("foo",
		db(image("gcr.io/foo")),
		deployment("foo"))

	f.assertConfigFiles("Tiltfile", ".tiltignore", "this_file_does_not_exist", "foo.yaml", "foo/Dockerfile", "foo/.dockerignore")
}

func TestDefaultReadJSON(t *testing.T) {
	f := newFixture(t)
	defer f.TearDown()

	f.setupFooAndBar()
	tiltfile := `
result = read_json("this_file_does_not_exist", default={"name": "foo"})
docker_build('gcr.io/foo', 'foo')
k8s_yaml(str(result["name"]) + '.yaml')
`

	f.file("Tiltfile", tiltfile)

	f.load()

	f.assertNextManifest("foo",
		db(image("gcr.io/foo")),
		deployment("foo"))

	f.assertConfigFiles("Tiltfile", ".tiltignore", "this_file_does_not_exist", "foo.yaml", "foo/Dockerfile", "foo/.dockerignore")
}

func TestWatchFile(t *testing.T) {
	f := newFixture(t)
	defer f.TearDown()

	f.setupFoo()

	f.file("hello", "world")
	f.file("Tiltfile", `
docker_build('gcr.io/foo', 'foo')
watch_file('hello')
k8s_yaml('foo.yaml')
`)

	f.load()

	f.assertNextManifest("foo",
		db(image("gcr.io/foo")),
		deployment("foo"))
	f.assertConfigFiles("Tiltfile", ".tiltignore", "foo/Dockerfile", "foo/.dockerignore", "foo.yaml", "hello")
}

func TestK8SResourceAssemblyVersionAfterYAML(t *testing.T) {
	f := newFixture(t)
	defer f.TearDown()

	f.setupFoo()

	f.file("Tiltfile", `
k8s_resource('foo', 'bar')
k8s_resource_assembly_version(2)
`)

	f.loadErrString("k8s_resource_assembly_version can only be called before introducing any k8s resources")
}

func TestK8SResourceAssemblyK8SResourceYAMLNamedArg(t *testing.T) {
	f := newFixture(t)
	defer f.TearDown()

	f.setupFoo()

	f.file("Tiltfile", `
k8s_resource('foo', yaml='bar')
`)

	f.loadErrString("kwarg \"yaml\"", "deprecated", "https://docs.tilt.dev/resource_assembly_migration.html")
}

func TestK8SResourceAssemblyK8SResourceImage(t *testing.T) {
	f := newFixture(t)
	defer f.TearDown()

	f.setupFoo()

	f.file("Tiltfile", `
k8s_resource('foo', image='bar')
`)

	f.loadErrString("kwarg \"image\"", "deprecated", "https://docs.tilt.dev/resource_assembly_migration.html")
}

func TestK8SResourceAssemblyK8SResourceYAMLPositionalArg(t *testing.T) {
	f := newFixture(t)
	defer f.TearDown()

	f.setupFoo()

	f.file("Tiltfile", `
k8s_resource('foo', 'foo.yaml')
`)

	f.loadErrString("second arg", "looks like a yaml file name", "deprecated", "https://docs.tilt.dev/resource_assembly_migration.html")
}

func TestK8SResourceAssemblyK8SResourceNameKeywordArg(t *testing.T) {
	f := newFixture(t)
	defer f.TearDown()

	f.setupFoo()

	f.file("Tiltfile", `
k8s_resource('foo', name='bar')
`)

	f.loadErrString("kwarg \"name\"", "deprecated", "https://docs.tilt.dev/resource_assembly_migration.html")
}

func TestAssemblyVersion2Basic(t *testing.T) {
	f := newFixture(t)
	defer f.TearDown()

	f.setupFoo()

	f.file("Tiltfile", `
docker_build('gcr.io/foo', 'foo')
k8s_yaml('foo.yaml')
`)

	f.load("foo")

	f.assertNextManifest("foo",
		db(image("gcr.io/foo")),
		deployment("foo"))

	f.assertConfigFiles("Tiltfile", ".tiltignore", "foo.yaml", "foo/Dockerfile", "foo/.dockerignore")
}

func TestAssemblyVersion2TwoWorkloadsSameImage(t *testing.T) {
	f := newFixture(t)
	defer f.TearDown()

	f.setupFoo()
	f.yaml("bar.yaml", deployment("bar", image("gcr.io/foo")))

	f.file("Tiltfile", `
k8s_resource_assembly_version(2)
docker_build('gcr.io/foo', 'foo')
k8s_yaml(['foo.yaml', 'bar.yaml'])
`)

	f.load("foo", "bar")

	f.assertNextManifest("foo",
		db(image("gcr.io/foo")),
		deployment("foo"))
	f.assertNextManifest("bar",
		db(image("gcr.io/foo")),
		deployment("bar"))

	f.assertConfigFiles("Tiltfile", ".tiltignore", "foo.yaml", "bar.yaml", "foo/Dockerfile", "foo/.dockerignore")
}

func TestK8SResourceNoMatch(t *testing.T) {
	f := newFixture(t)
	defer f.TearDown()

	f.setupFoo()
	f.file("Tiltfile", `
k8s_resource_assembly_version(2)
k8s_yaml('foo.yaml')
k8s_resource('bar', new_name='baz')
`)

	f.loadErrString("specified unknown resource 'bar'. known resources: foo", "https://docs.tilt.dev/resource_assembly_migration.html")
}

func TestK8SResourceNewName(t *testing.T) {
	f := newFixture(t)
	defer f.TearDown()

	f.setupFoo()
	f.file("Tiltfile", `
k8s_resource_assembly_version(2)
k8s_yaml('foo.yaml')
k8s_resource('foo', new_name='bar')
`)

	f.load()
	f.assertNumManifests(1)
	f.assertNextManifest("bar", deployment("foo"))
}

func TestK8SResourceNewNameConflict(t *testing.T) {
	f := newFixture(t)
	defer f.TearDown()

	f.setupFooAndBar()
	f.file("Tiltfile", `
k8s_resource_assembly_version(2)
k8s_yaml(['foo.yaml', 'bar.yaml'])
k8s_resource('foo', new_name='bar')
`)

	f.loadErrString("'foo' to 'bar'", "already a resource with that name")
}

func TestK8SResourceRenameConflictingNames(t *testing.T) {
	f := newFixture(t)
	defer f.TearDown()

	f.dockerfile("foo1/Dockerfile")
	f.dockerfile("foo2/Dockerfile")
	f.yaml("foo1.yaml", deployment("foo", image("gcr.io/foo1"), namespace("ns1")))
	f.yaml("foo2.yaml", deployment("foo", image("gcr.io/foo2"), namespace("ns2")))

	f.file("Tiltfile", `
k8s_resource_assembly_version(2)
k8s_yaml(['foo1.yaml', 'foo2.yaml'])
docker_build('gcr.io/foo1', 'foo1')
docker_build('gcr.io/foo2', 'foo2')
k8s_resource('foo:deployment:ns2', new_name='foo')
`)
	f.load("foo:deployment:ns1", "foo")

	f.assertNextManifest("foo:deployment:ns1", db(image("gcr.io/foo1")))
	f.assertNextManifest("foo", db(image("gcr.io/foo2")))
}

func TestMultipleK8SResourceOptionsForOneResource(t *testing.T) {
	f := newFixture(t)
	defer f.TearDown()

	f.setupFoo()

	f.file("Tiltfile", `
k8s_resource_assembly_version(2)
k8s_yaml('foo.yaml')
k8s_resource('foo', port_forwards=8001)
k8s_resource('foo', port_forwards=8000)
`)
	f.loadErrString("k8s_resource already called for foo")
}

func TestK8SResourceEmptyWorkloadSpecifier(t *testing.T) {
	f := newFixture(t)
	defer f.TearDown()

	f.setupFoo()

	f.file("Tiltfile", `
k8s_resource_assembly_version(2)
k8s_yaml('foo.yaml')
k8s_resource('', port_forwards=8000)
`)

	f.loadErrString("workload must not be empty")
}

func TestWorkloadToResourceFunction(t *testing.T) {
	f := newFixture(t)
	defer f.TearDown()

	f.setupFoo()

	f.file("Tiltfile", `
k8s_resource_assembly_version(2)
docker_build('gcr.io/foo', 'foo')
k8s_yaml('foo.yaml')
def wtrf(id):
	return 'hello-' + id.name
workload_to_resource_function(wtrf)
k8s_resource('hello-foo', port_forwards=8000)
`)

	f.load()
	f.assertNumManifests(1)
	f.assertNextManifest("hello-foo", db(image("gcr.io/foo")), []model.PortForward{{LocalPort: 8000}})
}

func TestWorkloadToResourceFunctionConflict(t *testing.T) {
	f := newFixture(t)
	defer f.TearDown()

	f.setupFooAndBar()

	f.file("Tiltfile", `
k8s_resource_assembly_version(2)
docker_build('gcr.io/foo', 'foo')
docker_build('gcr.io/bar', 'bar')
k8s_yaml(['foo.yaml', 'bar.yaml'])
def wtrf(id):
	return 'baz'
workload_to_resource_function(wtrf)
`)

	f.loadErrString("workload_to_resource_function", "bar:deployment:default:apps", "foo:deployment:default:apps", "'baz'")
}

func TestWorkloadToResourceFunctionError(t *testing.T) {
	f := newFixture(t)
	defer f.TearDown()

	f.setupFoo()

	f.file("Tiltfile", `
k8s_resource_assembly_version(2)
docker_build('gcr.io/foo', 'foo')
k8s_yaml('foo.yaml')
def wtrf(id):
	return 1 + 'asdf'
workload_to_resource_function(wtrf)
k8s_resource('hello-foo', port_forwards=8000)
`)

	f.loadErrString("'foo:deployment:default:apps'", "unknown binary op: int + string", "Tiltfile:5:1", workloadToResourceFunctionN)
}

func TestWorkloadToResourceFunctionReturnsNonString(t *testing.T) {
	f := newFixture(t)
	defer f.TearDown()

	f.setupFoo()

	f.file("Tiltfile", `
k8s_resource_assembly_version(2)
docker_build('gcr.io/foo', 'foo')
k8s_yaml('foo.yaml')
def wtrf(id):
	return 1
workload_to_resource_function(wtrf)
k8s_resource('hello-foo', port_forwards=8000)
`)

	f.loadErrString("'foo:deployment:default:apps'", "invalid return value", "wanted: string. got: starlark.Int", "Tiltfile:5:1", workloadToResourceFunctionN)
}

func TestWorkloadToResourceFunctionTakesNoArgs(t *testing.T) {
	f := newFixture(t)
	defer f.TearDown()

	f.setupFoo()

	f.file("Tiltfile", `
k8s_resource_assembly_version(2)
docker_build('gcr.io/foo', 'foo')
k8s_yaml('foo.yaml')
def wtrf():
	return "hello"
workload_to_resource_function(wtrf)
k8s_resource('hello-foo', port_forwards=8000)
`)

	f.loadErrString("workload_to_resource_function arg must take 1 argument. wtrf takes 0")
}

func TestWorkloadToResourceFunctionTakesTwoArgs(t *testing.T) {
	f := newFixture(t)
	defer f.TearDown()

	f.setupFoo()

	f.file("Tiltfile", `
k8s_resource_assembly_version(2)
docker_build('gcr.io/foo', 'foo')
k8s_yaml('foo.yaml')
def wtrf(a, b):
	return "hello"
workload_to_resource_function(wtrf)
k8s_resource('hello-foo', port_forwards=8000)
`)

	f.loadErrString("workload_to_resource_function arg must take 1 argument. wtrf takes 2")
}

func TestImpossibleLiveUpdates(t *testing.T) {
	f := newFixture(t)
	defer f.TearDown()

	f.gitInit("")
	f.file("sancho/Dockerfile", "FROM golang:1.10")
	f.file("sidecar/Dockerfile", "FROM golang:1.10")
	f.file("sancho.yaml", testyaml.SanchoSidecarYAML) // two containers
	f.file("Tiltfile", `
k8s_yaml('sancho.yaml')
docker_build('gcr.io/some-project-162817/sancho', './sancho')
docker_build('gcr.io/some-project-162817/sancho-sidecar', './sidecar',
  live_update=[restart_container()]
)
`)

	f.loadAssertWarnings("Sorry, but Tilt only supports in-place updates for the first Tilt-built container on a pod, so we can't in-place update your image 'gcr.io/some-project-162817/sancho-sidecar'. If this is a feature you need, let us know!")
}

func TestImpossibleLiveUpdatesOKNoLiveUpdate(t *testing.T) {
	f := newFixture(t)
	defer f.TearDown()

	f.gitInit("")
	f.file("sancho/Dockerfile", "FROM golang:1.10")
	f.file("sidecar/Dockerfile", "FROM golang:1.10")
	f.file("sancho.yaml", testyaml.SanchoSidecarYAML) // two containers
	f.file("Tiltfile", `
k8s_yaml('sancho.yaml')
docker_build('gcr.io/some-project-162817/sancho', './sancho')

# no LiveUpdate on this so nothing meriting a warning
docker_build('gcr.io/some-project-162817/sancho-sidecar', './sidecar')
`)

	// Expect no warnings!
	f.load()
}

func TestImpossibleLiveUpdatesOKSecondContainerLiveUpdate(t *testing.T) {
	f := newFixture(t)
	defer f.TearDown()

	f.gitInit("")
	f.file("sancho/Dockerfile", "FROM golang:1.10")
	f.file("sidecar/Dockerfile", "FROM golang:1.10")
	f.file("sancho.yaml", testyaml.SanchoSidecarYAML) // two containers
	f.file("Tiltfile", `
k8s_yaml('sancho.yaml')

# this is the second k8s container, but only the first image target, so should be OK
docker_build('gcr.io/some-project-162817/sancho-sidecar', './sidecar')
`)

	// Expect no warnings!
	f.load()
}

func TestUpdateModeK8S(t *testing.T) {
	for _, testCase := range []struct {
		name               string
		globalSetting      updateMode
		k8sResourceSetting updateMode
		expectedUpdateMode model.UpdateMode
	}{
		{"default", UpdateModeUnset, UpdateModeUnset, model.UpdateModeAuto},
		{"explicit global auto", UpdateModeAuto, UpdateModeUnset, model.UpdateModeAuto},
		{"explicit global manual", UpdateModeManual, UpdateModeUnset, model.UpdateModeManual},
		{"kr auto", UpdateModeUnset, UpdateModeUnset, model.UpdateModeAuto},
		{"kr manual", UpdateModeUnset, UpdateModeManual, model.UpdateModeManual},
		{"kr override auto", UpdateModeManual, UpdateModeAuto, model.UpdateModeAuto},
		{"kr override manual", UpdateModeAuto, UpdateModeManual, model.UpdateModeManual},
	} {
		t.Run(testCase.name, func(t *testing.T) {
			f := newFixture(t)
			defer f.TearDown()

			f.setupFoo()

			var globalUpdateModeDirective string
			switch testCase.globalSetting {
			case UpdateModeUnset:
				globalUpdateModeDirective = ""
			case UpdateModeManual:
				globalUpdateModeDirective = "update_mode(UPDATE_MODE_MANUAL)"
			case UpdateModeAuto:
				globalUpdateModeDirective = "update_mode(UPDATE_MODE_AUTO)"
			}

			var k8sResourceDirective string
			switch testCase.k8sResourceSetting {
			case UpdateModeUnset:
				k8sResourceDirective = ""
			case UpdateModeManual:
				k8sResourceDirective = "k8s_resource('foo', update_mode=UPDATE_MODE_MANUAL)"
			case UpdateModeAuto:
				k8sResourceDirective = "k8s_resource('foo', update_mode=UPDATE_MODE_AUTO)"
			}

			f.file("Tiltfile", fmt.Sprintf(`
%s
docker_build('gcr.io/foo', 'foo')
k8s_yaml('foo.yaml')
%s
`, globalUpdateModeDirective, k8sResourceDirective))

			f.load()

			f.assertNumManifests(1)
			f.assertNextManifest("foo", testCase.expectedUpdateMode)
		})
	}
}

func TestUpdateModeDC(t *testing.T) {
	for _, testCase := range []struct {
		name               string
		globalSetting      updateMode
		dcResourceSetting  updateMode
		expectedUpdateMode model.UpdateMode
	}{
		{"default", UpdateModeUnset, UpdateModeUnset, model.UpdateModeAuto},
		{"explicit global auto", UpdateModeAuto, UpdateModeUnset, model.UpdateModeAuto},
		{"explicit global manual", UpdateModeManual, UpdateModeUnset, model.UpdateModeManual},
		{"dc auto", UpdateModeUnset, UpdateModeUnset, model.UpdateModeAuto},
		{"dc manual", UpdateModeUnset, UpdateModeManual, model.UpdateModeManual},
		{"dc override auto", UpdateModeManual, UpdateModeAuto, model.UpdateModeAuto},
		{"dc override manual", UpdateModeAuto, UpdateModeManual, model.UpdateModeManual},
	} {
		t.Run(testCase.name, func(t *testing.T) {
			f := newFixture(t)
			defer f.TearDown()

			f.dockerfile("foo/Dockerfile")
			f.file("docker-compose.yml", simpleConfig)

			var globalUpdateModeDirective string
			switch testCase.globalSetting {
			case UpdateModeUnset:
				globalUpdateModeDirective = ""
			case UpdateModeManual:
				globalUpdateModeDirective = "update_mode(UPDATE_MODE_MANUAL)"
			case UpdateModeAuto:
				globalUpdateModeDirective = "update_mode(UPDATE_MODE_AUTO)"
			}

			var dcResourceDirective string
			switch testCase.dcResourceSetting {
			case UpdateModeUnset:
				dcResourceDirective = ""
			case UpdateModeManual:
				dcResourceDirective = "dc_resource('foo', 'gcr.io/foo', update_mode=UPDATE_MODE_MANUAL)"
			case UpdateModeAuto:
				dcResourceDirective = "dc_resource('foo', 'gcr.io/foo', update_mode=UPDATE_MODE_AUTO)"
			}

			f.file("Tiltfile", fmt.Sprintf(`
%s
docker_compose('docker-compose.yml')
%s
`, globalUpdateModeDirective, dcResourceDirective))

			f.load()

			f.assertNumManifests(1)
			f.assertNextManifest("foo", testCase.expectedUpdateMode)
		})
	}
}

func TestUpdateModeInt(t *testing.T) {
	f := newFixture(t)
	defer f.TearDown()

	f.file("Tiltfile", `
update_mode(1)
`)
	f.loadErrString("got int, want UpdateMode")
}

func TestMultipleUpdateMode(t *testing.T) {
	f := newFixture(t)
	defer f.TearDown()

	f.file("Tiltfile", `
update_mode(UPDATE_MODE_MANUAL)
update_mode(UPDATE_MODE_MANUAL)
`)
	f.loadErrString("update_mode can only be called once")
}

func TestHelmSkipsTests(t *testing.T) {
	f := newFixture(t)
	defer f.TearDown()

	f.setupHelmWithTest()
	f.file("Tiltfile", `
yml = helm('helm')
k8s_yaml(yml)
`)

	f.load()

	f.assertNextManifestUnresourced("release-name-helloworld-chart")
	f.assertConfigFiles(
		"Tiltfile",
		".tiltignore",
		"helm",
	)
}

func TestK8sContext(t *testing.T) {
	f := newFixture(t)
	defer f.TearDown()

	f.setupFoo()

	f.file("Tiltfile", `
if k8s_context() != 'fake-context':
  fail('bad context')
k8s_yaml('foo.yaml')
docker_build('gcr.io/foo', 'foo')
`)

	f.load()
	f.assertNextManifest("foo",
		db(image("gcr.io/foo")),
		deployment("foo"))
	f.assertConfigFiles("Tiltfile", ".tiltignore", "foo/Dockerfile", "foo/.dockerignore", "foo.yaml")

}

type fixture struct {
	ctx context.Context
	t   *testing.T
	*tempdir.TempDirFixture

	tfl TiltfileLoader
	an  *analytics.MemoryAnalytics

	loadResult TiltfileLoadResult
}

func newFixture(t *testing.T) *fixture {
	out := new(bytes.Buffer)
	ctx := output.ForkedCtxForTest(out)
	f := tempdir.NewTempDirFixture(t)
	an, ta := tiltanalytics.NewMemoryTiltAnalytics(tiltanalytics.NullOpter{})
	dcc := dockercompose.NewDockerComposeClient(docker.Env{})
<<<<<<< HEAD
	tfl := ProvideTiltfileLoader(ta, dcc)
=======
	tfl := ProvideTiltfileLoader(an, dcc, "fake-context")
>>>>>>> db1d2a62

	r := &fixture{
		ctx:            ctx,
		t:              t,
		TempDirFixture: f,
		an:             an,
		tfl:            tfl,
	}
	return r
}

func (f *fixture) file(path string, contents string) {
	f.WriteFile(path, contents)
}

type k8sOpts interface{}

func (f *fixture) dockerfile(path string) {
	f.file(path, simpleDockerfile)
}

func (f *fixture) yaml(path string, entities ...k8sOpts) {
	var entityObjs []k8s.K8sEntity

	for _, e := range entities {
		switch e := e.(type) {
		case deploymentHelper:
			s := testyaml.SnackYaml
			if e.image != "" {
				s = strings.Replace(s, testyaml.SnackImage, e.image, -1)
			}
			s = strings.Replace(s, testyaml.SnackName, e.name, -1)
			objs, err := k8s.ParseYAMLFromString(s)
			if err != nil {
				f.t.Fatal(err)
			}

			if len(e.templateLabels) > 0 {
				for i, obj := range objs {
					withLabels, err := k8s.OverwriteLabels(obj, model.ToLabelPairs(e.templateLabels))
					if err != nil {
						f.t.Fatal(err)
					}
					objs[i] = withLabels
				}
			}

			for i, obj := range objs {
				de := obj.Obj.(*appsv1.Deployment)
				for i, c := range de.Spec.Template.Spec.Containers {
					for _, ev := range e.envVars {
						c.Env = append(c.Env, v1.EnvVar{
							Name:  ev.name,
							Value: ev.value,
						})
					}
					de.Spec.Template.Spec.Containers[i] = c
				}
				if e.namespace != "" {
					de.Namespace = e.namespace
				}
				obj.Obj = de
				objs[i] = obj
			}

			entityObjs = append(entityObjs, objs...)
		case serviceHelper:
			s := testyaml.DoggosServiceYaml
			s = strings.Replace(s, testyaml.DoggosName, e.name, -1)
			objs, err := k8s.ParseYAMLFromString(s)
			if err != nil {
				f.t.Fatal(err)
			}

			if len(e.selectorLabels) > 0 {
				for _, obj := range objs {
					err := overwriteSelectorsForService(&obj, e.selectorLabels)
					if err != nil {
						f.t.Fatal(err)
					}
				}
			}

			entityObjs = append(entityObjs, objs...)

		case secretHelper:
			s := testyaml.SecretYaml
			s = strings.Replace(s, testyaml.SecretName, e.name, -1)
			objs, err := k8s.ParseYAMLFromString(s)
			if err != nil {
				f.t.Fatal(err)
			}

			entityObjs = append(entityObjs, objs...)
		default:
			f.t.Fatalf("unexpected entity %T %v", e, e)
		}
	}

	s, err := k8s.SerializeYAML(entityObjs)
	if err != nil {
		f.t.Fatal(err)
	}
	f.file(path, s)
}

func matchMap(names ...string) map[string]bool {
	m := make(map[string]bool, len(names))
	for _, n := range names {
		m[n] = true
	}
	return m
}

// Default load. Fails if there are any warnings.
func (f *fixture) load(names ...string) {
	f.loadAllowWarnings(names...)
	if len(f.loadResult.Warnings) != 0 {
		f.t.Fatalf("Unexpected no warnings. Actual: %s", f.loadResult.Warnings)
	}
}

func (f *fixture) loadResourceAssemblyV1(names ...string) {
	tlr, err := f.tfl.Load(f.ctx, f.JoinPath("Tiltfile"), matchMap(names...))
	if err != nil {
		f.t.Fatal(err)
	}
	f.loadResult = tlr
	assert.Equal(f.t, []string{deprecatedResourceAssemblyV1Warning}, tlr.Warnings)
}

// Load the manifests, expecting warnings.
// Warnigns should be asserted later with assertWarnings
func (f *fixture) loadAllowWarnings(names ...string) {
	tlr, err := f.tfl.Load(f.ctx, f.JoinPath("Tiltfile"), matchMap(names...))
	if err != nil {
		f.t.Fatal(err)
	}
	f.loadResult = tlr
}

func unusedImageWarning(unusedImage string, suggestedImages []string) string {
	ret := fmt.Sprintf("Image not used in any resource:\n    ✕ %s", unusedImage)
	if len(suggestedImages) > 0 {
		ret = ret + fmt.Sprintf("\nDid you mean…")
		for _, s := range suggestedImages {
			ret = ret + fmt.Sprintf("\n    - %s", s)
		}
	}
	return ret
}

// Load the manifests, expecting warnings.
func (f *fixture) loadAssertWarnings(warnings ...string) {
	f.loadAllowWarnings()
	f.assertWarnings(warnings...)
}

func (f *fixture) loadErrString(msgs ...string) {
	tlr, err := f.tfl.Load(f.ctx, f.JoinPath("Tiltfile"), nil)
	if err == nil {
		f.t.Fatalf("expected error but got nil")
	}
	f.loadResult = tlr
	errText := err.Error()
	for _, msg := range msgs {
		if !strings.Contains(errText, msg) {
			f.t.Fatalf("error %q does not contain string %q", errText, msg)
		}
	}
}

func (f *fixture) gitInit(path string) {
	if err := os.MkdirAll(f.JoinPath(path, ".git"), os.FileMode(0777)); err != nil {
		f.t.Fatal(err)
	}
}

func (f *fixture) assertNoMoreManifests() {
	if len(f.loadResult.Manifests) != 0 {
		names := make([]string, len(f.loadResult.Manifests))
		for i, m := range f.loadResult.Manifests {
			names[i] = m.Name.String()
		}
		f.t.Fatalf("expected no more manifests but found %d: %s",
			len(names), strings.Join(names, ", "))
	}
}

// Helper func for asserting that the next manifest is Unresourced
// k8s YAML containing the given k8s entities.
func (f *fixture) assertNextManifestUnresourced(expectedEntities ...string) {
	next := f.assertNextManifest(model.UnresourcedYAMLManifestName.String())

	entities, err := k8s.ParseYAML(bytes.NewBufferString(next.K8sTarget().YAML))
	assert.NoError(f.t, err)

	entityNames := make([]string, len(entities))
	for i, e := range entities {
		entityNames[i] = e.Name()
	}
	assert.Equal(f.t, expectedEntities, entityNames)
}

// assert functions and helpers
func (f *fixture) assertNextManifest(name string, opts ...interface{}) model.Manifest {
	if len(f.loadResult.Manifests) == 0 {
		f.t.Fatalf("no more manifests; trying to find %q (did you call `f.load`?)", name)
	}

	m := f.loadResult.Manifests[0]
	if m.Name != model.ManifestName(name) {
		f.t.Fatalf("expected next manifest to be '%s' but found '%s'", name, m.Name)
	}

	f.loadResult.Manifests = f.loadResult.Manifests[1:]

	imageIndex := 0
	nextImageTarget := func() model.ImageTarget {
		ret := m.ImageTargetAt(imageIndex)
		imageIndex++
		return ret
	}

	for _, opt := range opts {
		switch opt := opt.(type) {
		case dbHelper:
			image := nextImageTarget()

			ref := image.ConfigurationRef
			if ref.Empty() {
				f.t.Fatalf("manifest %v has no more image refs; expected %q", m.Name, opt.image.ref)
			}
			if !assert.Equal(f.t, opt.image.ref, ref.String(), "manifest %v image ref", m.Name) {
				f.t.FailNow()
			}

			if !assert.Equal(f.t, opt.image.deploymentRef, image.DeploymentRef.String(), "manifest %v image injected ref", m.Name) {
				f.t.FailNow()
			}

			if opt.cache != "" {
				assert.Contains(f.t, image.CachePaths(), opt.cache,
					"manifest %v cache paths don't include expected value", m.Name)
			}

			if !image.IsDockerBuild() {
				f.t.Fatalf("expected docker build but manifest %v has no docker build info", m.Name)
			}

			for _, matcher := range opt.matchers {
				switch matcher := matcher.(type) {
				case nestedFBHelper:
					dbInfo := image.DockerBuildInfo()
					if matcher.fb == nil {
						if !dbInfo.FastBuild.Empty() {
							f.t.Fatalf("expected docker build for manifest %v to have "+
								"no nested fastbuild, but found one: %v", m.Name, dbInfo.FastBuild)
						}
					} else {
						if dbInfo.FastBuild.Empty() {
							f.t.Fatalf("expected docker build for manifest %v to have "+
								"nested fastbuild, but found none", m.Name)
						}
						matcher.fb.checkMatchers(f, m, dbInfo.FastBuild)
					}
				case model.LiveUpdate:
					lu := image.AnyLiveUpdateInfo()
					assert.False(f.t, lu.Empty())
					assert.Equal(f.t, matcher, lu)
				default:
					f.t.Fatalf("unknown dbHelper matcher: %T %v", matcher, matcher)
				}
			}
		case fbHelper:
			image := nextImageTarget()

			ref := image.ConfigurationRef
			if ref.RefName() != opt.image.ref {
				f.t.Fatalf("manifest %v image ref: %q; expected %q", m.Name, ref.RefName(), opt.image.ref)
			}

			if opt.cache != "" {
				assert.Contains(f.t, image.CachePaths(), opt.cache,
					"manifest %v cache paths don't include expected value", m.Name)
			}

			if !image.IsFastBuild() {
				f.t.Fatalf("expected fast build but manifest %v has no fast build info", m.Name)
			}

			opt.checkMatchers(f, m, image.TopFastBuildInfo())
		case cbHelper:
			image := nextImageTarget()
			ref := image.ConfigurationRef
			if !assert.Equal(f.t, opt.image.ref, ref.String(), "manifest %v image ref", m.Name) {
				f.t.FailNow()
			}

			if !image.IsCustomBuild() {
				f.t.Fatalf("Expected custom build but manifest %v has no custom build info", m.Name)
			}
			cbInfo := image.CustomBuildInfo()

			for _, matcher := range opt.matchers {
				switch matcher := matcher.(type) {
				case depsHelper:
					assert.Equal(f.t, matcher.deps, cbInfo.Deps)
				case cmdHelper:
					assert.Equal(f.t, matcher.cmd, cbInfo.Command)
				case tagHelper:
					assert.Equal(f.t, matcher.tag, cbInfo.Tag)
				case disablePushHelper:
					assert.Equal(f.t, matcher.disabled, cbInfo.DisablePush)
				case fbHelper:
					if cbInfo.Fast.Empty() {
						f.t.Fatalf("Expected manifest %v to have fast build, but it didn't", m.Name)
					}

					matcher.checkMatchers(f, m, cbInfo.Fast)
				case model.LiveUpdate:
					lu := image.AnyLiveUpdateInfo()
					assert.False(f.t, lu.Empty())
					assert.Equal(f.t, matcher, lu)
				}
			}

		case deploymentHelper:
			yaml := m.K8sTarget().YAML
			found := false
			for _, e := range f.entities(yaml) {
				if e.Kind.Kind == "Deployment" && e.Name() == opt.name {
					found = true
					break
				}
			}
			if !found {
				f.t.Fatalf("deployment %v not found in yaml %q", opt.name, yaml)
			}
		case serviceHelper:
			yaml := m.K8sTarget().YAML
			found := false
			for _, e := range f.entities(yaml) {
				if e.Kind.Kind == "Service" && e.Name() == opt.name {
					found = true
					break
				}
			}
			if !found {
				f.t.Fatalf("service %v not found in yaml %q", opt.name, yaml)
			}
		case k8sObjectHelper:
			yaml := m.K8sTarget().YAML
			found := false
			for _, e := range f.entities(yaml) {
				if e.Kind.Kind == opt.kind && e.Name() == opt.name {
					found = true
					break
				}
			}
			if !found {
				f.t.Fatalf("entity of kind %s with name %s not found in yaml %q", opt.kind, opt.name, yaml)
			}
		case extraPodSelectorsHelper:
			assert.ElementsMatch(f.t, opt.labels, m.K8sTarget().ExtraPodSelectors)
		case numEntitiesHelper:
			yaml := m.K8sTarget().YAML
			entities := f.entities(yaml)
			if opt.num != len(f.entities(yaml)) {
				f.t.Fatalf("manifest %v has %v entities in %v; expected %v", m.Name, len(entities), yaml, opt.num)
			}

		case matchPathHelper:
			// Make sure the path matches one of the syncs.
			isDep := false
			path := f.JoinPath(opt.path)
			for _, d := range m.LocalPaths() {
				if ospath.IsChild(d, path) {
					isDep = true
				}
			}

			if !isDep {
				f.t.Errorf("Path %s is not a dependency of manifest %s", path, m.Name)
			}

			expectedFilter := opt.missing
			filter := ignore.CreateBuildContextFilter(m.ImageTargetAt(0))
			if m.IsDC() {
				filter = ignore.CreateBuildContextFilter(m.DockerComposeTarget())
			}
			filterName := "BuildContextFilter"
			if opt.fileChange {
				var err error
				if m.IsDC() {
					filter, err = ignore.CreateFileChangeFilter(m.DockerComposeTarget())
				} else {
					filter, err = ignore.CreateFileChangeFilter(m.ImageTargetAt(0))
				}
				if err != nil {
					f.t.Fatalf("Error creating file change filter: %v", err)
				}
				filterName = "FileChangeFilter"
			}

			actualFilter, err := filter.Matches(path, false)
			if err != nil {
				f.t.Fatalf("Error matching filter (%s): %v", path, err)
			}
			if actualFilter != expectedFilter {
				if expectedFilter {
					f.t.Errorf("%s should filter %s", filterName, path)
				} else {
					f.t.Errorf("%s should not filter %s", filterName, path)
				}
			}

		case []model.PortForward:
			assert.Equal(f.t, opt, m.K8sTarget().PortForwards)
		case model.UpdateMode:
			assert.Equal(f.t, opt, m.UpdateMode)
		default:
			f.t.Fatalf("unexpected arg to assertNextManifest: %T %v", opt, opt)
		}
	}

	f.assertManifestConsistency(m)

	return m
}

// All manifests currently contain redundant information
// such that each Deploy target lists its image ID dependencies.
func (f *fixture) assertManifestConsistency(m model.Manifest) {
	iTargetIDs := map[model.TargetID]bool{}
	for _, iTarget := range m.ImageTargets {
		if iTargetIDs[iTarget.ID()] {
			f.t.Fatalf("Image Target %s appears twice in manifest: %s", iTarget.ID(), m.Name)
		}
		iTargetIDs[iTarget.ID()] = true
	}

	deployTarget := m.DeployTarget()
	for _, depID := range deployTarget.DependencyIDs() {
		if !iTargetIDs[depID] {
			f.t.Fatalf("Image Target needed by deploy target is missing: %s", depID)
		}
	}
}

func (f *fixture) imageTargetNames(m model.Manifest) []string {
	result := []string{}
	for _, iTarget := range m.ImageTargets {
		result = append(result, iTarget.ID().Name.String())
	}
	return result
}

func (f *fixture) idNames(ids []model.TargetID) []string {
	result := []string{}
	for _, id := range ids {
		result = append(result, id.Name.String())
	}
	return result
}

func (f *fixture) assertNumManifests(expected int) {
	assert.Equal(f.t, expected, len(f.loadResult.Manifests))
}

func (f *fixture) assertConfigFiles(filenames ...string) {
	var expected []string
	for _, filename := range filenames {
		expected = append(expected, f.JoinPath(filename))
	}
	sort.Strings(expected)
	sort.Strings(f.loadResult.ConfigFiles)
	assert.Equal(f.t, expected, f.loadResult.ConfigFiles)
}

func (f *fixture) assertWarnings(warnings ...string) {
	var expected []string
	for _, warning := range warnings {
		expected = append(expected, warning)
	}
	sort.Strings(expected)
	sort.Strings(f.loadResult.Warnings)
	assert.Equal(f.t, expected, f.loadResult.Warnings)
}

func (f *fixture) entities(y string) []k8s.K8sEntity {
	es, err := k8s.ParseYAMLFromString(y)
	if err != nil {
		f.t.Fatal(err)
	}
	return es
}

type secretHelper struct {
	name string
}

func secret(name string) secretHelper {
	return secretHelper{name: name}
}

type namespaceHelper struct {
	namespace string
}

func namespace(namespace string) namespaceHelper {
	return namespaceHelper{namespace}
}

type deploymentHelper struct {
	name           string
	image          string
	templateLabels map[string]string
	envVars        []envVar
	namespace      string
}

func deployment(name string, opts ...interface{}) deploymentHelper {
	r := deploymentHelper{name: name}
	for _, opt := range opts {
		switch opt := opt.(type) {
		case imageHelper:
			r.image = opt.ref
		case labelsHelper:
			r.templateLabels = opt.labels
		case envVarHelper:
			r.envVars = opt.envVars
		case namespaceHelper:
			r.namespace = opt.namespace
		default:
			panic(fmt.Errorf("unexpected arg to deployment: %T %v", opt, opt))
		}
	}
	return r
}

type serviceHelper struct {
	name           string
	selectorLabels map[string]string
}

func service(name string, opts ...interface{}) serviceHelper {
	r := serviceHelper{name: name}
	for _, opt := range opts {
		switch opt := opt.(type) {
		case labelsHelper:
			r.selectorLabels = opt.labels
		default:
			panic(fmt.Errorf("unexpected arg to deployment: %T %v", opt, opt))
		}
	}
	return r
}

type k8sObjectHelper struct {
	name string
	kind string
}

func k8sObject(name string, kind string) k8sObjectHelper {
	return k8sObjectHelper{name: name, kind: kind}
}

type extraPodSelectorsHelper struct {
	labels []labels.Selector
}

func extraPodSelectors(labels ...labels.Set) extraPodSelectorsHelper {
	ret := extraPodSelectorsHelper{}
	for _, ls := range labels {
		ret.labels = append(ret.labels, ls.AsSelector())
	}
	return ret
}

type numEntitiesHelper struct {
	num int
}

func numEntities(num int) numEntitiesHelper {
	return numEntitiesHelper{num}
}

type matchPathHelper struct {
	path       string
	missing    bool
	fileChange bool
}

func buildMatches(path string) matchPathHelper {
	return matchPathHelper{
		path: path,
	}
}

func buildFilters(path string) matchPathHelper {
	return matchPathHelper{
		path:    path,
		missing: true,
	}
}

func fileChangeMatches(path string) matchPathHelper {
	return matchPathHelper{
		path:       path,
		fileChange: true,
	}
}

func fileChangeFilters(path string) matchPathHelper {
	return matchPathHelper{
		path:       path,
		missing:    true,
		fileChange: true,
	}
}

type imageHelper struct {
	ref           string
	deploymentRef string
}

func image(ref string) imageHelper {
	return imageHelper{ref: ref, deploymentRef: ref}
}

func imageNormalized(ref string) imageHelper {
	return image(container.MustNormalizeRef(ref))
}

func (ih imageHelper) withInjectedRef(injectedRef string) imageHelper {
	ih.deploymentRef = injectedRef
	return ih
}

type labelsHelper struct {
	labels map[string]string
}

func withLabels(labels map[string]string) labelsHelper {
	return labelsHelper{labels: labels}
}

type envVar struct {
	name  string
	value string
}

type envVarHelper struct {
	envVars []envVar
}

// usage: withEnvVars("key1", "value1", "key2", "value2")
func withEnvVars(envVars ...string) envVarHelper {
	var ret envVarHelper

	for i := 0; i < len(envVars); i += 2 {
		if i+1 >= len(envVars) {
			panic("withEnvVars called with odd number of strings")
		}
		ret.envVars = append(ret.envVars, envVar{envVars[i], envVars[i+1]})
	}

	return ret
}

// docker build helper
type dbHelper struct {
	image    imageHelper
	cache    string
	matchers []interface{}
}

func db(img imageHelper, opts ...interface{}) dbHelper {
	return dbHelper{image: img, matchers: opts}
}

func dbWithCache(img imageHelper, cache string, opts ...interface{}) dbHelper {
	return dbHelper{image: img, cache: cache, matchers: opts}
}

// fast build helper
type fbHelper struct {
	image    imageHelper
	cache    string
	matchers []interface{}
}

func fb(img imageHelper, opts ...interface{}) fbHelper {
	return fbHelper{image: img, matchers: opts}
}

func fbWithCache(img imageHelper, cache string, opts ...interface{}) fbHelper {
	return fbHelper{image: img, cache: cache, matchers: opts}
}

func (fb fbHelper) checkMatchers(f *fixture, m model.Manifest, fbInfo model.FastBuild) {
	syncs := fbInfo.Syncs
	runs := fbInfo.Runs
	for _, matcher := range fb.matchers {
		switch matcher := matcher.(type) {
		case addHelper:
			sync := syncs[0]
			syncs = syncs[1:]
			if sync.LocalPath != f.JoinPath(matcher.src) {
				f.t.Fatalf("manifest %v sync %+v src: %q; expected %q", m.Name, sync, sync.LocalPath, f.JoinPath(matcher.src))
			}
			if sync.ContainerPath != matcher.dest {
				f.t.Fatalf("manifest %v sync %+v dest: %q; expected %q", m.Name, sync, sync.ContainerPath, matcher.dest)
			}
		case runHelper:
			run := runs[0]
			runs = runs[1:]
			assert.Equal(f.t, model.ToShellCmd(matcher.cmd), run.Cmd)
			assert.Equal(f.t, matcher.triggers, run.Triggers.Paths)
			if !run.Triggers.Empty() {
				assert.Equal(f.t, f.Path(), run.Triggers.BaseDirectory)
			}
		case hotReloadHelper:
			assert.Equal(f.t, matcher.on, fbInfo.HotReload)
		default:
			f.t.Fatalf("unknown fbHelper matcher: %T %v", matcher, matcher)
		}
	}
}

// custom build helper
type cbHelper struct {
	image    imageHelper
	matchers []interface{}
}

func cb(img imageHelper, opts ...interface{}) cbHelper {
	return cbHelper{img, opts}
}

type nestedFBHelper struct {
	fb *fbHelper
}

func nestedFB(opts ...interface{}) nestedFBHelper {
	if len(opts) == 0 {
		return nestedFBHelper{nil}
	}
	return nestedFBHelper{&fbHelper{matchers: opts}}
}

type addHelper struct {
	src  string
	dest string
}

func add(src string, dest string) addHelper {
	return addHelper{src, dest}
}

type runHelper struct {
	cmd      string
	triggers []string
}

func run(cmd string, triggers ...string) runHelper {
	return runHelper{cmd, triggers}
}

type hotReloadHelper struct {
	on bool
}

func hotReload(on bool) hotReloadHelper {
	return hotReloadHelper{on: on}
}

type cmdHelper struct {
	cmd string
}

func cmd(cmd string) cmdHelper {
	return cmdHelper{cmd}
}

type tagHelper struct {
	tag string
}

func tag(tag string) tagHelper {
	return tagHelper{tag}
}

type depsHelper struct {
	deps []string
}

func deps(deps ...string) depsHelper {
	return depsHelper{deps}
}

type disablePushHelper struct {
	disabled bool
}

func disablePush(disable bool) disablePushHelper {
	return disablePushHelper{disable}
}

// useful scenarios to setup

// foo just has one image and one yaml
func (f *fixture) setupFoo() {
	f.dockerfile("foo/Dockerfile")
	f.yaml("foo.yaml", deployment("foo", image("gcr.io/foo")))
	f.gitInit("")
}

// bar just has one image and one yaml
func (f *fixture) setupFooAndBar() {
	f.dockerfile("foo/Dockerfile")
	f.yaml("foo.yaml", deployment("foo", image("gcr.io/foo")))

	f.dockerfile("bar/Dockerfile")
	f.yaml("bar.yaml", deployment("bar", image("gcr.io/bar")))

	f.gitInit("")
}

// expand has 4 images, a-d, and a yaml with all of it
func (f *fixture) setupExpand() {
	f.dockerfile("a/Dockerfile")
	f.dockerfile("b/Dockerfile")
	f.dockerfile("c/Dockerfile")
	f.dockerfile("d/Dockerfile")

	f.yaml("all.yaml",
		deployment("a", image("gcr.io/a")),
		deployment("b", image("gcr.io/b")),
		deployment("c", image("gcr.io/c")),
		deployment("d", image("gcr.io/d")),
	)

	f.gitInit("")
}

func (f *fixture) setupHelm() {
	f.file("helm/Chart.yaml", chartYAML)
	f.file("helm/values.yaml", valuesYAML)

	f.file("helm/templates/_helpers.tpl", helpersTPL)
	f.file("helm/templates/deployment.yaml", deploymentYAML)
	f.file("helm/templates/ingress.yaml", ingressYAML)
	f.file("helm/templates/service.yaml", serviceYAML)
}

func (f *fixture) setupHelmWithTest() {
	f.setupHelm()
	f.file("helm/templates/tests/test-mariadb-connection.yaml", helmTestYAML)
}

func (f *fixture) setupExtraPodSelectors(s string) {
	f.setupFoo()

	tiltfile := fmt.Sprintf(`
k8s_resource_assembly_version(2)
docker_build('gcr.io/foo', 'foo')
k8s_yaml('foo.yaml')
k8s_resource('foo', extra_pod_selectors=%s)
`, s)

	f.file("Tiltfile", tiltfile)
}

func (f *fixture) setupCRD() {
	f.file("crd.yaml", `apiVersion: fission.io/v1
kind: Environment
metadata:
  name: mycrd
spec:
  builder:
    command: build
    image: test/mycrd-builder
  poolsize: 1
  runtime:
    image: test/mycrd-env`)
}

func overwriteSelectorsForService(entity *k8s.K8sEntity, labels map[string]string) error {
	svc, ok := entity.Obj.(*v1.Service)
	if !ok {
		return fmt.Errorf("don't know how to set selectors for %T", entity.Obj)
	}
	svc.Spec.Selector = labels
	return nil
}<|MERGE_RESOLUTION|>--- conflicted
+++ resolved
@@ -3252,11 +3252,7 @@
 	f := tempdir.NewTempDirFixture(t)
 	an, ta := tiltanalytics.NewMemoryTiltAnalytics(tiltanalytics.NullOpter{})
 	dcc := dockercompose.NewDockerComposeClient(docker.Env{})
-<<<<<<< HEAD
-	tfl := ProvideTiltfileLoader(ta, dcc)
-=======
-	tfl := ProvideTiltfileLoader(an, dcc, "fake-context")
->>>>>>> db1d2a62
+	tfl := ProvideTiltfileLoader(ta, dcc, "fake-context")
 
 	r := &fixture{
 		ctx:            ctx,
