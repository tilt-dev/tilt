package tiltfile

import (
	"bytes"
	"context"
	"fmt"
	"os"
	"sort"
	"strings"
	"testing"

	appsv1 "k8s.io/api/apps/v1"

	"github.com/windmilleng/wmclient/pkg/analytics"

	"github.com/stretchr/testify/assert"
	v1 "k8s.io/api/core/v1"
	"k8s.io/apimachinery/pkg/labels"

	"github.com/windmilleng/tilt/internal/container"
	"github.com/windmilleng/tilt/internal/docker"
	"github.com/windmilleng/tilt/internal/dockercompose"
	"github.com/windmilleng/tilt/internal/yaml"

	"github.com/windmilleng/tilt/internal/ignore"
	"github.com/windmilleng/tilt/internal/k8s"
	"github.com/windmilleng/tilt/internal/k8s/testyaml"
	"github.com/windmilleng/tilt/internal/model"
	"github.com/windmilleng/tilt/internal/ospath"
	"github.com/windmilleng/tilt/internal/testutils/output"
	"github.com/windmilleng/tilt/internal/testutils/tempdir"
)

const simpleDockerfile = "FROM golang:1.10"

func TestNoTiltfile(t *testing.T) {
	f := newFixture(t)
	defer f.TearDown()

	f.loadErrString("No Tiltfile found at")
	f.assertConfigFiles("Tiltfile")
}

func TestEmpty(t *testing.T) {
	f := newFixture(t)
	defer f.TearDown()

	f.file("Tiltfile", "")
	f.load()
}

func TestMissingDockerfile(t *testing.T) {
	f := newFixture(t)
	defer f.TearDown()

	f.file("Tiltfile", `
docker_build('gcr.io/foo', 'foo')
k8s_resource('foo', 'foo.yaml')
`)

	f.loadErrString("foo/Dockerfile", "no such file or directory", "error reading dockerfile")
}

func TestSimple(t *testing.T) {
	f := newFixture(t)
	defer f.TearDown()

	f.setupFoo()

	f.file("Tiltfile", `
docker_build('gcr.io/foo', 'foo')
k8s_resource('foo', 'foo.yaml')
`)

	f.load()

	f.assertNextManifest("foo",
		sb(image("gcr.io/foo")),
		deployment("foo"))
	f.assertConfigFiles("Tiltfile", ".tiltignore", "foo/Dockerfile", "foo.yaml")
}

// I.e. make sure that we handle de/normalization between `fooimage` <--> `docker.io/library/fooimage`
func TestLocalImageRef(t *testing.T) {
	f := newFixture(t)
	defer f.TearDown()

	f.dockerfile("foo/Dockerfile")
	f.yaml("foo.yaml", deployment("foo", image("fooimage")))

	f.file("Tiltfile", `
docker_build('fooimage', 'foo')
k8s_resource('foo', 'foo.yaml')
`)

	f.load()

	f.assertNextManifest("foo",
		sb(imageNormalized("fooimage")),
		deployment("foo"))
	f.assertConfigFiles("Tiltfile", ".tiltignore", "foo/Dockerfile", "foo.yaml")
}

func TestExplicitDockerfileIsConfigFile(t *testing.T) {
	f := newFixture(t)
	defer f.TearDown()
	f.setupFoo()
	f.dockerfile("other/Dockerfile")
	f.file("Tiltfile", `
docker_build('gcr.io/foo', 'foo', dockerfile='other/Dockerfile')
k8s_resource('foo', 'foo.yaml')
`)
	f.load()
	f.assertConfigFiles("Tiltfile", ".tiltignore", "foo.yaml", "other/Dockerfile")
}

func TestExplicitDockerfileAsLocalPath(t *testing.T) {
	f := newFixture(t)
	defer f.TearDown()
	f.setupFoo()
	f.dockerfile("other/Dockerfile")
	f.file("Tiltfile", `
r = local_git_repo('.')
docker_build('gcr.io/foo', 'foo', dockerfile=r.path('other/Dockerfile'))
k8s_resource('foo', 'foo.yaml')
`)
	f.load()
	f.assertConfigFiles("Tiltfile", ".tiltignore", "foo.yaml", "other/Dockerfile")
}

func TestExplicitDockerfileContents(t *testing.T) {
	f := newFixture(t)
	defer f.TearDown()
	f.setupFoo()
	f.file("Tiltfile", `
docker_build('gcr.io/foo', 'foo', dockerfile_contents='FROM alpine')
k8s_resource('foo', 'foo.yaml')
`)
	f.load()
	f.assertConfigFiles("Tiltfile", ".tiltignore", "foo.yaml")
	f.assertNextManifest("foo", sb(image("gcr.io/foo")))
}

func TestExplicitDockerfileContentsAsBlob(t *testing.T) {
	f := newFixture(t)
	defer f.TearDown()
	f.setupFoo()
	f.dockerfile("other/Dockerfile")
	f.file("Tiltfile", `
df = read_file('other/Dockerfile')
docker_build('gcr.io/foo', 'foo', dockerfile_contents=df)
k8s_resource('foo', 'foo.yaml')
`)
	f.load()
	f.assertConfigFiles("Tiltfile", ".tiltignore", "foo.yaml", "other/Dockerfile")
	f.assertNextManifest("foo", sb(image("gcr.io/foo")))
}

func TestCantSpecifyDFPathAndContents(t *testing.T) {
	f := newFixture(t)
	defer f.TearDown()
	f.setupFoo()
	f.dockerfile("other/Dockerfile")
	f.file("Tiltfile", `
docker_build('gcr.io/foo', 'foo', dockerfile_contents='FROM alpine', dockerfile='foo/Dockerfile')
k8s_resource('foo', 'foo.yaml')
`)

	f.loadErrString("Cannot specify both dockerfile and dockerfile_contents")
}

func TestFastBuildSimple(t *testing.T) {
	f := newFixture(t)
	defer f.TearDown()

	f.setupFoo()
	f.file("Tiltfile", `
fast_build('gcr.io/foo', 'foo/Dockerfile') \
  .add('foo', 'src/') \
  .run("echo hi")
k8s_resource('foo', 'foo.yaml')
`)
	f.load()
	f.assertNextManifest("foo",
		fb(image("gcr.io/foo"), add("foo", "src/"), run("echo hi"), hotReload(false)),
		deployment("foo"),
	)
	f.assertConfigFiles("Tiltfile", ".tiltignore", "foo/Dockerfile", "foo.yaml")
}

func TestFastBuildHotReload(t *testing.T) {
	f := newFixture(t)
	defer f.TearDown()

	f.setupFoo()
	f.file("Tiltfile", `
fast_build('gcr.io/foo', 'foo/Dockerfile') \
  .add('foo', 'src/') \
  .run("echo hi") \
  .hot_reload()
k8s_resource('foo', 'foo.yaml')
`)
	f.load()
	f.assertNextManifest("foo",
		fb(image("gcr.io/foo"), add("foo", "src/"), run("echo hi"), hotReload(true)),
		deployment("foo"),
	)
	f.assertConfigFiles("Tiltfile", ".tiltignore", "foo/Dockerfile", "foo.yaml")
}

func TestFastBuildPassedToResource(t *testing.T) {
	f := newFixture(t)
	defer f.TearDown()

	f.setupFoo()
	f.file("Tiltfile", `
fb = fast_build('gcr.io/foo', 'foo/Dockerfile') \
  .add('foo', 'src/') \
  .run("echo hi")
k8s_resource('foo', 'foo.yaml', image=fb)
`)
	f.load()
	f.assertNextManifest("foo",
		fb(image("gcr.io/foo"), add("foo", "src/"), run("echo hi")),
		deployment("foo"),
	)
	f.assertConfigFiles("Tiltfile", ".tiltignore", "foo/Dockerfile", "foo.yaml")
}

func TestFastBuildValidates(t *testing.T) {
	f := newFixture(t)
	defer f.TearDown()

	f.setupFoo()
	f.file("foo/Dockerfile", `
from golang:1.10
ADD . .`)
	f.file("Tiltfile", `
fast_build('gcr.io/foo', 'foo/Dockerfile') \
  .add('foo', 'src/') \
  .run("echo hi")
k8s_resource('foo', 'foo.yaml')
`)
	f.loadErrString("base Dockerfile contains an ADD/COPY")
}

func TestFastBuildRunBeforeAdd(t *testing.T) {
	f := newFixture(t)
	defer f.TearDown()

	f.setupFoo()
	f.file("Tiltfile", `
fast_build('gcr.io/foo', 'foo/Dockerfile') \
  .run("echo hi") \
  .add('foo', 'src/')
k8s_resource('foo', 'foo.yaml')
`)
	f.loadErrString("fast_build(\"gcr.io/foo\").add() called after .run()")
}

func TestStaticBuildWithEmbeddedFastBuild(t *testing.T) {
	f := newFixture(t)
	defer f.TearDown()

	f.setupFooAndBar()
	f.file("Tiltfile", `
k8s_yaml(['foo.yaml', 'bar.yaml'])

docker_build('gcr.io/foo', 'foo')
fastbar = docker_build('gcr.io/bar', 'bar')

fastbar.add('local/path', 'remote/path')
fastbar.run('echo hi')
`)

	f.load()
	f.assertNextManifest("foo",
		sb(image("gcr.io/foo")),
		deployment("foo"))
	f.assertNextManifest("bar",
		sb(image("gcr.io/bar"), nestedFB(add("local/path", "remote/path"), run("echo hi"))),
		deployment("bar"))
}

func TestFastBuildTriggers(t *testing.T) {
	f := newFixture(t)
	defer f.TearDown()

	f.setupFoo()
	f.file("Tiltfile", `
fast_build('gcr.io/foo', 'foo/Dockerfile') \
  .add('foo', 'src/') \
  .run("echo hi", trigger=['a', 'b']) \
  .run("echo again", trigger='c')
k8s_resource('foo', 'foo.yaml')
`)
	f.load()
	f.assertNextManifest("foo",
		fb(image("gcr.io/foo"),
			add("foo", "src/"),
			run("echo hi", "a", "b"),
			run("echo again", "c"),
		),
		deployment("foo"),
	)
	f.assertConfigFiles("Tiltfile", ".tiltignore", "foo/Dockerfile", "foo.yaml")
}

func TestVerifiesGitRepo(t *testing.T) {
	f := newFixture(t)
	defer f.TearDown()
	f.file("Tiltfile", "local_git_repo('.')")
	f.loadErrString("isn't a valid git repo")
}

func TestLocal(t *testing.T) {
	f := newFixture(t)
	defer f.TearDown()

	f.setupFoo()

	f.file("Tiltfile", `
docker_build('gcr.io/foo', 'foo')
yaml = local('cat foo.yaml')
k8s_resource('foo', yaml)
`)

	f.load()

	f.assertNextManifest("foo",
		sb(image("gcr.io/foo")),
		deployment("foo"))
}

func TestReadFile(t *testing.T) {
	f := newFixture(t)
	defer f.TearDown()

	f.setupFoo()

	f.file("Tiltfile", `
docker_build('gcr.io/foo', 'foo')
yaml = read_file('foo.yaml')
k8s_resource('foo', yaml)
`)

	f.load()

	f.assertNextManifest("foo",
		sb(image("gcr.io/foo")),
		deployment("foo"))
	f.assertConfigFiles("Tiltfile", ".tiltignore", "foo/Dockerfile", "foo.yaml")
}

func TestKustomize(t *testing.T) {
	f := newFixture(t)
	defer f.TearDown()

	f.setupFoo()
	f.file("kustomization.yaml", kustomizeFileText)
	f.file("configMap.yaml", kustomizeConfigMapText)
	f.file("deployment.yaml", kustomizeDeploymentText)
	f.file("service.yaml", kustomizeServiceText)
	f.file("Tiltfile", `
docker_build("gcr.io/foo", "foo")
k8s_resource('foo', kustomize("."))
`)
	f.load()
	f.assertNextManifest("foo", deployment("the-deployment"), numEntities(3))
	f.assertConfigFiles("Tiltfile", ".tiltignore", "foo/Dockerfile", "configMap.yaml", "deployment.yaml", "kustomization.yaml", "service.yaml")
}

func TestDockerBuildCache(t *testing.T) {
	f := newFixture(t)
	defer f.TearDown()

	f.setupFoo()
	f.file("Tiltfile", `
k8s_yaml('foo.yaml')
docker_build("gcr.io/foo", "foo", cache='/path/to/cache')
`)
	f.load()
	f.assertNextManifest("foo", sbWithCache(image("gcr.io/foo"), "/path/to/cache"))
}

func TestFastBuildCache(t *testing.T) {
	f := newFixture(t)
	defer f.TearDown()

	f.setupFoo()
	f.file("Tiltfile", `
k8s_yaml('foo.yaml')
fast_build("gcr.io/foo", 'foo/Dockerfile', cache='/path/to/cache')
`)
	f.load()
	f.assertNextManifest("foo", fbWithCache(image("gcr.io/foo"), "/path/to/cache"))
}

func TestDuplicateResourceNames(t *testing.T) {
	f := newFixture(t)
	defer f.TearDown()

	f.setupExpand()
	f.file("Tiltfile", `
k8s_yaml('all.yaml')
k8s_resource('a')
k8s_resource('a')
`)

	f.loadErrString("k8s_resource named \"a\" already exists")
}

func TestDuplicateImageNames(t *testing.T) {
	f := newFixture(t)
	defer f.TearDown()

	f.setupExpand()
	f.file("Tiltfile", `
k8s_yaml('all.yaml')
docker_build('gcr.io/a', 'a')
docker_build('gcr.io/a', 'a')
`)

	f.loadErrString("Image for ref \"gcr.io/a\" has already been defined")
}

func TestInvalidImageName(t *testing.T) {
	f := newFixture(t)
	defer f.TearDown()

	f.setupExpand()
	f.file("Tiltfile", `
k8s_yaml('all.yaml')
docker_build("ceci n'est pas une valid image ref", 'a')
`)

	f.loadErrString("invalid reference format")
}

func TestFastBuildAddString(t *testing.T) {
	f := newFixture(t)
	defer f.TearDown()

	f.setupFooAndBar()
	f.file("Tiltfile", fmt.Sprintf(`
k8s_yaml(['foo.yaml', 'bar.yaml'])

# fb.add() on string of relative path
fast_build('gcr.io/foo', 'foo/Dockerfile').add('./foo', '/foo')

# fb.add() on string of absolute path
fast_build('gcr.io/bar', 'foo/Dockerfile').add('%s', '/bar')
`, f.JoinPath("./bar")))

	f.load()
	f.assertNextManifest("foo", fb(image("gcr.io/foo"), add("foo", "/foo")))
	f.assertNextManifest("bar", fb(image("gcr.io/bar"), add("bar", "/bar")))
}

func TestFastBuildAddLocalPath(t *testing.T) {
	f := newFixture(t)
	defer f.TearDown()

	f.setupFoo()
	f.file("Tiltfile", `
repo = local_git_repo('.')
k8s_yaml('foo.yaml')
fast_build('gcr.io/foo', 'foo/Dockerfile').add(repo.path('foo'), '/foo')
`)

	f.load()
	f.assertNextManifest("foo", fb(image("gcr.io/foo"), add("foo", "/foo")))
}

func TestFastBuildAddGitRepo(t *testing.T) {
	f := newFixture(t)
	defer f.TearDown()

	f.setupFoo()
	f.file("Tiltfile", `
repo = local_git_repo('.')
k8s_yaml('foo.yaml')

# add the whole repo
fast_build('gcr.io/foo', 'foo/Dockerfile').add(repo, '/whole_repo')
`)

	f.load()
	f.assertNextManifest("foo", fb(image("gcr.io/foo"), add(".", "/whole_repo")))
}

type portForwardCase struct {
	name     string
	expr     string
	expected []model.PortForward
	errorMsg string
}

func TestPortForward(t *testing.T) {
	portForwardCases := []portForwardCase{
		{"value_local", "8000", []model.PortForward{{LocalPort: 8000}}, ""},
		{"value_local_negative", "-1", nil, "not in the range for a port"},
		{"value_local_large", "8000000", nil, "not in the range for a port"},
		{"value_string_local", "'10000'", []model.PortForward{{LocalPort: 10000}}, ""},
		{"value_string_both", "'10000:8000'", []model.PortForward{{LocalPort: 10000, ContainerPort: 8000}}, ""},
		{"value_string_garbage", "'garbage'", nil, "not in the range for a port"},
		{"value_string_3x80", "'80:80:80'", nil, "not in the range for a port"},
		{"value_string_empty", "''", nil, "not in the range for a port"},
		{"value_both", "port_forward(8001, 443)", []model.PortForward{{LocalPort: 8001, ContainerPort: 443}}, ""},
		{"list", "[8000, port_forward(8001, 443)]", []model.PortForward{{LocalPort: 8000}, {LocalPort: 8001, ContainerPort: 443}}, ""},
		{"list_string", "['8000', '8001:443']", []model.PortForward{{LocalPort: 8000}, {LocalPort: 8001, ContainerPort: 443}}, ""},
	}

	for _, c := range portForwardCases {
		t.Run(c.name, func(t *testing.T) {
			f := newFixture(t)
			defer f.TearDown()
			f.setupFoo()
			s := `
docker_build('gcr.io/foo', 'foo')
k8s_resource('foo', 'foo.yaml', port_forwards=EXPR)
`
			s = strings.Replace(s, "EXPR", c.expr, -1)
			f.file("Tiltfile", s)

			if c.errorMsg != "" {
				f.loadErrString(c.errorMsg)
				return
			}

			f.load()
			f.assertNextManifest("foo",
				c.expected,
				sb(image("gcr.io/foo")),
				deployment("foo"))
		})
	}
}

func TestExpand(t *testing.T) {
	f := newFixture(t)
	defer f.TearDown()
	f.setupExpand()
	f.file("Tiltfile", `
k8s_yaml('all.yaml')
docker_build('gcr.io/a', 'a')
docker_build('gcr.io/b', 'b')
docker_build('gcr.io/c', 'c')
docker_build('gcr.io/d', 'd')
`)
	f.load()
	f.assertNextManifest("a", sb(image("gcr.io/a")), deployment("a"))
	f.assertNextManifest("b", sb(image("gcr.io/b")), deployment("b"))
	f.assertNextManifest("c", sb(image("gcr.io/c")), deployment("c"))
	f.assertNextManifest("d", sb(image("gcr.io/d")), deployment("d"))
	f.assertNoYAMLManifest("")
	f.assertConfigFiles("Tiltfile", ".tiltignore", "all.yaml", "a/Dockerfile", "b/Dockerfile", "c/Dockerfile", "d/Dockerfile")
}

func TestExpandUnresourced(t *testing.T) {
	f := newFixture(t)
	defer f.TearDown()
	f.dockerfile("a/Dockerfile")

	f.yaml("all.yaml",
		deployment("a", image("gcr.io/a")),
		secret("a-secret"),
	)

	f.gitInit("")
	f.file("Tiltfile", `
k8s_yaml('all.yaml')
docker_build('gcr.io/a', 'a')
`)

	f.load()
	f.assertNextManifest("a", sb(image("gcr.io/a")), deployment("a"))
	f.assertYAMLManifest("a-secret")
}

func TestExpandExplicit(t *testing.T) {
	f := newFixture(t)
	defer f.TearDown()
	f.setupExpand()
	f.file("Tiltfile", `
k8s_yaml('all.yaml')
docker_build('gcr.io/a', 'a')
docker_build('gcr.io/b', 'b')
docker_build('gcr.io/c', 'c')
docker_build('gcr.io/d', 'd')
k8s_resource('explicit_a', image='gcr.io/a', port_forwards=8000)
`)
	f.load()
	f.assertNextManifest("explicit_a", sb(image("gcr.io/a")), deployment("a"), []model.PortForward{{LocalPort: 8000}})
	f.assertNextManifest("b", sb(image("gcr.io/b")), deployment("b"))
	f.assertNextManifest("c", sb(image("gcr.io/c")), deployment("c"))
	f.assertNextManifest("d", sb(image("gcr.io/d")), deployment("d"))
}

func TestUnresourcedPodCreatorYamlAsManifest(t *testing.T) {
	f := newFixture(t)
	defer f.TearDown()

	f.yaml("pod_creator.yaml", deployment("pod-creator"), secret("not-pod-creator"))

	f.file("Tiltfile", `
k8s_yaml('pod_creator.yaml')
`)
	f.load()

	f.assertNextManifest("pod-creator", deployment("pod-creator"))
	f.assertYAMLManifest("not-pod-creator")
}

func TestUnresourcedYamlGrouping(t *testing.T) {
	f := newFixture(t)
	defer f.TearDown()

	labelsA := map[string]string{"keyA": "valueA"}
	labelsB := map[string]string{"keyB": "valueB"}
	labelsC := map[string]string{"keyC": "valueC"}
	f.yaml("all.yaml",
		deployment("deployment-a", withLabels(labelsA)),

		deployment("deployment-b", withLabels(labelsB)),
		service("service-b", withLabels(labelsB)),

		deployment("deployment-c", withLabels(labelsC)),
		service("service-c1", withLabels(labelsC)),
		service("service-c2", withLabels(labelsC)),

		secret("someSecret"),
	)

	f.file("Tiltfile", `k8s_yaml('all.yaml')`)
	f.load()

	f.assertNextManifest("deployment-a", deployment("deployment-a"))
	f.assertNextManifest("deployment-b", deployment("deployment-b"), service("service-b"))
	f.assertNextManifest("deployment-c", deployment("deployment-c"), service("service-c1"), service("service-c2"))
	f.assertYAMLManifest("someSecret")
}

func TestK8sGroupedWhenAddedToResource(t *testing.T) {
	f := newFixture(t)
	defer f.TearDown()
	f.setupExpand()

	labelsA := map[string]string{"keyA": "valueA"}
	labelsB := map[string]string{"keyB": "valueB"}
	labelsC := map[string]string{"keyC": "valueC"}
	f.yaml("all.yaml",
		deployment("deployment-a", image("gcr.io/a"), withLabels(labelsA)),

		deployment("deployment-b", image("gcr.io/b"), withLabels(labelsB)),
		service("service-b", withLabels(labelsB)),

		deployment("deployment-c", image("gcr.io/c"), withLabels(labelsC)),
		service("service-c1", withLabels(labelsC)),
		service("service-c2", withLabels(labelsC)),
	)

	f.file("Tiltfile", `k8s_yaml('all.yaml')
docker_build('gcr.io/a', 'a')
docker_build('gcr.io/b', 'b')
docker_build('gcr.io/c', 'c')
`)
	f.load()

	f.assertNextManifest("a", deployment("deployment-a"))
	f.assertNextManifest("b", deployment("deployment-b"), service("service-b"))
	f.assertNextManifest("c", deployment("deployment-c"), service("service-c1"), service("service-c2"))
}

func TestK8sResourceWithoutDockerBuild(t *testing.T) {
	f := newFixture(t)
	defer f.TearDown()
	f.setupFoo()
	f.file("Tiltfile", `
k8s_resource('foo', yaml='foo.yaml', port_forwards=8000)
`)
	f.load()
	f.assertNextManifest("foo", []model.PortForward{{LocalPort: 8000}})
}

func TestImplicitK8sResourceWithoutDockerBuild(t *testing.T) {
	f := newFixture(t)
	defer f.TearDown()
	f.setupFoo()
	f.file("Tiltfile", `k8s_yaml('foo.yaml')
k8s_resource('foo', port_forwards=8000)
`)
	f.load()
	f.assertNextManifest("foo", []model.PortForward{{LocalPort: 8000}})
}

func TestExpandTwoDeploymentsWithSameImage(t *testing.T) {
	f := newFixture(t)
	defer f.TearDown()
	f.setupExpand()
	f.yaml("all.yaml",
		deployment("a", image("gcr.io/a")),
		deployment("a2", image("gcr.io/a")),
		deployment("b", image("gcr.io/b")),
		deployment("c", image("gcr.io/c")),
		deployment("d", image("gcr.io/d")),
	)
	f.file("Tiltfile", `
k8s_yaml('all.yaml')
docker_build('gcr.io/a', 'a')
docker_build('gcr.io/b', 'b')
docker_build('gcr.io/c', 'c')
docker_build('gcr.io/d', 'd')
`)
	f.load()
	f.assertNextManifest("a", sb(image("gcr.io/a")), deployment("a"), deployment("a2"))
	f.assertNextManifest("b", sb(image("gcr.io/b")), deployment("b"))
	f.assertNextManifest("c", sb(image("gcr.io/c")), deployment("c"))
	f.assertNextManifest("d", sb(image("gcr.io/d")), deployment("d"))
}

func TestMultipleYamlFiles(t *testing.T) {
	f := newFixture(t)
	defer f.TearDown()

	f.setupExpand()
	f.yaml("a.yaml", deployment("a", image("gcr.io/a")))
	f.yaml("b.yaml", deployment("b", image("gcr.io/b")))
	f.yaml("c.yaml", deployment("c", image("gcr.io/c")))
	f.yaml("d.yaml", deployment("d", image("gcr.io/d")))
	f.file("Tiltfile", `
k8s_yaml(['a.yaml', 'b.yaml', 'c.yaml', 'd.yaml'])
docker_build('gcr.io/a', 'a')
docker_build('gcr.io/b', 'b')
docker_build('gcr.io/c', 'c')
docker_build('gcr.io/d', 'd')
`)
	f.load()
	f.assertNextManifest("a", sb(image("gcr.io/a")), deployment("a"))
	f.assertNextManifest("b", sb(image("gcr.io/b")), deployment("b"))
	f.assertNextManifest("c", sb(image("gcr.io/c")), deployment("c"))
	f.assertNextManifest("d", sb(image("gcr.io/d")), deployment("d"))
}

func TestLoadOneManifest(t *testing.T) {
	f := newFixture(t)
	defer f.TearDown()

	f.setupFooAndBar()
	f.file("Tiltfile", `
docker_build('gcr.io/foo', 'foo')
k8s_resource('foo', 'foo.yaml')

docker_build('gcr.io/bar', 'bar')
k8s_resource('bar', 'bar.yaml')
`)

	f.load("foo")
	f.assertNumManifests(1)
	f.assertNextManifest("foo",
		sb(image("gcr.io/foo")),
		deployment("foo"))

	f.assertConfigFiles("Tiltfile", ".tiltignore", "foo/Dockerfile", "foo.yaml", "bar/Dockerfile", "bar.yaml")
}

func TestLoadTypoManifest(t *testing.T) {
	f := newFixture(t)
	defer f.TearDown()

	f.setupFooAndBar()
	f.file("Tiltfile", `
docker_build('gcr.io/foo', 'foo')
k8s_resource('foo', 'foo.yaml')

docker_build('gcr.io/bar', 'bar')
k8s_resource('bar', 'bar.yaml')
`)

	_, err := f.tfl.Load(f.ctx, f.JoinPath("Tiltfile"), matchMap("baz"))
	if assert.Error(t, err) {
		assert.Equal(t, "Could not find resources: baz. Existing resources in Tiltfile: foo, bar", err.Error())
	}
}

func TestBasicGitPathFilter(t *testing.T) {
	f := newFixture(t)
	defer f.TearDown()

	f.gitInit("")
	f.file("Dockerfile", "FROM golang:1.10")
	f.yaml("foo.yaml", deployment("foo", image("gcr.io/foo")))
	f.file("Tiltfile", `
docker_build('gcr.io/foo', '.')
k8s_yaml('foo.yaml')
`)

	f.load("foo")
	f.assertNextManifest("foo",
		buildFilters(".git"),
		fileChangeFilters(".git"),
		buildFilters("Tiltfile"),
		fileChangeMatches("Tiltfile"),
		buildMatches("foo.yaml"),
		fileChangeMatches("foo.yaml"),
	)
}

func TestGitignorePathFilter(t *testing.T) {
	f := newFixture(t)
	defer f.TearDown()

	f.gitInit("")
	f.file(".gitignore", ".#*")
	f.file("Dockerfile", "FROM golang:1.10")
	f.yaml("foo.yaml", deployment("foo", image("gcr.io/foo")))
	f.file("Tiltfile", `
docker_build('gcr.io/foo', '.')
k8s_yaml('foo.yaml')
`)

	f.load("foo")
	f.assertNextManifest("foo",
		buildFilters(".#foo.yaml"),
		fileChangeFilters(".#foo.yaml"),
	)
}

func TestAncestorGitignorePathFilter(t *testing.T) {
	f := newFixture(t)
	defer f.TearDown()

	f.setupFoo()
	f.file(".gitignore", ".#*")
	f.file("Tiltfile", `
docker_build('gcr.io/foo', 'foo')
k8s_yaml('foo.yaml')
`)

	f.load("foo")
	f.assertNextManifest("foo",
		buildFilters("foo/.#foo.yaml"),
		fileChangeFilters("foo/.#foo.yaml"),
	)
}

func TestGitignorePathFilterTiltfileAboveRoot(t *testing.T) {
	f := newFixture(t)
	defer f.TearDown()

	f.gitInit("foo")
	f.file("foo/.gitignore", ".#*")
	f.file("foo/Dockerfile", "FROM golang:1.10")
	f.yaml("foo.yaml", deployment("foo", image("gcr.io/foo")))
	f.file("Tiltfile", `
docker_build('gcr.io/foo', 'foo')
k8s_yaml('foo.yaml')
`)

	f.load("foo")
	f.assertNextManifest("foo",
		buildFilters("foo/.#foo.yaml"),
		fileChangeFilters("foo/.#foo.yaml"),
	)
}

func TestFastBuildGitignorePathFilter(t *testing.T) {
	f := newFixture(t)
	defer f.TearDown()

	f.gitInit("")
	f.file(".gitignore", ".#*")
	f.file("Dockerfile", "FROM golang:1.10")
	f.yaml("foo.yaml", deployment("foo", image("gcr.io/foo")))
	f.file("Tiltfile", `
k8s_yaml('foo.yaml')
fast_build('gcr.io/foo', 'Dockerfile') \
  .add('.', 'src/')
`)

	f.load("foo")
	f.assertNextManifest("foo",
		buildFilters(".#foo.yaml"),
		fileChangeFilters(".#foo.yaml"),
	)
}

func TestFastBuildAncestorGitignorePathFilter(t *testing.T) {
	f := newFixture(t)
	defer f.TearDown()

	f.setupFoo()
	f.file(".gitignore", ".#*")
	f.file("Tiltfile", `
k8s_yaml('foo.yaml')
fast_build('gcr.io/foo', 'foo/Dockerfile') \
  .add('foo', 'src/')
`)

	f.load("foo")
	f.assertNextManifest("foo",
		buildFilters("foo/.#foo.yaml"),
		fileChangeFilters("foo/.#foo.yaml"),
	)
}

func TestFastBuildGitignorePathFilterTiltfileAboveRoot(t *testing.T) {
	f := newFixture(t)
	defer f.TearDown()

	f.gitInit("foo")
	f.file("foo/.gitignore", ".#*")
	f.file("foo/Dockerfile", "FROM golang:1.10")
	f.yaml("foo.yaml", deployment("foo", image("gcr.io/foo")))
	f.file("Tiltfile", `
k8s_yaml('foo.yaml')
fast_build('gcr.io/foo', 'foo/Dockerfile') \
  .add('foo', 'src/')
`)

	f.load("foo")
	f.assertNextManifest("foo",
		buildFilters("foo/.#foo.yaml"),
		fileChangeFilters("foo/.#foo.yaml"),
	)
}

func TestDockerignorePathFilter(t *testing.T) {
	f := newFixture(t)
	defer f.TearDown()

	f.gitInit("")
	f.file("Dockerfile", "FROM golang:1.10")
	f.file(".dockerignore", "*.txt")
	f.yaml("foo.yaml", deployment("foo", image("gcr.io/foo")))
	f.file("Tiltfile", `
docker_build('gcr.io/foo', '.')
k8s_yaml('foo.yaml')
`)

	f.load("foo")
	f.assertNextManifest("foo",
		buildFilters("a.txt"),
		fileChangeFilters("a.txt"),
		buildMatches("txt.a"),
		fileChangeMatches("txt.a"),
	)
}

func TestDockerignorePathFilterSubdir(t *testing.T) {
	f := newFixture(t)
	defer f.TearDown()

	f.gitInit("")
	f.file("foo/Dockerfile", "FROM golang:1.10")
	f.file("foo/.dockerignore", "*.txt")
	f.yaml("foo.yaml", deployment("foo", image("gcr.io/foo")))
	f.file("Tiltfile", `
docker_build('gcr.io/foo', 'foo')
k8s_yaml('foo.yaml')
`)

	f.load("foo")
	f.assertNextManifest("foo",
		buildFilters("foo/a.txt"),
		fileChangeFilters("foo/a.txt"),
		buildMatches("foo/txt.a"),
		fileChangeMatches("foo/txt.a"),
	)
}

func TestFastBuildDockerignoreRoot(t *testing.T) {
	f := newFixture(t)
	defer f.TearDown()

	f.setupFoo()
	f.file(".dockerignore", "foo/*.txt")
	f.file("Tiltfile", `
repo = local_git_repo('.')
fast_build('gcr.io/foo', 'foo/Dockerfile') \
  .add(repo.path('foo'), 'src/') \
  .run("echo hi")
k8s_resource('foo', 'foo.yaml')
`)
	f.load("foo")
	f.assertNextManifest("foo",
		buildFilters("foo/a.txt"),
		fileChangeFilters("foo/a.txt"),
	)
}

func TestFastBuildDockerignoreSubdir(t *testing.T) {
	f := newFixture(t)
	defer f.TearDown()

	f.setupFoo()
	f.file("foo/.dockerignore", "*.txt")
	f.file("Tiltfile", `
fast_build('gcr.io/foo', 'foo/Dockerfile') \
  .add('foo', 'src/') \
  .run("echo hi")
k8s_resource('foo', 'foo.yaml')
`)
	f.load("foo")
	f.assertNextManifest("foo",
		buildFilters("foo/a.txt"),
		fileChangeFilters("foo/a.txt"),
		buildMatches("foo/subdir/a.txt"),
		fileChangeMatches("foo/subdir/a.txt"),
	)
}

func TestK8sYAMLInputBareString(t *testing.T) {
	f := newFixture(t)
	defer f.TearDown()

	f.setupFoo()
	f.WriteFile("bar.yaml", "im not yaml")
	f.file("Tiltfile", `
k8s_yaml('bar.yaml')
docker_build("gcr.io/foo", "foo", cache='/path/to/cache')
`)

	f.loadErrString("bar.yaml is not a valid YAML file")
}

func TestK8sYAMLInputFromReadFile(t *testing.T) {
	f := newFixture(t)
	defer f.TearDown()

	f.setupFoo()
	f.file("Tiltfile", `
k8s_yaml(str(read_file('foo.yaml')))
docker_build("gcr.io/foo", "foo", cache='/path/to/cache')
`)

	f.loadErrString("no such file or directory")
}

func TestFilterYamlByLabel(t *testing.T) {
	f := newFixture(t)
	defer f.TearDown()
	f.file("k8s.yaml", yaml.ConcatYAML(
		testyaml.DoggosDeploymentYaml, testyaml.DoggosServiceYaml,
		testyaml.SnackYaml, testyaml.SanchoYAML))
	f.file("Tiltfile", `labels = {'app': 'doggos'}
doggos, rest = filter_yaml('k8s.yaml', labels=labels)
k8s_resource('doggos', yaml=doggos)
k8s_resource('rest', yaml=rest)
`)
	f.load()

	f.assertNextManifest("doggos", deployment("doggos"), service("doggos"))
	f.assertNextManifest("rest", deployment("snack"), deployment("sancho"))
}

func TestFilterYamlByName(t *testing.T) {
	f := newFixture(t)
	defer f.TearDown()
	f.file("k8s.yaml", yaml.ConcatYAML(
		testyaml.DoggosDeploymentYaml, testyaml.DoggosServiceYaml,
		testyaml.SnackYaml, testyaml.SanchoYAML))
	f.file("Tiltfile", `doggos, rest = filter_yaml('k8s.yaml', name='doggos')
k8s_resource('doggos', yaml=doggos)
k8s_resource('rest', yaml=rest)
`)
	f.load()

	f.assertNextManifest("doggos", deployment("doggos"), service("doggos"))
	f.assertNextManifest("rest", deployment("snack"), deployment("sancho"))
}

func TestFilterYamlByNameKind(t *testing.T) {
	f := newFixture(t)
	defer f.TearDown()
	f.file("k8s.yaml", yaml.ConcatYAML(
		testyaml.DoggosDeploymentYaml, testyaml.DoggosServiceYaml,
		testyaml.SnackYaml, testyaml.SanchoYAML))
	f.file("Tiltfile", `doggos, rest = filter_yaml('k8s.yaml', name='doggos', kind='deployment')
k8s_resource('doggos', yaml=doggos)
k8s_resource('rest', yaml=rest)
`)
	f.load()

	f.assertNextManifest("doggos", deployment("doggos"))
	f.assertNextManifest("rest", service("doggos"), deployment("snack"), deployment("sancho"))
}

func TestFilterYamlByNamespace(t *testing.T) {
	f := newFixture(t)
	defer f.TearDown()
	f.file("k8s.yaml", yaml.ConcatYAML(
		testyaml.DoggosDeploymentYaml, testyaml.DoggosServiceYaml,
		testyaml.SnackYaml, testyaml.SanchoYAML))
	f.file("Tiltfile", `doggos, rest = filter_yaml('k8s.yaml', namespace='the-dog-zone')
k8s_resource('doggos', yaml=doggos)
k8s_resource('rest', yaml=rest)
`)
	f.load()

	f.assertNextManifest("doggos", deployment("doggos"))
	f.assertNextManifest("rest", service("doggos"), deployment("snack"), deployment("sancho"))
}

func TestFilterYamlByApiVersion(t *testing.T) {
	f := newFixture(t)
	defer f.TearDown()
	f.file("k8s.yaml", yaml.ConcatYAML(
		testyaml.DoggosDeploymentYaml, testyaml.DoggosServiceYaml,
		testyaml.SnackYaml, testyaml.SanchoYAML))
	f.file("Tiltfile", `doggos, rest = filter_yaml('k8s.yaml', name='doggos', api_version='apps/v1')
k8s_resource('doggos', yaml=doggos)
k8s_resource('rest', yaml=rest)
`)
	f.load()

	f.assertNextManifest("doggos", deployment("doggos"))
	f.assertNextManifest("rest", service("doggos"), deployment("snack"), deployment("sancho"))
}

func TestFilterYamlNoMatch(t *testing.T) {
	f := newFixture(t)
	defer f.TearDown()
	f.file("k8s.yaml", yaml.ConcatYAML(testyaml.DoggosDeploymentYaml, testyaml.DoggosServiceYaml))
	f.file("Tiltfile", `doggos, rest = filter_yaml('k8s.yaml', namespace='dne', kind='deployment')
k8s_resource('doggos', yaml=doggos)
k8s_resource('rest', yaml=rest)
`)
	f.loadErrString("could not associate any k8s YAML with this resource")
}

// These tests are for behavior that we specifically enabled in Starlark
// in the init() function
func TestTopLevelIfStatement(t *testing.T) {
	f := newFixture(t)
	defer f.TearDown()

	f.setupFoo()

	f.file("Tiltfile", `
if True:
  docker_build('gcr.io/foo', 'foo')
  k8s_resource('foo', 'foo.yaml')
`)

	f.load()

	f.assertNextManifest("foo",
		sb(image("gcr.io/foo")),
		deployment("foo"))
	f.assertConfigFiles("Tiltfile", ".tiltignore", "foo/Dockerfile", "foo.yaml")
}

func TestTopLevelForLoop(t *testing.T) {
	f := newFixture(t)
	defer f.TearDown()

	f.setupFoo()

	f.file("Tiltfile", `
for i in range(1, 3):
	print(i)
`)

	f.load()
}

func TestTopLevelVariableRename(t *testing.T) {
	f := newFixture(t)
	defer f.TearDown()

	f.setupFoo()

	f.file("Tiltfile", `
x = 1
x = 2
`)

	f.load()
}

func TestHelm(t *testing.T) {
	f := newFixture(t)
	defer f.TearDown()

	f.setupHelm()

	f.file("Tiltfile", `
yml = helm('helm')
k8s_yaml(yml)
`)

	f.load()

	f.assertYAMLManifest("release-name-helloworld-chart")
	f.assertConfigFiles(
		"Tiltfile",
		".tiltignore",
		"helm",
	)
}

func TestHelmFromRepoPath(t *testing.T) {
	f := newFixture(t)
	defer f.TearDown()

	f.gitInit(".")
	f.setupHelm()

	f.file("Tiltfile", `
r = local_git_repo('.')
yml = helm(r.path('helm'))
k8s_yaml(yml)
`)

	f.load()

	f.assertYAMLManifest("release-name-helloworld-chart")
	f.assertConfigFiles(
		"Tiltfile",
		".tiltignore",
		"helm",
	)
}

func TestEmptyDockerfileStaticBuild(t *testing.T) {
	f := newFixture(t)
	defer f.TearDown()
	f.setupFoo()
	f.file("foo/Dockerfile", "")
	f.file("Tiltfile", `
docker_build('gcr.io/foo', 'foo')
k8s_resource('foo', 'foo.yaml')
`)
	f.load()
	m := f.assertNextManifest("foo", sb(image("gcr.io/foo")))
	assert.True(t, m.ImageTargetAt(0).IsStaticBuild())
	assert.False(t, m.ImageTargetAt(0).IsFastBuild())
}

func TestEmptyDockerfileFastBuild(t *testing.T) {
	f := newFixture(t)
	defer f.TearDown()
	f.setupFoo()
	f.file("foo/Dockerfile", "")
	f.file("Tiltfile", `
fast_build('gcr.io/foo', 'foo/Dockerfile')
k8s_resource('foo', 'foo.yaml')
`)
	f.load()
	m := f.assertNextManifest("foo", fb(image("gcr.io/foo")))
	assert.False(t, m.ImageTargetAt(0).IsStaticBuild())
	assert.True(t, m.ImageTargetAt(0).IsFastBuild())
}

func TestSanchoSidecar(t *testing.T) {
	f := newFixture(t)
	defer f.TearDown()
	f.setupFoo()
	f.file("Dockerfile", "FROM golang:1.10")
	f.file("k8s.yaml", testyaml.SanchoSidecarYAML)
	f.file("Tiltfile", `
k8s_yaml('k8s.yaml')
docker_build('gcr.io/some-project-162817/sancho', '.')
docker_build('gcr.io/some-project-162817/sancho-sidecar', '.')
`)
	f.load()

	assert.Equal(t, 1, len(f.loadResult.Manifests))
	m := f.assertNextManifest("sancho")
	assert.Equal(t, 2, len(m.ImageTargets))
	assert.Equal(t, "gcr.io/some-project-162817/sancho",
		m.ImageTargetAt(0).ConfigurationRef.String())
	assert.Equal(t, "gcr.io/some-project-162817/sancho-sidecar",
		m.ImageTargetAt(1).ConfigurationRef.String())
}

func TestSanchoRedisSidecar(t *testing.T) {
	f := newFixture(t)
	defer f.TearDown()
	f.setupFoo()
	f.file("Dockerfile", "FROM golang:1.10")
	f.file("k8s.yaml", testyaml.SanchoRedisSidecarYAML)
	f.file("Tiltfile", `
k8s_yaml('k8s.yaml')
docker_build('gcr.io/some-project-162817/sancho', '.')
`)
	f.load()

	assert.Equal(t, 1, len(f.loadResult.Manifests))
	m := f.assertNextManifest("sancho")
	assert.Equal(t, 1, len(m.ImageTargets))
	assert.Equal(t, "gcr.io/some-project-162817/sancho",
		m.ImageTargetAt(0).ConfigurationRef.String())
}

func TestExtraPodSelectors(t *testing.T) {
	f := newFixture(t)
	defer f.TearDown()

	f.setupExtraPodSelectors("[{'foo': 'bar', 'baz': 'qux'}, {'quux': 'corge'}]")
	f.load()

	f.assertNextManifest("foo",
		extraPodSelectors(labels.Set{"foo": "bar", "baz": "qux"}, labels.Set{"quux": "corge"}))
}

func TestExtraPodSelectorsNotList(t *testing.T) {
	f := newFixture(t)
	defer f.TearDown()

	f.setupExtraPodSelectors("'hello'")
	f.loadErrString("got starlark.String", "dict or a list")
}

func TestExtraPodSelectorsDict(t *testing.T) {
	f := newFixture(t)
	defer f.TearDown()

	f.setupExtraPodSelectors("{'foo': 'bar'}")
	f.load()
	f.assertNextManifest("foo",
		extraPodSelectors(labels.Set{"foo": "bar"}))
}

func TestExtraPodSelectorsElementNotDict(t *testing.T) {
	f := newFixture(t)
	defer f.TearDown()

	f.setupExtraPodSelectors("['hello']")
	f.loadErrString("must be dicts", "starlark.String")
}

func TestExtraPodSelectorsKeyNotString(t *testing.T) {
	f := newFixture(t)
	defer f.TearDown()

	f.setupExtraPodSelectors("[{54321: 'hello'}]")
	f.loadErrString("keys must be strings", "54321")
}

func TestExtraPodSelectorsValueNotString(t *testing.T) {
	f := newFixture(t)
	defer f.TearDown()

	f.setupExtraPodSelectors("[{'hello': 54321}]")
	f.loadErrString("values must be strings", "54321")
}

func TestDockerBuildMatchingTag(t *testing.T) {
	f := newFixture(t)
	defer f.TearDown()

	f.gitInit("")
	f.file("Dockerfile", "FROM golang:1.10")
	f.yaml("foo.yaml", deployment("foo", image("gcr.io/foo:stable")))
	f.file("Tiltfile", `
docker_build('gcr.io/foo:stable', '.')
k8s_yaml('foo.yaml')
`)

	f.load("foo")
	f.assertNextManifest("foo",
		deployment("foo"),
	)
}

func TestDockerBuildButK8sMissingTag(t *testing.T) {
	f := newFixture(t)
	defer f.TearDown()

	f.gitInit("")
	f.file("Dockerfile", "FROM golang:1.10")
	f.yaml("foo.yaml", deployment("foo", image("gcr.io/foo")))
	f.file("Tiltfile", `
docker_build('gcr.io/foo:stable', '.')
k8s_yaml('foo.yaml')
`)

	w := unusedImageWarning("gcr.io/foo:stable", []string{"gcr.io/foo", "docker.io/library/golang"})
	f.loadAssertWarnings(w)
}

func TestDockerBuildButK8sNonMatchingTag(t *testing.T) {
	f := newFixture(t)
	defer f.TearDown()

	f.gitInit("")
	f.file("Dockerfile", "FROM golang:1.10")
	f.yaml("foo.yaml", deployment("foo", image("gcr.io/foo:beta")))
	f.file("Tiltfile", `
docker_build('gcr.io/foo:stable', '.')
k8s_yaml('foo.yaml')
`)

	w := unusedImageWarning("gcr.io/foo:stable", []string{"gcr.io/foo", "docker.io/library/golang"})
	f.loadAssertWarnings(w)
}

func TestFail(t *testing.T) {
	f := newFixture(t)
	defer f.TearDown()

	f.file("Tiltfile", `
fail("this is an error")
print("not this")
fail("or this")
`)

	f.loadErrString("this is an error")
}

func TestBlob(t *testing.T) {
	f := newFixture(t)
	defer f.TearDown()

	f.file(
		"Tiltfile",
		fmt.Sprintf(`k8s_yaml(blob('''%s'''))`, testyaml.SnackYaml),
	)

	f.load()

	f.assertNextManifest("snack", deployment("snack"))
}

func TestBlobErr(t *testing.T) {
	f := newFixture(t)
	defer f.TearDown()

	f.file(
		"Tiltfile",
		`blob(42)`,
	)

	f.loadErrString("for parameter 1: got int, want string")
}

func TestImageDependency(t *testing.T) {
	f := newFixture(t)
	defer f.TearDown()

	f.gitInit("")
	f.file("imageA.dockerfile", "FROM golang:1.10")
	f.file("imageB.dockerfile", "FROM gcr.io/image-a")
	f.yaml("foo.yaml", deployment("foo", image("gcr.io/image-b")))
	f.file("Tiltfile", `
docker_build('gcr.io/image-b', '.', dockerfile='imageB.dockerfile')
docker_build('gcr.io/image-a', '.', dockerfile='imageA.dockerfile')
k8s_yaml('foo.yaml')
`)

	f.load()
	m := f.assertNextManifest("image-b", deployment("foo"))
	assert.Equal(t, []string{"gcr.io/image-a", "gcr.io/image-b"}, f.imageTargetNames(m))
}

func TestImageDependencyCycle(t *testing.T) {
	f := newFixture(t)
	defer f.TearDown()

	f.gitInit("")
	f.file("imageA.dockerfile", "FROM gcr.io/image-b")
	f.file("imageB.dockerfile", "FROM gcr.io/image-a")
	f.yaml("foo.yaml", deployment("foo", image("gcr.io/image-b")))
	f.file("Tiltfile", `
docker_build('gcr.io/image-b', '.', dockerfile='imageB.dockerfile')
docker_build('gcr.io/image-a', '.', dockerfile='imageA.dockerfile')
k8s_yaml('foo.yaml')
`)

	f.loadErrString("Image dependency cycle: gcr.io/image-b")
}

func TestImageDependencyDiamond(t *testing.T) {
	f := newFixture(t)
	defer f.TearDown()

	f.gitInit("")
	f.file("imageA.dockerfile", "FROM golang:1.10")
	f.file("imageB.dockerfile", "FROM gcr.io/image-a")
	f.file("imageC.dockerfile", "FROM gcr.io/image-a")
	f.file("imageD.dockerfile", `
FROM gcr.io/image-b
FROM gcr.io/image-c
`)
	f.yaml("foo.yaml", deployment("foo", image("gcr.io/image-d")))
	f.file("Tiltfile", `
docker_build('gcr.io/image-a', '.', dockerfile='imageA.dockerfile')
docker_build('gcr.io/image-b', '.', dockerfile='imageB.dockerfile')
docker_build('gcr.io/image-c', '.', dockerfile='imageC.dockerfile')
docker_build('gcr.io/image-d', '.', dockerfile='imageD.dockerfile')
k8s_yaml('foo.yaml')
`)

	f.load()

	m := f.assertNextManifest("image-d", deployment("foo"))
	assert.Equal(t, []string{
		"gcr.io/image-a",
		"gcr.io/image-b",
		"gcr.io/image-c",
		"gcr.io/image-d",
	}, f.imageTargetNames(m))
}

func TestImageDependencyTwice(t *testing.T) {
	f := newFixture(t)
	defer f.TearDown()

	f.gitInit("")
	f.file("imageA.dockerfile", "FROM golang:1.10")
	f.file("imageB.dockerfile", `FROM golang:1.10
COPY --from=gcr.io/image-a /src/package.json /src/package.json
COPY --from=gcr.io/image-a /src/package.lock /src/package.lock
`)
	f.file("snack.yaml", `
apiVersion: apps/v1
kind: Deployment
metadata:
  name: snack
  labels:
    app: snack
spec:
  selector:
    matchLabels:
      app: snack
  template:
    metadata:
      labels:
        app: snack
    spec:
      containers:
      - name: snack1
        image: gcr.io/image-b
        command: ["/go/bin/snack"]
      - name: snack2
        image: gcr.io/image-b
        command: ["/go/bin/snack"]
`)
	f.file("Tiltfile", `
docker_build('gcr.io/image-a', '.', dockerfile='imageA.dockerfile')
docker_build('gcr.io/image-b', '.', dockerfile='imageB.dockerfile')
k8s_yaml('snack.yaml')
`)

	f.load()

	m := f.assertNextManifest("image-b")
	assert.Equal(t, []string{
		"gcr.io/image-a",
		"gcr.io/image-b",
	}, f.imageTargetNames(m))
	assert.Equal(t, []string{
		"gcr.io/image-a",
		"gcr.io/image-b",
		"image-b", // the deploy name
	}, f.idNames(m.DependencyIDs()))
	assert.Equal(t, []string{}, f.idNames(m.ImageTargets[0].DependencyIDs()))
	assert.Equal(t, []string{"gcr.io/image-a"}, f.idNames(m.ImageTargets[1].DependencyIDs()))
	assert.Equal(t, []string{"gcr.io/image-b"}, f.idNames(m.DeployTarget().DependencyIDs()))
}

func TestImageDependencyNormalization(t *testing.T) {
	f := newFixture(t)
	defer f.TearDown()

	f.gitInit("")
	f.file("common.dockerfile", "FROM golang:1.10")
	f.file("auth.dockerfile", "FROM vandelay/common")
	f.yaml("auth.yaml", deployment("auth", image("vandelay/auth")))
	f.file("Tiltfile", `
docker_build('vandelay/common', '.', dockerfile='common.dockerfile')
docker_build('vandelay/auth', '.', dockerfile='auth.dockerfile')
k8s_yaml('auth.yaml')
`)

	f.load()

	m := f.assertNextManifest("auth", deployment("auth"))
	assert.Equal(t, []string{
		"docker.io/vandelay/common",
		"docker.io/vandelay/auth",
	}, f.imageTargetNames(m))
}

func TestImagesWithSameName(t *testing.T) {
	f := newFixture(t)
	defer f.TearDown()

	f.gitInit("")
	f.file("app.dockerfile", "FROM golang:1.10")
	f.file("app-jessie.dockerfile", "FROM golang:1.10-jessie")
	f.yaml("app.yaml",
		deployment("app", image("vandelay/app")),
		deployment("app-jessie", image("vandelay/app:jessie")))
	f.file("Tiltfile", `
docker_build('vandelay/app', '.', dockerfile='app.dockerfile')
docker_build('vandelay/app:jessie', '.', dockerfile='app-jessie.dockerfile')
k8s_yaml('app.yaml')
`)

	f.load()

	m := f.assertNextManifest("app", deployment("app"), deployment("app-jessie"))
	assert.Equal(t, []string{
		"docker.io/vandelay/app",
		"docker.io/vandelay/app:jessie",
	}, f.imageTargetNames(m))
}

func TestImagesWithSameNameDifferentManifests(t *testing.T) {
	f := newFixture(t)
	defer f.TearDown()

	f.gitInit("")
	f.file("app.dockerfile", "FROM golang:1.10")
	f.file("app-jessie.dockerfile", "FROM golang:1.10-jessie")
	f.yaml("app.yaml",
		deployment("app", image("vandelay/app")),
		deployment("app-jessie", image("vandelay/app:jessie")))
	f.file("Tiltfile", `
docker_build('vandelay/app', '.', dockerfile='app.dockerfile')
docker_build('vandelay/app:jessie', '.', dockerfile='app-jessie.dockerfile')
k8s_yaml('app.yaml')
k8s_resource('jessie', image='vandelay/app:jessie')
`)

	f.load()

	m := f.assertNextManifest("jessie", deployment("app-jessie"))
	assert.Equal(t, []string{
		"docker.io/vandelay/app:jessie",
	}, f.imageTargetNames(m))

	m = f.assertNextManifest("app", deployment("app"))
	assert.Equal(t, []string{
		"docker.io/vandelay/app",
	}, f.imageTargetNames(m))
}

func TestImageRefSuggestion(t *testing.T) {
	f := newFixture(t)
	defer f.TearDown()

	f.setupFoo()
	f.file("Tiltfile", `
docker_build('gcr.typo.io/foo', 'foo')
k8s_resource('foo', 'foo.yaml')
`)
	w := unusedImageWarning("gcr.typo.io/foo", []string{"gcr.io/foo", "docker.io/library/golang"})
	f.loadAssertWarnings(w)
}

func TestDir(t *testing.T) {
	f := newFixture(t)
	defer f.TearDown()
	wd, err := os.Getwd()
	if err != nil {
		t.Fatal(err)
	}
	defer func() {
		os.Chdir(wd)
	}()
	err = os.Chdir(f.TempDirFixture.Path())
	if err != nil {
		t.Fatal(err)
	}

	f.gitInit("")
	f.yaml("config/foo.yaml", deployment("foo", image("gcr.io/foo")))
	f.yaml("config/bar.yaml", deployment("bar", image("gcr.io/bar")))
	f.file("Tiltfile", `k8s_yaml(listdir('config'))`)

	f.load("foo", "bar")
	f.assertNumManifests(2)
	f.assertConfigFiles("Tiltfile", ".tiltignore", "config/foo.yaml", "config/bar.yaml")
}

func TestDirRecursive(t *testing.T) {
	f := newFixture(t)
	defer f.TearDown()
	wd, err := os.Getwd()
	if err != nil {
		t.Fatal(err)
	}
	defer func() {
		os.Chdir(wd)
	}()
	err = os.Chdir(f.TempDirFixture.Path())
	if err != nil {
		t.Fatal(err)
	}

	f.gitInit("")
	f.file("foo/bar", "bar")
	f.file("foo/baz/qux", "qux")
	f.file("Tiltfile", `files = listdir('foo', recursive=True)

for f in files:
  read_file(f)
`)

	f.load()
	f.assertConfigFiles("Tiltfile", ".tiltignore", "foo/bar", "foo/baz/qux")
}

func TestCallCounts(t *testing.T) {
	f := newFixture(t)
	defer f.TearDown()

	f.gitInit("")
	f.file("Dockerfile", "FROM golang:1.10")
	f.yaml("foo.yaml",
		deployment("foo", image("gcr.io/foo")),
		deployment("bar", image("gcr.io/bar")))
	f.file("Tiltfile", `
docker_build('gcr.io/foo', '.')
docker_build('gcr.io/bar', '.')
k8s_yaml('foo.yaml')
`)

	f.load()
	expected := []analytics.CountEvent{{
		Name: "tiltfile.loaded",
		Tags: map[string]string{
			"tiltfile.invoked.docker_build": "2",
			"tiltfile.invoked.k8s_yaml":     "1",
		},
		N: 1,
	}}
	assert.Equal(t, expected, f.an.Counts)
}

func TestYamlErrorFromLocal(t *testing.T) {
	f := newFixture(t)
	defer f.TearDown()
	f.file("Tiltfile", `
yaml = local('echo hi')
k8s_yaml(yaml)
`)
	f.loadErrString("cmd: 'echo hi'")
}

func TestYamlErrorFromReadFile(t *testing.T) {
	f := newFixture(t)
	defer f.TearDown()
	f.file("foo.yaml", "hi")
	f.file("Tiltfile", `
k8s_yaml(read_file('foo.yaml'))
`)
	f.loadErrString(fmt.Sprintf("file: %s", f.JoinPath("foo.yaml")))
}

func TestYamlErrorFromHelm(t *testing.T) {
	f := newFixture(t)
	defer f.TearDown()
	f.setupHelm()
	f.file("helm/templates/foo.yaml", "hi")
	f.file("Tiltfile", `
k8s_yaml(helm('helm'))
`)
	f.loadErrString("from helm")
}

func TestYamlErrorFromBlob(t *testing.T) {
	f := newFixture(t)
	defer f.TearDown()
	f.file("Tiltfile", `
k8s_yaml(blob('hi'))
`)
	f.loadErrString("from Tiltfile blob() call")
}

func TestCustomBuild(t *testing.T) {
	f := newFixture(t)
	defer f.TearDown()

	tiltfile := `k8s_yaml('foo.yaml')
hfb = custom_build(
  'gcr.io/foo',
  'docker build -t $EXPECTED_REF foo',
  ['foo']
).add_fast_build()
hfb.add('foo', '/app')
hfb.run('cd /app && pip install -r requirements.txt')
hfb.hot_reload()`

	f.setupFoo()
	f.file("Tiltfile", tiltfile)

	f.load("foo")
	f.assertNumManifests(1)
	f.assertConfigFiles("Tiltfile", ".tiltignore", "foo.yaml")
	f.assertNextManifest("foo",
		cb(
			image("gcr.io/foo"),
			deps(f.JoinPath("foo")),
<<<<<<< HEAD
			cmd("docker build -t $EXPECTED_REF foo"),
=======
			cmd("docker build -t $TAG foo"),
			disablePush(false),
>>>>>>> 0bed0703
			fb(
				image("gcr.io/foo"),
				add("foo", "/app"),
				run("cd /app && pip install -r requirements.txt"),
			),
		),
		deployment("foo"))
}

func TestCustomBuildWithTag(t *testing.T) {
	f := newFixture(t)
	defer f.TearDown()

	tiltfile := `k8s_yaml('foo.yaml')
custom_build(
  'gcr.io/foo',
  'docker build -t gcr.io/foo:my-great-tag foo',
  ['foo'],
  tag='my-great-tag'
)`

	f.setupFoo()
	f.file("Tiltfile", tiltfile)

	f.load("foo")
	f.assertNumManifests(1)
	f.assertConfigFiles("Tiltfile", ".tiltignore", "foo.yaml")
	f.assertNextManifest("foo",
		cb(
			image("gcr.io/foo"),
			deps(f.JoinPath("foo")),
			cmd("docker build -t gcr.io/foo:my-great-tag foo"),
			tag("my-great-tag"),
		),
		deployment("foo"))
}

func TestCustomBuildDisablePush(t *testing.T) {
	f := newFixture(t)
	defer f.TearDown()

	tiltfile := `k8s_yaml('foo.yaml')
hfb = custom_build(
  'gcr.io/foo',
  'docker build -t $TAG foo',
	['foo'],
	disable_push=True,
).add_fast_build()`

	f.setupFoo()
	f.file("Tiltfile", tiltfile)

	f.load("foo")
	f.assertNumManifests(1)
	f.assertConfigFiles("Tiltfile", ".tiltignore", "foo.yaml")
	f.assertNextManifest("foo",
		cb(
			image("gcr.io/foo"),
			deps(f.JoinPath("foo")),
			cmd("docker build -t $TAG foo"),
			disablePush(true),
		),
		deployment("foo"))
}

func TestExtraImageLocationOneImage(t *testing.T) {
	f := newFixture(t)
	defer f.TearDown()
	f.setupCRD()
	f.dockerfile("env/Dockerfile")
	f.dockerfile("builder/Dockerfile")
	f.file("Tiltfile", `k8s_yaml('crd.yaml')
k8s_image_json_path(kind='Environment', path='{.spec.runtime.image}')
docker_build('test/mycrd-env', 'env')
`)

	f.load("mycrd-env")
	f.assertNextManifest("mycrd-env",
		sb(
			image("docker.io/test/mycrd-env"),
		),
		k8sObject("mycrd", "Environment"),
	)
}

func TestK8SKind(t *testing.T) {
	tests := []struct {
		name          string
		args          string
		expectMatch   bool
		expectedError string
	}{
		{"match kind", "'Environment', image_json_path='{.spec.runtime.image}'", true, ""},
		{"don't match kind", "'fdas', image_json_path='{.spec.runtime.image}'", false, ""},
		{"match apiVersion", "'Environment', image_json_path='{.spec.runtime.image}', api_version='fission.io/v1'", true, ""},
		{"don't match apiVersion", "'Environment', image_json_path='{.spec.runtime.image}', api_version='fission.io/v2'", false, ""},
		{"invalid kind regexp", "'*', image_json_path='{.spec.runtime.image}'", false, "error parsing kind regexp"},
		{"invalid apiVersion regexp", "'Environment', api_version='*', image_json_path='{.spec.runtime.image}'", false, "error parsing apiVersion regexp"},
	}

	for _, test := range tests {
		t.Run(test.name, func(t *testing.T) {
			f := newFixture(t)
			defer f.TearDown()
			f.setupCRD()
			f.dockerfile("env/Dockerfile")
			f.dockerfile("builder/Dockerfile")
			f.file("Tiltfile", fmt.Sprintf(`k8s_yaml('crd.yaml')
k8s_kind(%s)
docker_build('test/mycrd-env', 'env')
`, test.args))

			if test.expectMatch {
				if test.expectedError != "" {
					t.Fatal("invalid test: cannot expect both match and error")
				}
				f.load("mycrd-env")
				f.assertNextManifest("mycrd-env",
					sb(
						image("docker.io/test/mycrd-env"),
					),
					k8sObject("mycrd", "Environment"),
				)
			} else {
				if test.expectedError == "" {
					w := unusedImageWarning("docker.io/test/mycrd-env", []string{"docker.io/library/golang"})
					f.loadAssertWarnings(w)
				} else {
					f.loadErrString(test.expectedError)
				}
			}
		})
	}
}

func TestK8SKindImageJSONPathPositional(t *testing.T) {
	f := newFixture(t)
	defer f.TearDown()
	f.setupCRD()
	f.dockerfile("env/Dockerfile")
	f.dockerfile("builder/Dockerfile")
	f.file("Tiltfile", `k8s_yaml('crd.yaml')
k8s_kind('Environment', '{.spec.runtime.image}')
docker_build('test/mycrd-env', 'env')
`)

	f.loadErrString("got 2 arguments, want at most 1")
}

func TestExtraImageLocationTwoImages(t *testing.T) {
	f := newFixture(t)
	defer f.TearDown()
	f.setupCRD()
	f.dockerfile("env/Dockerfile")
	f.dockerfile("builder/Dockerfile")
	f.file("Tiltfile", `k8s_yaml('crd.yaml')
k8s_image_json_path(['{.spec.runtime.image}', '{.spec.builder.image}'], kind='Environment')
docker_build('test/mycrd-builder', 'builder')
docker_build('test/mycrd-env', 'env')
`)

	f.load("mycrd-env")
	f.assertNextManifest("mycrd-env",
		sb(
			image("docker.io/test/mycrd-env"),
		),
		sb(
			image("docker.io/test/mycrd-builder"),
		),
		k8sObject("mycrd", "Environment"),
	)
}

func TestExtraImageLocationDeploymentEnvVarByName(t *testing.T) {
	f := newFixture(t)
	defer f.TearDown()

	f.dockerfile("foo/Dockerfile")
	f.dockerfile("foo-fetcher/Dockerfile")
	f.yaml("foo.yaml", deployment("foo", image("gcr.io/foo"), withEnvVars("FETCHER_IMAGE", "gcr.io/foo-fetcher")))
	f.dockerfile("bar/Dockerfile")
	// just throwing bar in here to make sure it doesn't error out because it has no FETCHER_IMAGE
	f.yaml("bar.yaml", deployment("bar", image("gcr.io/bar")))
	f.gitInit("")

	f.file("Tiltfile", `k8s_yaml(['foo.yaml', 'bar.yaml'])
docker_build('gcr.io/foo', 'foo')
docker_build('gcr.io/foo-fetcher', 'foo-fetcher')
docker_build('gcr.io/bar', 'bar')
k8s_image_json_path("{.spec.template.spec.containers[*].env[?(@.name=='FETCHER_IMAGE')].value}", name='foo')
	`)
	f.load("foo", "bar")
	f.assertNextManifest("foo",
		sb(
			image("gcr.io/foo"),
		),
		sb(
			image("gcr.io/foo-fetcher"),
		),
	)
	f.assertNextManifest("bar",
		sb(
			image("gcr.io/bar"),
		),
	)
}

func TestK8SImageJSONPathArgs(t *testing.T) {
	tests := []struct {
		name          string
		args          string
		expectMatch   bool
		expectedError string
	}{
		{"match name", "name='foo'", true, ""},
		{"don't match name", "name='bar'", false, ""},
		{"match name w/ regex", "name='.*o'", true, ""},
		{"match kind", "name='foo', kind='Deployment'", true, ""},
		{"don't match kind", "name='bar', kind='asdf'", false, ""},
		{"match apiVersion", "name='foo', api_version='apps/v1'", true, ""},
		{"match apiVersion+kind w/ regex", "name='foo', kind='Deployment', api_version='apps/.*'", true, ""},
		{"don't match apiVersion", "name='bar', api_version='apps/v2'", false, ""},
		{"match namespace", "name='foo', namespace='default'", true, ""},
		{"don't match namespace", "name='bar', namespace='asdf'", false, ""},
		{"invalid name regex", "name='*'", false, "error parsing name regexp"},
		{"invalid kind regex", "kind='*'", false, "error parsing kind regexp"},
		{"invalid apiVersion regex", "name='foo', api_version='*'", false, "error parsing apiVersion regexp"},
		{"invalid namespace regex", "namespace='*'", false, "error parsing namespace regexp"},
		{"regexes are case-insensitive", "name='FOO'", true, ""},
		{"regexes that specify case insensitivity still work", "name='(?i)FOO'", true, ""},
	}
	for _, test := range tests {
		t.Run(test.name, func(t *testing.T) {
			f := newFixture(t)

			f.dockerfile("foo/Dockerfile")
			f.dockerfile("foo-fetcher/Dockerfile")
			f.yaml("foo.yaml", deployment("foo", image("gcr.io/foo"), withEnvVars("FETCHER_IMAGE", "gcr.io/foo-fetcher")))
			f.gitInit("")

			f.file("Tiltfile", fmt.Sprintf(`k8s_yaml('foo.yaml')
docker_build('gcr.io/foo', 'foo')
docker_build('gcr.io/foo-fetcher', 'foo-fetcher')
k8s_image_json_path("{.spec.template.spec.containers[*].env[?(@.name=='FETCHER_IMAGE')].value}", %s)
	`, test.args))
			if test.expectMatch {
				if test.expectedError != "" {
					t.Fatal("illegal test definition: cannot expect both match and error")
				}
				f.load("foo")
				f.assertNextManifest("foo",
					sb(
						image("gcr.io/foo"),
					),
					sb(
						image("gcr.io/foo-fetcher"),
					),
				)
			} else {
				if test.expectedError == "" {
					w := unusedImageWarning("gcr.io/foo-fetcher", []string{"gcr.io/foo", "docker.io/library/golang"})
					f.loadAssertWarnings(w)
				} else {
					f.loadErrString(test.expectedError)
				}
			}
		})
	}
}

func TestExtraImageLocationDeploymentEnvVarByNameAndNamespace(t *testing.T) {
	f := newFixture(t)
	defer f.TearDown()

	f.dockerfile("foo/Dockerfile")
	f.dockerfile("foo-fetcher/Dockerfile")
	f.yaml("foo.yaml", deployment("foo", image("gcr.io/foo"), withEnvVars("FETCHER_IMAGE", "gcr.io/foo-fetcher")))
	f.gitInit("")

	f.file("Tiltfile", `k8s_yaml('foo.yaml')
docker_build('gcr.io/foo', 'foo')
docker_build('gcr.io/foo-fetcher', 'foo-fetcher')
k8s_image_json_path("{.spec.template.spec.containers[*].env[?(@.name=='FETCHER_IMAGE')].value}", name='foo', namespace='default')
	`)
	f.load("foo")
	f.assertNextManifest("foo",
		sb(
			image("gcr.io/foo"),
		),
		sb(
			image("gcr.io/foo-fetcher"),
		),
	)
}

func TestExtraImageLocationNoMatch(t *testing.T) {
	f := newFixture(t)
	defer f.TearDown()
	f.setupCRD()
	f.dockerfile("env/Dockerfile")
	f.dockerfile("builder/Dockerfile")
	f.file("Tiltfile", `k8s_yaml('crd.yaml')
k8s_image_json_path('{.foobar}', kind='Environment')
docker_build('test/mycrd-env', 'env')
`)

	f.loadErrString("{.foobar}", "foobar is not found")
}

func TestExtraImageLocationInvalidJsonPath(t *testing.T) {
	f := newFixture(t)
	defer f.TearDown()
	f.setupCRD()
	f.dockerfile("env/Dockerfile")
	f.dockerfile("builder/Dockerfile")
	f.file("Tiltfile", `k8s_yaml('crd.yaml')
k8s_image_json_path('{foobar()}', kind='Environment')
docker_build('test/mycrd-env', 'env')
`)

	f.loadErrString("{foobar()}", "unrecognized identifier foobar()")
}

func TestExtraImageLocationNoPaths(t *testing.T) {
	f := newFixture(t)
	defer f.TearDown()
	f.file("Tiltfile", `k8s_image_json_path(kind='MyType')`)
	f.loadErrString("missing argument for path")
}

func TestExtraImageLocationNotListOrString(t *testing.T) {
	f := newFixture(t)
	defer f.TearDown()
	f.file("Tiltfile", `k8s_image_json_path(kind='MyType', path=8)`)
	f.loadErrString("path must be a string or list of strings", "Int")
}

func TestExtraImageLocationListContainsNonString(t *testing.T) {
	f := newFixture(t)
	defer f.TearDown()
	f.file("Tiltfile", `k8s_image_json_path(kind='MyType', path=["foo", 8])`)
	f.loadErrString("path must be a string or list of strings", "8", "Int")
}

func TestExtraImageLocationNoSelectorSpecified(t *testing.T) {
	f := newFixture(t)
	defer f.TearDown()
	f.file("Tiltfile", `k8s_image_json_path(path=["foo"])`)
	f.loadErrString("at least one of kind, name, or namespace must be specified")
}

func TestFastBuildEmptyDockerfileArg(t *testing.T) {
	f := newFixture(t)
	defer f.TearDown()
	f.gitInit(f.Path())
	f.file("Tiltfile", `
repo = local_git_repo('.')

(fast_build('web/api', '')
    .add(repo.path('src'), '/app/src').run(''))
`)
	f.loadErrString("error reading dockerfile")
}

func TestDockerBuildEmptyDockerFileArg(t *testing.T) {
	f := newFixture(t)
	defer f.TearDown()
	f.file("Tiltfile", `
docker_build('web/api', '', dockerfile='')
`)
	f.loadErrString("error reading dockerfile")
}

func TestK8SYamlEmptyArg(t *testing.T) {
	f := newFixture(t)
	defer f.TearDown()
	f.file("Tiltfile", `
k8s_yaml('')
`)
	f.loadErrString("error reading yaml file")
}

func TestParseJSON(t *testing.T) {
	f := newFixture(t)
	defer f.TearDown()

	f.setupFooAndBar()
	f.file("Tiltfile", `
result = decode_json('["foo", {"baz":["bar", "", 1, 2]}]')

docker_build('gcr.io/foo', 'foo')
k8s_resource(result[0], 'foo.yaml')

docker_build('gcr.io/bar', 'bar')
k8s_resource(result[1]["baz"][0], 'bar.yaml')
`)

	f.load()

	f.assertNextManifest("foo",
		sb(image("gcr.io/foo")),
		deployment("foo"))

	f.assertNextManifest("bar",
		sb(image("gcr.io/bar")),
		deployment("bar"))
	f.assertConfigFiles("Tiltfile", ".tiltignore", "foo/Dockerfile", "foo.yaml", "bar/Dockerfile", "bar.yaml")
}

func TestReadJSON(t *testing.T) {
	f := newFixture(t)
	defer f.TearDown()

	wd, err := os.Getwd()
	if err != nil {
		t.Fatal(err)
	}
	defer func() {
		os.Chdir(wd)
	}()
	err = os.Chdir(f.TempDirFixture.Path())
	if err != nil {
		t.Fatal(err)
	}

	f.setupFooAndBar()
	f.file("options.json", `["foo", {"baz":["bar", "", 1, 2]}]`)
	f.file("Tiltfile", `
result = read_json("options.json")

docker_build('gcr.io/foo', 'foo')
k8s_resource(result[0], 'foo.yaml')

docker_build('gcr.io/bar', 'bar')
k8s_resource(result[1]["baz"][0], 'bar.yaml')
`)

	f.load()

	f.assertNextManifest("foo",
		sb(image("gcr.io/foo")),
		deployment("foo"))

	f.assertNextManifest("bar",
		sb(image("gcr.io/bar")),
		deployment("bar"))
	f.assertConfigFiles("Tiltfile", ".tiltignore", "foo/Dockerfile", "foo.yaml", "bar/Dockerfile", "bar.yaml", "options.json")
}

func TestJSONDoesntExist(t *testing.T) {
	f := newFixture(t)
	defer f.TearDown()

	wd, err := os.Getwd()
	if err != nil {
		t.Fatal(err)
	}
	defer func() {
		os.Chdir(wd)
	}()
	err = os.Chdir(f.TempDirFixture.Path())
	if err != nil {
		t.Fatal(err)
	}

	f.setupFooAndBar()
	f.file("Tiltfile", `
result = read_json("dne.json")

docker_build('gcr.io/foo', 'foo')
k8s_resource(result[0], 'foo.yaml')

docker_build('gcr.io/bar', 'bar')
k8s_resource(result[1]["baz"][0], 'bar.yaml')
`)
	f.loadErrString("dne.json: no such file or directory")

	f.assertConfigFiles("Tiltfile", ".tiltignore", "dne.json")
}

func TestMalformedJSON(t *testing.T) {
	f := newFixture(t)
	defer f.TearDown()

	wd, err := os.Getwd()
	if err != nil {
		t.Fatal(err)
	}
	defer func() {
		os.Chdir(wd)
	}()
	err = os.Chdir(f.TempDirFixture.Path())
	if err != nil {
		t.Fatal(err)
	}

	f.setupFooAndBar()
	f.file("options.json", `["foo", {"baz":["bar", "", 1, 2]}`)
	f.file("Tiltfile", `
result = read_json("options.json")

docker_build('gcr.io/foo', 'foo')
k8s_resource(result[0], 'foo.yaml')

docker_build('gcr.io/bar', 'bar')
k8s_resource(result[1]["baz"][0], 'bar.yaml')
`)
	f.loadErrString("JSON parsing error: unexpected end of JSON input")
}

func TestTwoDefaultRegistries(t *testing.T) {
	f := newFixture(t)
	defer f.TearDown()

	f.file("Tiltfile", `
default_registry("foo")
default_registry("bar")`)

	f.loadErrString("default registry already defined")
}

func TestDefaultRegistryInvalid(t *testing.T) {
	f := newFixture(t)
	defer f.TearDown()

	f.setupFoo()
	f.file("Tiltfile", `
default_registry("foo")
docker_build('gcr.io/foo', 'foo')
`)

	f.loadErrString("repository name must be canonical")
}

func TestDefaultRegistryAtEndOfTiltfile(t *testing.T) {
	f := newFixture(t)
	defer f.TearDown()

	f.setupFoo()
	// default_registry is the last entry to test that it doesn't only affect subsequently defined images
	f.file("Tiltfile", `
docker_build('gcr.io/foo', 'foo')
k8s_resource('foo', 'foo.yaml')
default_registry('bar.com')
`)

	f.load()

	f.assertNextManifest("foo",
		sb(image("gcr.io/foo").withInjectedRef("bar.com/gcr.io_foo")),
		deployment("foo"))
	f.assertConfigFiles("Tiltfile", ".tiltignore", "foo/Dockerfile", "foo.yaml")
}

func TestDefaultRegistryTwoImagesOnlyDifferByTag(t *testing.T) {
	f := newFixture(t)
	defer f.TearDown()

	f.dockerfile("bar/Dockerfile")
	f.yaml("bar.yaml", deployment("bar", image("gcr.io/foo:bar")))

	f.dockerfile("baz/Dockerfile")
	f.yaml("baz.yaml", deployment("baz", image("gcr.io/foo:baz")))

	f.gitInit("")
	f.file("Tiltfile", `
docker_build('gcr.io/foo:bar', 'bar')
docker_build('gcr.io/foo:baz', 'baz')
k8s_resource('bar', 'bar.yaml')
k8s_resource('baz', 'baz.yaml')
default_registry('example.com')
`)

	f.load()

	f.assertNextManifest("bar",
		sb(image("gcr.io/foo:bar").withInjectedRef("example.com/gcr.io_foo")),
		deployment("bar"))
	f.assertNextManifest("baz",
		sb(image("gcr.io/foo:baz").withInjectedRef("example.com/gcr.io_foo")),
		deployment("baz"))
	f.assertConfigFiles("Tiltfile", ".tiltignore", "bar/Dockerfile", "bar.yaml", "baz/Dockerfile", "baz.yaml")
}

func TestDefaultRegistryWithDockerCompose(t *testing.T) {
	f := newFixture(t)
	defer f.TearDown()

	f.dockerfile("foo/Dockerfile")
	f.file("docker-compose.yml", simpleConfig)
	f.file("Tiltfile", `
docker_compose('docker-compose.yml')
default_registry('bar.com')
`)

	f.loadErrString("default_registry is not supported with docker compose")
}

func TestDefaultReadFile(t *testing.T) {
	f := newFixture(t)
	defer f.TearDown()
	f.setupFooAndBar()
	tiltfile := `
result = read_file("this_file_does_not_exist", default="foo")
docker_build('gcr.io/foo', 'foo')
k8s_resource(str(result), 'foo.yaml')
`

	f.file("Tiltfile", tiltfile)

	f.load()

	f.assertNextManifest("foo",
		sb(image("gcr.io/foo")),
		deployment("foo"))

	f.assertConfigFiles("Tiltfile", ".tiltignore", "this_file_does_not_exist", "foo.yaml", "foo/Dockerfile")
}

func TestDefaultReadJSON(t *testing.T) {
	f := newFixture(t)
	defer f.TearDown()

	f.setupFooAndBar()
	tiltfile := `
result = read_json("this_file_does_not_exist", default={"name": "foo"})
docker_build('gcr.io/foo', 'foo')
k8s_resource(result["name"], 'foo.yaml')
`

	f.file("Tiltfile", tiltfile)

	f.load()

	f.assertNextManifest("foo",
		sb(image("gcr.io/foo")),
		deployment("foo"))

	f.assertConfigFiles("Tiltfile", ".tiltignore", "this_file_does_not_exist", "foo.yaml", "foo/Dockerfile")
}

type fixture struct {
	ctx context.Context
	t   *testing.T
	*tempdir.TempDirFixture

	tfl TiltfileLoader
	an  *analytics.MemoryAnalytics

	loadResult TiltfileLoadResult
}

func newFixture(t *testing.T) *fixture {
	out := new(bytes.Buffer)
	ctx := output.ForkedCtxForTest(out)
	f := tempdir.NewTempDirFixture(t)
	an := analytics.NewMemoryAnalytics()
	dcc := dockercompose.NewDockerComposeClient(docker.Env{})
	tfl := ProvideTiltfileLoader(an, dcc)

	r := &fixture{
		ctx:            ctx,
		t:              t,
		TempDirFixture: f,
		an:             an,
		tfl:            tfl,
	}
	return r
}

func (f *fixture) file(path string, contents string) {
	f.WriteFile(path, contents)
}

type k8sOpts interface{}

func (f *fixture) dockerfile(path string) {
	f.file(path, simpleDockerfile)
}

func (f *fixture) yaml(path string, entities ...k8sOpts) {
	var entityObjs []k8s.K8sEntity

	for _, e := range entities {
		switch e := e.(type) {
		case deploymentHelper:
			s := testyaml.SnackYaml
			if e.image != "" {
				s = strings.Replace(s, testyaml.SnackImage, e.image, -1)
			}
			s = strings.Replace(s, testyaml.SnackName, e.name, -1)
			objs, err := k8s.ParseYAMLFromString(s)
			if err != nil {
				f.t.Fatal(err)
			}

			if len(e.templateLabels) > 0 {
				for i, obj := range objs {
					withLabels, err := k8s.OverwriteLabels(obj, model.ToLabelPairs(e.templateLabels))
					if err != nil {
						f.t.Fatal(err)
					}
					objs[i] = withLabels
				}
			}

			for i, obj := range objs {
				de := obj.Obj.(*appsv1.Deployment)
				for i, c := range de.Spec.Template.Spec.Containers {
					for _, ev := range e.envVars {
						c.Env = append(c.Env, v1.EnvVar{
							Name:  ev.name,
							Value: ev.value,
						})
					}
					de.Spec.Template.Spec.Containers[i] = c
				}
				obj.Obj = de
				objs[i] = obj
			}

			entityObjs = append(entityObjs, objs...)
		case serviceHelper:
			s := testyaml.DoggosServiceYaml
			s = strings.Replace(s, testyaml.DoggosName, e.name, -1)
			objs, err := k8s.ParseYAMLFromString(s)
			if err != nil {
				f.t.Fatal(err)
			}

			if len(e.selectorLabels) > 0 {
				for _, obj := range objs {
					err := overwriteSelectorsForService(&obj, e.selectorLabels)
					if err != nil {
						f.t.Fatal(err)
					}
				}
			}

			entityObjs = append(entityObjs, objs...)

		case secretHelper:
			s := testyaml.SecretYaml
			s = strings.Replace(s, testyaml.SecretName, e.name, -1)
			objs, err := k8s.ParseYAMLFromString(s)
			if err != nil {
				f.t.Fatal(err)
			}

			entityObjs = append(entityObjs, objs...)
		default:
			f.t.Fatalf("unexpected entity %T %v", e, e)
		}
	}

	s, err := k8s.SerializeYAML(entityObjs)
	if err != nil {
		f.t.Fatal(err)
	}
	f.file(path, s)
}

func matchMap(names ...string) map[string]bool {
	m := make(map[string]bool, len(names))
	for _, n := range names {
		m[n] = true
	}
	return m
}

// Default load. Fails if there are any warnings.
func (f *fixture) load(names ...string) {
	f.loadAllowWarnings(names...)
	if len(f.loadResult.Warnings) != 0 {
		f.t.Fatalf("Unexpected no warnings. Actual: %s", f.loadResult.Warnings)
	}
}

// Load the manifests, expecting warnings.
// Warnigns should be asserted later with assertWarnings
func (f *fixture) loadAllowWarnings(names ...string) {
	tlr, err := f.tfl.Load(f.ctx, f.JoinPath("Tiltfile"), matchMap(names...))
	if err != nil {
		f.t.Fatal(err)
	}
	f.loadResult = tlr
}

func unusedImageWarning(unusedImage string, suggestedImages []string) string {
	ret := fmt.Sprintf("Image not used in any resource:\n    ✕ %s", unusedImage)
	if len(suggestedImages) > 0 {
		ret = ret + fmt.Sprintf("\nDid you mean…")
		for _, s := range suggestedImages {
			ret = ret + fmt.Sprintf("\n    - %s", s)
		}
	}
	return ret
}

// Load the manifests, expecting warnings.
func (f *fixture) loadAssertWarnings(warnings ...string) {
	f.loadAllowWarnings()
	f.assertWarnings(warnings...)
}

func (f *fixture) loadErrString(msgs ...string) {
	tlr, err := f.tfl.Load(f.ctx, f.JoinPath("Tiltfile"), nil)
	if err == nil {
		f.t.Fatalf("expected error but got nil")
	}
	f.loadResult = tlr
	errText := err.Error()
	for _, msg := range msgs {
		if !strings.Contains(errText, msg) {
			f.t.Fatalf("error %q does not contain string %q", errText, msg)
		}
	}
}

func (f *fixture) gitInit(path string) {
	if err := os.MkdirAll(f.JoinPath(path, ".git"), os.FileMode(0777)); err != nil {
		f.t.Fatal(err)
	}
}

func (f *fixture) assertNoYAMLManifest(name string) {
	assert.Equal(f.t, model.Manifest{}, f.loadResult.Global)
}

func (f *fixture) assertYAMLManifest(resNames ...string) {
	assert.Equal(f.t, unresourcedName, f.loadResult.Global.ManifestName().String())

	entities, err := k8s.ParseYAML(bytes.NewBufferString(f.loadResult.Global.K8sTarget().YAML))
	assert.NoError(f.t, err)

	entityNames := make([]string, len(entities))
	for i, e := range entities {
		entityNames[i] = e.Name()
	}
	assert.Equal(f.t, resNames, entityNames)
}

// assert functions and helpers
func (f *fixture) assertNextManifest(name string, opts ...interface{}) model.Manifest {
	if len(f.loadResult.Manifests) == 0 {
		f.t.Fatalf("no more manifests; trying to find %q (did you call `f.load`?)", name)
	}

	m := f.loadResult.Manifests[0]
	if m.Name != model.ManifestName(name) {
		f.t.Fatalf("expected next manifest to be '%s' but found '%s'", name, m.Name)
	}

	f.loadResult.Manifests = f.loadResult.Manifests[1:]

	imageIndex := 0
	nextImageTarget := func() model.ImageTarget {
		ret := m.ImageTargetAt(imageIndex)
		imageIndex++
		return ret
	}

	for _, opt := range opts {
		switch opt := opt.(type) {
		case sbHelper:
			image := nextImageTarget()

			ref := image.ConfigurationRef
			if ref.Empty() {
				f.t.Fatalf("manifest %v has no more image refs; expected %q", m.Name, opt.image.ref)
			}
			if ref.String() != opt.image.ref {
				f.t.Fatalf("manifest %v image ref: %q; expected %q", m.Name, ref.String(), opt.image.ref)
			}

			if image.DeploymentRef.String() != opt.image.deploymentRef {
				f.t.Fatalf("manifest %v image injected ref: %q; expected %q", m.Name, image.DeploymentRef, opt.image.deploymentRef)
			}

			if opt.cache != "" {
				assert.Contains(f.t, image.CachePaths(), opt.cache,
					"manifest %v cache paths don't include expected value", m.Name)
			}

			if !image.IsStaticBuild() {
				f.t.Fatalf("expected static build but manifest %v has no static build info", m.Name)
			}

			for _, matcher := range opt.matchers {
				switch matcher := matcher.(type) {
				case nestedFBHelper:
					sbInfo := image.StaticBuildInfo()
					if matcher.fb == nil {
						if sbInfo.FastBuild != nil {
							f.t.Fatalf("expected static build for manifest %v to have "+
								"no nested fastbuild, but found one: %v", m.Name, sbInfo.FastBuild)
						}
					} else {
						if sbInfo.FastBuild == nil {
							f.t.Fatalf("expected static build for manifest %v to have "+
								"nested fastbuild, but found none", m.Name)
						}
						matcher.fb.checkMatchers(f, m, *sbInfo.FastBuild)
					}
				default:
					f.t.Fatalf("unknown sbHelper matcher: %T %v", matcher, matcher)
				}
			}
		case fbHelper:
			image := nextImageTarget()

			ref := image.ConfigurationRef
			if ref.RefName() != opt.image.ref {
				f.t.Fatalf("manifest %v image ref: %q; expected %q", m.Name, ref.RefName(), opt.image.ref)
			}

			if opt.cache != "" {
				assert.Contains(f.t, image.CachePaths(), opt.cache,
					"manifest %v cache paths don't include expected value", m.Name)
			}

			if !image.IsFastBuild() {
				f.t.Fatalf("expected fast build but manifest %v has no fast build info", m.Name)
			}

			opt.checkMatchers(f, m, image.FastBuildInfo())
		case cbHelper:
			image := nextImageTarget()
			ref := image.ConfigurationRef
			if ref.RefName() != opt.image.ref {
				f.t.Fatalf("manifest %v image ref: %q; expected %q", m.Name, ref.RefName(), opt.image.ref)
			}

			if !image.IsCustomBuild() {
				f.t.Fatalf("Expected custom build but manifest %v has no custom build info", m.Name)
			}
			cbInfo := image.CustomBuildInfo()

			for _, matcher := range opt.matchers {
				switch matcher := matcher.(type) {
				case depsHelper:
					assert.Equal(f.t, matcher.deps, cbInfo.Deps)
				case cmdHelper:
					assert.Equal(f.t, matcher.cmd, cbInfo.Command)
				case tagHelper:
					assert.Equal(f.t, matcher.tag, cbInfo.Tag)
				case disablePushHelper:
					assert.Equal(f.t, matcher.disabled, cbInfo.DisablePush)
				case fbHelper:
					if cbInfo.Fast == nil {
						f.t.Fatalf("Expected manifest %v to have fast build, but it didn't", m.Name)
					}

					matcher.checkMatchers(f, m, *cbInfo.Fast)
				}
			}

		case deploymentHelper:
			yaml := m.K8sTarget().YAML
			found := false
			for _, e := range f.entities(yaml) {
				if e.Kind.Kind == "Deployment" && e.Name() == opt.name {
					found = true
					break
				}
			}
			if !found {
				f.t.Fatalf("deployment %v not found in yaml %q", opt.name, yaml)
			}
		case serviceHelper:
			yaml := m.K8sTarget().YAML
			found := false
			for _, e := range f.entities(yaml) {
				if e.Kind.Kind == "Service" && e.Name() == opt.name {
					found = true
					break
				}
			}
			if !found {
				f.t.Fatalf("service %v not found in yaml %q", opt.name, yaml)
			}
		case k8sObjectHelper:
			yaml := m.K8sTarget().YAML
			found := false
			for _, e := range f.entities(yaml) {
				if e.Kind.Kind == opt.kind && e.Name() == opt.name {
					found = true
					break
				}
			}
			if !found {
				f.t.Fatalf("entity of kind %s with name %s not found in yaml %q", opt.kind, opt.name, yaml)
			}
		case extraPodSelectorsHelper:
			assert.ElementsMatch(f.t, opt.labels, m.K8sTarget().ExtraPodSelectors)
		case numEntitiesHelper:
			yaml := m.K8sTarget().YAML
			entities := f.entities(yaml)
			if opt.num != len(f.entities(yaml)) {
				f.t.Fatalf("manifest %v has %v entities in %v; expected %v", m.Name, len(entities), yaml, opt.num)
			}

		case matchPathHelper:
			// Make sure the path matches one of the mounts.
			isDep := false
			path := f.JoinPath(opt.path)
			for _, d := range m.LocalPaths() {
				_, isChild := ospath.Child(d, path)
				if isChild {
					isDep = true
				}
			}

			if !isDep {
				f.t.Errorf("Path %s is not a dependency of manifest %s", path, m.Name)
			}

			expectedFilter := opt.missing
			filter := ignore.CreateBuildContextFilter(m.ImageTargetAt(0))
			if m.IsDC() {
				filter = ignore.CreateBuildContextFilter(m.DockerComposeTarget())
			}
			filterName := "BuildContextFilter"
			if opt.fileChange {
				var err error
				if m.IsDC() {
					filter, err = ignore.CreateFileChangeFilter(m.DockerComposeTarget())
				} else {
					filter, err = ignore.CreateFileChangeFilter(m.ImageTargetAt(0))
				}
				if err != nil {
					f.t.Fatalf("Error creating file change filter: %v", err)
				}
				filterName = "FileChangeFilter"
			}

			actualFilter, err := filter.Matches(path, false)
			if err != nil {
				f.t.Fatalf("Error matching filter (%s): %v", path, err)
			}
			if actualFilter != expectedFilter {
				if expectedFilter {
					f.t.Errorf("%s should filter %s", filterName, path)
				} else {
					f.t.Errorf("%s should not filter %s", filterName, path)
				}
			}

		case []model.PortForward:
			assert.Equal(f.t, opt, m.K8sTarget().PortForwards)
		default:
			f.t.Fatalf("unexpected arg to assertNextManifest: %T %v", opt, opt)
		}
	}

	f.assertManifestConsistency(m)

	return m
}

// All manifests currently contain redundant information
// such that each Deploy target lists its image ID dependencies.
func (f *fixture) assertManifestConsistency(m model.Manifest) {
	iTargetIDs := map[model.TargetID]bool{}
	for _, iTarget := range m.ImageTargets {
		if iTargetIDs[iTarget.ID()] {
			f.t.Fatalf("Image Target %s appears twice in manifest: %s", iTarget.ID(), m.Name)
		}
		iTargetIDs[iTarget.ID()] = true
	}

	deployTarget := m.DeployTarget()
	for _, depID := range deployTarget.DependencyIDs() {
		if !iTargetIDs[depID] {
			f.t.Fatalf("Image Target needed by deploy target is missing: %s", depID)
		}
	}
}

func (f *fixture) imageTargetNames(m model.Manifest) []string {
	result := []string{}
	for _, iTarget := range m.ImageTargets {
		result = append(result, iTarget.ID().Name.String())
	}
	return result
}

func (f *fixture) idNames(ids []model.TargetID) []string {
	result := []string{}
	for _, id := range ids {
		result = append(result, id.Name.String())
	}
	return result
}

func (f *fixture) assertNumManifests(expected int) {
	assert.Equal(f.t, expected, len(f.loadResult.Manifests))
}

func (f *fixture) assertConfigFiles(filenames ...string) {
	var expected []string
	for _, filename := range filenames {
		expected = append(expected, f.JoinPath(filename))
	}
	sort.Strings(expected)
	sort.Strings(f.loadResult.ConfigFiles)
	assert.Equal(f.t, expected, f.loadResult.ConfigFiles)
}

func (f *fixture) assertWarnings(warnings ...string) {
	var expected []string
	for _, warning := range warnings {
		expected = append(expected, warning)
	}
	sort.Strings(expected)
	sort.Strings(f.loadResult.Warnings)
	assert.Equal(f.t, expected, f.loadResult.Warnings)
}

func (f *fixture) entities(y string) []k8s.K8sEntity {
	es, err := k8s.ParseYAMLFromString(y)
	if err != nil {
		f.t.Fatal(err)
	}
	return es
}

type secretHelper struct {
	name string
}

func secret(name string) secretHelper {
	return secretHelper{name: name}
}

type deploymentHelper struct {
	name           string
	image          string
	templateLabels map[string]string
	envVars        []envVar
}

func deployment(name string, opts ...interface{}) deploymentHelper {
	r := deploymentHelper{name: name}
	for _, opt := range opts {
		switch opt := opt.(type) {
		case imageHelper:
			r.image = opt.ref
		case labelsHelper:
			r.templateLabels = opt.labels
		case envVarHelper:
			r.envVars = opt.envVars
		default:
			panic(fmt.Errorf("unexpected arg to deployment: %T %v", opt, opt))
		}
	}
	return r
}

type serviceHelper struct {
	name           string
	selectorLabels map[string]string
}

func service(name string, opts ...interface{}) serviceHelper {
	r := serviceHelper{name: name}
	for _, opt := range opts {
		switch opt := opt.(type) {
		case labelsHelper:
			r.selectorLabels = opt.labels
		default:
			panic(fmt.Errorf("unexpected arg to deployment: %T %v", opt, opt))
		}
	}
	return r
}

type k8sObjectHelper struct {
	name string
	kind string
}

func k8sObject(name string, kind string) k8sObjectHelper {
	return k8sObjectHelper{name: name, kind: kind}
}

type extraPodSelectorsHelper struct {
	labels []labels.Selector
}

func extraPodSelectors(labels ...labels.Set) extraPodSelectorsHelper {
	ret := extraPodSelectorsHelper{}
	for _, ls := range labels {
		ret.labels = append(ret.labels, ls.AsSelector())
	}
	return ret
}

type numEntitiesHelper struct {
	num int
}

func numEntities(num int) numEntitiesHelper {
	return numEntitiesHelper{num}
}

type matchPathHelper struct {
	path       string
	missing    bool
	fileChange bool
}

func buildMatches(path string) matchPathHelper {
	return matchPathHelper{
		path: path,
	}
}

func buildFilters(path string) matchPathHelper {
	return matchPathHelper{
		path:    path,
		missing: true,
	}
}

func fileChangeMatches(path string) matchPathHelper {
	return matchPathHelper{
		path:       path,
		fileChange: true,
	}
}

func fileChangeFilters(path string) matchPathHelper {
	return matchPathHelper{
		path:       path,
		missing:    true,
		fileChange: true,
	}
}

type imageHelper struct {
	ref           string
	deploymentRef string
}

func image(ref string) imageHelper {
	return imageHelper{ref: ref, deploymentRef: ref}
}

func imageNormalized(ref string) imageHelper {
	return image(container.MustNormalizeRef(ref))
}

func (ih imageHelper) withInjectedRef(injectedRef string) imageHelper {
	ih.deploymentRef = injectedRef
	return ih
}

type labelsHelper struct {
	labels map[string]string
}

func withLabels(labels map[string]string) labelsHelper {
	return labelsHelper{labels: labels}
}

type envVar struct {
	name  string
	value string
}

type envVarHelper struct {
	envVars []envVar
}

// usage: withEnvVars("key1", "value1", "key2", "value2")
func withEnvVars(envVars ...string) envVarHelper {
	var ret envVarHelper

	for i := 0; i < len(envVars); i += 2 {
		if i+1 >= len(envVars) {
			panic("withEnvVars called with odd number of strings")
		}
		ret.envVars = append(ret.envVars, envVar{envVars[i], envVars[i+1]})
	}

	return ret
}

// static build helper
type sbHelper struct {
	image    imageHelper
	cache    string
	matchers []interface{}
}

func sb(img imageHelper, opts ...interface{}) sbHelper {
	return sbHelper{image: img, matchers: opts}
}

func sbWithCache(img imageHelper, cache string, opts ...interface{}) sbHelper {
	return sbHelper{image: img, cache: cache, matchers: opts}
}

// fast build helper
type fbHelper struct {
	image    imageHelper
	cache    string
	matchers []interface{}
}

func fb(img imageHelper, opts ...interface{}) fbHelper {
	return fbHelper{image: img, matchers: opts}
}

func fbWithCache(img imageHelper, cache string, opts ...interface{}) fbHelper {
	return fbHelper{image: img, cache: cache, matchers: opts}
}

func (fb fbHelper) checkMatchers(f *fixture, m model.Manifest, fbInfo model.FastBuild) {
	mounts := fbInfo.Mounts
	steps := fbInfo.Steps
	for _, matcher := range fb.matchers {
		switch matcher := matcher.(type) {
		case addHelper:
			mount := mounts[0]
			mounts = mounts[1:]
			if mount.LocalPath != f.JoinPath(matcher.src) {
				f.t.Fatalf("manifest %v mount %+v src: %q; expected %q", m.Name, mount, mount.LocalPath, f.JoinPath(matcher.src))
			}
			if mount.ContainerPath != matcher.dest {
				f.t.Fatalf("manifest %v mount %+v dest: %q; expected %q", m.Name, mount, mount.ContainerPath, matcher.dest)
			}
		case runHelper:
			step := steps[0]
			steps = steps[1:]
			assert.Equal(f.t, model.ToShellCmd(matcher.cmd), step.Cmd)
			assert.Equal(f.t, matcher.triggers, step.Triggers)
		case hotReloadHelper:
			assert.Equal(f.t, matcher.on, fbInfo.HotReload)
		default:
			f.t.Fatalf("unknown fbHelper matcher: %T %v", matcher, matcher)
		}
	}
}

// custom build helper
type cbHelper struct {
	image    imageHelper
	matchers []interface{}
}

func cb(img imageHelper, opts ...interface{}) cbHelper {
	return cbHelper{img, opts}
}

type nestedFBHelper struct {
	fb *fbHelper
}

func nestedFB(opts ...interface{}) nestedFBHelper {
	if len(opts) == 0 {
		return nestedFBHelper{nil}
	}
	return nestedFBHelper{&fbHelper{matchers: opts}}
}

type addHelper struct {
	src  string
	dest string
}

func add(src string, dest string) addHelper {
	return addHelper{src, dest}
}

type runHelper struct {
	cmd      string
	triggers []string
}

func run(cmd string, triggers ...string) runHelper {
	return runHelper{cmd, triggers}
}

type hotReloadHelper struct {
	on bool
}

func hotReload(on bool) hotReloadHelper {
	return hotReloadHelper{on: on}
}

type cmdHelper struct {
	cmd string
}

func cmd(cmd string) cmdHelper {
	return cmdHelper{cmd}
}

type tagHelper struct {
	tag string
}

func tag(tag string) tagHelper {
	return tagHelper{tag}
}

type depsHelper struct {
	deps []string
}

func deps(deps ...string) depsHelper {
	return depsHelper{deps}
}

type disablePushHelper struct {
	disabled bool
}

func disablePush(disable bool) disablePushHelper {
	return disablePushHelper{disable}
}

// useful scenarios to setup

// foo just has one image and one yaml
func (f *fixture) setupFoo() {
	f.dockerfile("foo/Dockerfile")
	f.yaml("foo.yaml", deployment("foo", image("gcr.io/foo")))
	f.gitInit("")
}

// bar just has one image and one yaml
func (f *fixture) setupFooAndBar() {
	f.dockerfile("foo/Dockerfile")
	f.yaml("foo.yaml", deployment("foo", image("gcr.io/foo")))

	f.dockerfile("bar/Dockerfile")
	f.yaml("bar.yaml", deployment("bar", image("gcr.io/bar")))

	f.gitInit("")
}

// expand has 4 images, a-d, and a yaml with all of it
func (f *fixture) setupExpand() {
	f.dockerfile("a/Dockerfile")
	f.dockerfile("b/Dockerfile")
	f.dockerfile("c/Dockerfile")
	f.dockerfile("d/Dockerfile")

	f.yaml("all.yaml",
		deployment("a", image("gcr.io/a")),
		deployment("b", image("gcr.io/b")),
		deployment("c", image("gcr.io/c")),
		deployment("d", image("gcr.io/d")),
	)

	f.gitInit("")
}

func (f *fixture) setupHelm() {
	f.file("helm/Chart.yaml", chartYAML)
	f.file("helm/values.yaml", valuesYAML)

	f.file("helm/templates/_helpers.tpl", helpersTPL)
	f.file("helm/templates/deployment.yaml", deploymentYAML)
	f.file("helm/templates/ingress.yaml", ingressYAML)
	f.file("helm/templates/service.yaml", serviceYAML)
}

func (f *fixture) setupExtraPodSelectors(s string) {
	f.setupFoo()

	tiltfile := fmt.Sprintf(`
docker_build('gcr.io/foo', 'foo')
k8s_resource('foo', 'foo.yaml', extra_pod_selectors=%s)
`, s)

	f.file("Tiltfile", tiltfile)
}

func (f *fixture) setupCRD() {
	f.file("crd.yaml", `apiVersion: fission.io/v1
kind: Environment
metadata:
  name: mycrd
spec:
  builder:
    command: build
    image: test/mycrd-builder
  poolsize: 1
  runtime:
    image: test/mycrd-env`)
}

func overwriteSelectorsForService(entity *k8s.K8sEntity, labels map[string]string) error {
	svc, ok := entity.Obj.(*v1.Service)
	if !ok {
		return fmt.Errorf("don't know how to set selectors for %T", entity.Obj)
	}
	svc.Spec.Selector = labels
	return nil
}<|MERGE_RESOLUTION|>--- conflicted
+++ resolved
@@ -1796,12 +1796,8 @@
 		cb(
 			image("gcr.io/foo"),
 			deps(f.JoinPath("foo")),
-<<<<<<< HEAD
 			cmd("docker build -t $EXPECTED_REF foo"),
-=======
-			cmd("docker build -t $TAG foo"),
 			disablePush(false),
->>>>>>> 0bed0703
 			fb(
 				image("gcr.io/foo"),
 				add("foo", "/app"),
