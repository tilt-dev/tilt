--- conflicted
+++ resolved
@@ -3630,7 +3630,6 @@
 	)
 }
 
-<<<<<<< HEAD
 func TestYamlSorted(t *testing.T) {
 	f := newFixture(t)
 	defer f.TearDown()
@@ -3657,7 +3656,8 @@
 	}
 
 	assert.Equal(t, expectedKindOrder, actualKindOrder, "manifest yaml entities were in the wrong order")
-=======
+}
+
 func TestDuplicateResource(t *testing.T) {
 	f := newFixture(t)
 	defer f.TearDown()
@@ -3680,7 +3680,6 @@
 		displayNames = append(displayNames, name)
 	}
 	assert.Equal(t, []string{"doggos:service:default::0", "doggos:service:default::1"}, displayNames)
->>>>>>> 09188777
 }
 
 type fixture struct {
