--- conflicted
+++ resolved
@@ -132,33 +132,25 @@
 	f.loadErrString("run", "triggers", "'bar'", "contained value '4' of type 'int'. it may only contain strings")
 }
 
-<<<<<<< HEAD
+func TestLiveUpdateSyncFilesOutsideOfDockerContext(t *testing.T) {
+	f := newFixture(t)
+	defer f.TearDown()
+
+	f.setupFoo()
+
+	f.file("Tiltfile", `
+docker_build('gcr.io/foo', 'foo')
+k8s_resource('foo', 'foo.yaml')
+live_update('gcr.io/foo',
+  [
+    sync('bar', '/baz'),
+  ])`)
+	f.loadErrString("sync step source", f.JoinPath("bar"), f.JoinPath("foo"), "child", "docker build context")
+}
+
 func TestLiveUpdateDockerBuildUnqualifiedImageName(t *testing.T) {
 	f := newLiveUpdateFixture(t)
 	defer f.TearDown()
-=======
-func TestLiveUpdateSyncFilesOutsideOfDockerContext(t *testing.T) {
-	f := newFixture(t)
-	defer f.TearDown()
-
-	f.setupFoo()
-
-	f.file("Tiltfile", `
-docker_build('gcr.io/foo', 'foo')
-k8s_resource('foo', 'foo.yaml')
-live_update('gcr.io/foo',
-  [
-    sync('bar', '/baz'),
-  ])`)
-	f.loadErrString("sync step source", f.JoinPath("bar"), f.JoinPath("foo"), "child", "docker build context")
-}
-
-func TestLiveUpdateBuild(t *testing.T) {
-	type testCase struct {
-		name, buildCmd string
-		assert         func(f *fixture, expectedLu model.LiveUpdate)
-	}
->>>>>>> 89c3306f
 
 	f.tiltfileCode = "docker_build('foo', 'foo')"
 	f.init()
@@ -244,36 +236,18 @@
 
 	var steps []model.LiveUpdateStep
 
-<<<<<<< HEAD
 	steps = append(steps,
-		model.LiveUpdateSyncStep{Source: f.JoinPath("b"), Dest: "/c"},
+		model.LiveUpdateSyncStep{Source: f.JoinPath("foo", "b"), Dest: "/c"},
 		model.LiveUpdateRunStep{
 			Command:  model.ToShellCmd("f"),
-			Triggers: []string{f.JoinPath("g"), f.JoinPath("h")},
+			Triggers: f.NewPathSet("g", "h"),
 		},
 		model.LiveUpdateRestartContainerStep{},
 	)
 
 	f.expectedLU = model.LiveUpdate{
 		Steps:               steps,
-		FullRebuildTriggers: []string{f.JoinPath("i"), f.JoinPath("j")},
-=======
-			steps = append(steps,
-				model.LiveUpdateSyncStep{Source: f.JoinPath("foo/b"), Dest: "/c"},
-				model.LiveUpdateRunStep{
-					Command:  model.ToShellCmd("f"),
-					Triggers: f.NewPathSet("g", "h"),
-				},
-				model.LiveUpdateRestartContainerStep{},
-			)
-
-			lu := model.LiveUpdate{
-				Steps:               steps,
-				FullRebuildTriggers: f.NewPathSet("i", "j"),
-			}
-			test.assert(f, lu)
-		})
->>>>>>> 89c3306f
+		FullRebuildTriggers: f.NewPathSet("i", "j"),
 	}
 
 	return f
