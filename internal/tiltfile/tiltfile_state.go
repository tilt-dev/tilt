--- conflicted
+++ resolved
@@ -95,15 +95,11 @@
 	k8sResourceAssemblyVersionReasonExplicit
 )
 
-<<<<<<< HEAD
 // These are k8s context names that we assume are safe to deploy to even if they are neither localhost
 // nor in allow_k8s_contexts. e.g., minikube uses a non-loopback ip on a virtual interface
 var defaultWhitelistedKubeContexts = []k8s.KubeContext{"minikube"}
 
-func newTiltfileState(ctx context.Context, dcCli dockercompose.DockerComposeClient, filename string, kubeContext k8s.KubeContext, privateRegistry container.Registry, features feature.FeatureSet) *tiltfileState {
-=======
 func newTiltfileState(ctx context.Context, dcCli dockercompose.DockerComposeClient, kubeContext k8s.KubeContext, privateRegistry container.Registry, features feature.FeatureSet) *tiltfileState {
->>>>>>> 931bca72
 	return &tiltfileState{
 		ctx:                        ctx,
 		dcCli:                      dcCli,
@@ -121,11 +117,8 @@
 		k8sResourceOptions:         make(map[string]k8sResourceOptions),
 		triggerMode:                TriggerModeAuto,
 		features:                   features,
-<<<<<<< HEAD
+		loadCache:                  make(map[string]loadCacheEntry),
 		whitelistedK8SContexts:     defaultWhitelistedKubeContexts,
-=======
-		loadCache:                  make(map[string]loadCacheEntry),
->>>>>>> 931bca72
 	}
 }
 
