package tiltfile

import (
	"context"
	"fmt"
	"path/filepath"
	"regexp"
	"strings"

	"github.com/windmilleng/tilt/internal/tiltfile/starlarkstruct"
	"github.com/windmilleng/tilt/internal/tiltfile/telemetry"
	"github.com/windmilleng/tilt/internal/tiltfile/updatesettings"

	"github.com/docker/distribution/reference"
	"github.com/looplab/tarjan"
	"github.com/pkg/errors"
	"go.starlark.net/starlark"
	"go.starlark.net/syntax"

	"github.com/windmilleng/tilt/internal/container"
	"github.com/windmilleng/tilt/internal/dockercompose"
	"github.com/windmilleng/tilt/internal/feature"
	"github.com/windmilleng/tilt/internal/k8s"
	"github.com/windmilleng/tilt/internal/ospath"
	"github.com/windmilleng/tilt/internal/sliceutils"
	"github.com/windmilleng/tilt/internal/tiltfile/analytics"
	"github.com/windmilleng/tilt/internal/tiltfile/config"
	"github.com/windmilleng/tilt/internal/tiltfile/dockerprune"
	"github.com/windmilleng/tilt/internal/tiltfile/git"
	"github.com/windmilleng/tilt/internal/tiltfile/include"
	"github.com/windmilleng/tilt/internal/tiltfile/io"
	"github.com/windmilleng/tilt/internal/tiltfile/k8scontext"
	"github.com/windmilleng/tilt/internal/tiltfile/os"
	"github.com/windmilleng/tilt/internal/tiltfile/starkit"
	"github.com/windmilleng/tilt/internal/tiltfile/version"
	"github.com/windmilleng/tilt/pkg/logger"
	"github.com/windmilleng/tilt/pkg/model"
)

type resourceSet struct {
	dc  dcResourceSet // currently only support one d-c.yml
	k8s []*k8sResource
}

type tiltfileState struct {
	// set at creation
	ctx             context.Context
	dcCli           dockercompose.DockerComposeClient
	webHost         model.WebHost
	k8sContextExt   k8scontext.Extension
	privateRegistry container.Registry
	features        feature.FeatureSet

	// added to during execution
	buildIndex         *buildIndex
	k8s                []*k8sResource
	k8sByName          map[string]*k8sResource
	k8sUnresourced     []k8s.K8sEntity
	dc                 dcResourceSet // currently only support one d-c.yml
	k8sResourceOptions map[string]k8sResourceOptions
	localResources     []localResource

	// ensure that any images are pushed to/pulled from this registry, rewriting names if needed
	defaultReg container.Registry

	// JSON paths to images in k8s YAML (other than Container specs)
	k8sImageJSONPaths map[k8sObjectSelector][]k8s.JSONPath
	// objects of these types are considered workloads, whether or not they have an image
	workloadTypes []k8sObjectSelector

	k8sResourceAssemblyVersion       int
	k8sResourceAssemblyVersionReason k8sResourceAssemblyVersionReason
	workloadToResourceFunction       workloadToResourceFunction

	// for assembly
	usedImages map[string]bool

	// count how many times each builtin is called, for analytics
	builtinCallCounts map[string]int
	// how many times each arg is used on each builtin
	builtinArgCounts map[string]map[string]int

	// any LiveUpdate steps that have been created but not used by a LiveUpdate will cause an error, to ensure
	// that users aren't accidentally using step-creating functions incorrectly
	// stored as a map of string(declarationPosition) -> step
	// it'd be appealing to store this as a map[liveUpdateStep]bool, but then things get weird if we have two steps
	// with the same hashcode (like, all restartcontainer steps)
	unconsumedLiveUpdateSteps map[string]liveUpdateStep

	// global trigger mode -- will be the default for all manifests (tho user can still explicitly set
	// triggerMode for a specific manifest)
	triggerMode triggerMode

	// for error reporting in case it's called twice
	triggerModeCallPosition syntax.Position

	teamName string

	logger                           logger.Logger
	warnedDeprecatedResourceAssembly bool
	postExecReadFiles                []string
}

type k8sResourceAssemblyVersionReason int

const (
	// assembly version is just at the default; the user hasn't set anything
	k8sResourceAssemblyVersionReasonDefault k8sResourceAssemblyVersionReason = iota
	// the user has explicit set the assembly version
	k8sResourceAssemblyVersionReasonExplicit
)

func newTiltfileState(
	ctx context.Context,
	dcCli dockercompose.DockerComposeClient,
	webHost model.WebHost,
	k8sContextExt k8scontext.Extension,
	privateRegistry container.Registry,
	features feature.FeatureSet) *tiltfileState {
	return &tiltfileState{
		ctx:                        ctx,
		dcCli:                      dcCli,
		webHost:                    webHost,
		k8sContextExt:              k8sContextExt,
		privateRegistry:            privateRegistry,
		buildIndex:                 newBuildIndex(),
		k8sByName:                  make(map[string]*k8sResource),
		k8sImageJSONPaths:          make(map[k8sObjectSelector][]k8s.JSONPath),
		usedImages:                 make(map[string]bool),
		logger:                     logger.Get(ctx),
		builtinCallCounts:          make(map[string]int),
		builtinArgCounts:           make(map[string]map[string]int),
		unconsumedLiveUpdateSteps:  make(map[string]liveUpdateStep),
		k8sResourceAssemblyVersion: 2,
		k8sResourceOptions:         make(map[string]k8sResourceOptions),
		localResources:             []localResource{},
		triggerMode:                TriggerModeAuto,
		features:                   features,
	}
}

// print() for fulfilling the starlark thread callback
func (s *tiltfileState) print(_ *starlark.Thread, msg string) {
	s.logger.Infof("%s", msg)
}

// Load loads the Tiltfile in `filename`, and returns the manifests matching `matching`.
//
// This often returns a starkit.Model even on error, because the starkit.Model
// has a record of what happened during the execution (what files were read, etc).
//
// TODO(nick): Eventually this will just return a starkit.Model, which will contain
// all the mutable state collected by execution.
func (s *tiltfileState) loadManifests(absFilename string, userConfigState model.UserConfigState) ([]model.Manifest, starkit.Model, error) {
	s.logger.Infof("Beginning Tiltfile execution")
	result, err := starkit.ExecFile(absFilename,
		s,
		include.IncludeFn{},
		git.NewExtension(),
		os.NewExtension(),
		io.NewExtension(),
		s.k8sContextExt,
		dockerprune.NewExtension(),
		analytics.NewExtension(),
		version.NewExtension(),
		config.NewExtension(userConfigState),
		starlarkstruct.NewExtension(),
		telemetry.NewExtension(),
		updatesettings.NewExtension(),
	)
	if err != nil {
		return nil, result, starkit.UnpackBacktrace(err)
	}

	resources, unresourced, err := s.assemble()
	if err != nil {
		return nil, result, err
	}

	var manifests []model.Manifest
	k8sContextState, err := k8scontext.GetState(result)
	if err != nil {
		return nil, result, err
	}

	if len(resources.k8s) > 0 {
		manifests, err = s.translateK8s(resources.k8s)
		if err != nil {
			return nil, result, err
		}

		isAllowed := k8sContextState.IsAllowed()
		if !isAllowed {
			kubeContext := k8sContextState.KubeContext()
			return nil, result, fmt.Errorf(`Stop! %s might be production.
If you're sure you want to deploy there, add:
allow_k8s_contexts('%s')
to your Tiltfile. Otherwise, switch k8s contexts and restart Tilt.`, kubeContext, kubeContext)
		}
	} else {
		manifests, err = s.translateDC(resources.dc)
		if err != nil {
			return nil, result, err
		}
	}

	err = s.checkForUnconsumedLiveUpdateSteps()
	if err != nil {
		return nil, result, err
	}

	localManifests, err := s.translateLocal()
	if err != nil {
		return nil, result, err
	}
	manifests = append(manifests, localManifests...)

	configSettings, _ := config.GetState(result)
	manifests, err = configSettings.EnabledResources(manifests)
	if err != nil {
		return nil, starkit.Model{}, err
	}

	if len(unresourced) > 0 {
		yamlManifest, err := k8s.NewK8sOnlyManifest(model.UnresourcedYAMLManifestName, unresourced)
		if err != nil {
			return nil, starkit.Model{}, err
		}
		manifests = append(manifests, yamlManifest)
	}

	err = validateResourceDependencies(manifests)
	if err != nil {
		return nil, starkit.Model{}, err
	}

	return manifests, result, nil
}

// Builtin functions

const (
	// build functions
	dockerBuildN     = "docker_build"
	fastBuildN       = "fast_build"
	customBuildN     = "custom_build"
	defaultRegistryN = "default_registry"

	// docker compose functions
	dockerComposeN = "docker_compose"
	dcResourceN    = "dc_resource"

	// k8s functions
	k8sResourceAssemblyVersionN = "k8s_resource_assembly_version"
	k8sYamlN                    = "k8s_yaml"
	filterYamlN                 = "filter_yaml"
	k8sResourceN                = "k8s_resource"
	localResourceN              = "local_resource"
	portForwardN                = "port_forward"
	k8sKindN                    = "k8s_kind"
	k8sImageJSONPathN           = "k8s_image_json_path"
	workloadToResourceFunctionN = "workload_to_resource_function"

	// file functions
	localN      = "local"
	kustomizeN  = "kustomize"
	helmN       = "helm"
	decodeJSONN = "decode_json"
	decodeYAMLN = "decode_yaml"
	readJSONN   = "read_json"
	readYAMLN   = "read_yaml"

	// live update functions
	fallBackOnN       = "fall_back_on"
	syncN             = "sync"
	runN              = "run"
	restartContainerN = "restart_container"

	// trigger mode
	triggerModeN       = "trigger_mode"
	triggerModeAutoN   = "TRIGGER_MODE_AUTO"
	triggerModeManualN = "TRIGGER_MODE_MANUAL"

	// feature flags
	enableFeatureN  = "enable_feature"
	disableFeatureN = "disable_feature"

	disableSnapshotsN = "disable_snapshots"

	// other functions
	failN    = "fail"
	setTeamN = "set_team"
)

type triggerMode int

func (m triggerMode) String() string {
	switch m {
	case TriggerModeAuto:
		return triggerModeAutoN
	case TriggerModeManual:
		return triggerModeManualN
	default:
		return fmt.Sprintf("unknown trigger mode with value %d", m)
	}
}

func (t triggerMode) Type() string {
	return "TriggerMode"
}

func (t triggerMode) Freeze() {
	// noop
}

func (t triggerMode) Truth() starlark.Bool {
	return starlark.MakeInt(int(t)).Truth()
}

func (t triggerMode) Hash() (uint32, error) {
	return starlark.MakeInt(int(t)).Hash()
}

var _ starlark.Value = triggerMode(0)

const (
	TriggerModeUnset  triggerMode = iota
	TriggerModeAuto   triggerMode = iota
	TriggerModeManual triggerMode = iota
)

func (s *tiltfileState) triggerModeForResource(resourceTriggerMode triggerMode) triggerMode {
	if resourceTriggerMode != TriggerModeUnset {
		return resourceTriggerMode
	} else {
		return s.triggerMode
	}
}

func starlarkTriggerModeToModel(triggerMode triggerMode, autoInit bool) (model.TriggerMode, error) {
	switch triggerMode {
	case TriggerModeAuto:
		if !autoInit {
			return 0, errors.New("auto_init=False incompatible with trigger_mode=TRIGGER_MODE_AUTO")
		}
		return model.TriggerModeAuto, nil
	case TriggerModeManual:
		if autoInit {
			return model.TriggerModeManualAfterInitial, nil
		} else {
			return model.TriggerModeManualIncludingInitial, nil
		}
	default:
		return 0, fmt.Errorf("unknown triggerMode %v", triggerMode)
	}
}

// count how many times each builtin is called, for analytics
func (s *tiltfileState) OnBuiltinCall(name string, fn *starlark.Builtin) {
	s.builtinCallCounts[name]++
}

func (s *tiltfileState) OnExec(t *starlark.Thread, tiltfilePath string) error {
	return io.RecordReadFile(t, tiltIgnorePath(tiltfilePath))
}

type builtin func(thread *starlark.Thread, fn *starlark.Builtin, args starlark.Tuple, kwargs []starlark.Tuple) (starlark.Value, error)

// wrap a builtin such that it's only allowed to run when we have a known safe k8s context
// (none (e.g., docker-compose), local, or specified by `allow_k8s_contexts`)
func (s *tiltfileState) potentiallyK8sUnsafeBuiltin(f builtin) builtin {
	return func(thread *starlark.Thread, fn *starlark.Builtin, args starlark.Tuple, kwargs []starlark.Tuple) (starlark.Value, error) {
		model, err := starkit.ModelFromThread(thread)
		if err != nil {
			return nil, err
		}

		k8sContextState, err := k8scontext.GetState(model)
		if err != nil {
			return nil, err
		}

		isAllowed := k8sContextState.IsAllowed()
		if !isAllowed {
			kubeContext := k8sContextState.KubeContext()
			return nil, fmt.Errorf(`Refusing to run '%s' because %s might be a production kube context.
If you're sure you want to continue add:
allow_k8s_contexts('%s')
before this function call in your Tiltfile. Otherwise, switch k8s contexts and restart Tilt.`, fn.Name(), kubeContext, kubeContext)
		}

		return f(thread, fn, args, kwargs)
	}
}

func (s *tiltfileState) unpackArgs(fnname string, args starlark.Tuple, kwargs []starlark.Tuple, pairs ...interface{}) error {
	err := starlark.UnpackArgs(fnname, args, kwargs, pairs...)
	if err == nil {
		var paramNames []string
		for i, o := range pairs {
			if i%2 == 0 {
				name := strings.TrimSuffix(o.(string), "?")
				paramNames = append(paramNames, name)
			}
		}

		usedParamNames := paramNames[:args.Len()]
		for _, p := range kwargs {
			name := strings.TrimSuffix(string(p[0].(starlark.String)), "?")
			usedParamNames = append(usedParamNames, name)
		}
		_, ok := s.builtinArgCounts[fnname]
		if !ok {
			s.builtinArgCounts[fnname] = make(map[string]int)
		}
		for _, paramName := range usedParamNames {
			s.builtinArgCounts[fnname][paramName]++
		}
	}
	return err
}

// TODO(nick): Split these into separate extensions
func (s *tiltfileState) OnStart(e *starkit.Environment) error {
	e.SetArgUnpacker(s.unpackArgs)
	e.SetPrint(s.print)

	for _, b := range []struct {
		name    string
		builtin builtin
	}{
		{localN, s.potentiallyK8sUnsafeBuiltin(s.local)},
		{dockerBuildN, s.dockerBuild},
		{fastBuildN, s.fastBuild},
		{customBuildN, s.customBuild},
		{defaultRegistryN, s.defaultRegistry},
		{dockerComposeN, s.dockerCompose},
		{dcResourceN, s.dcResource},
		{k8sResourceAssemblyVersionN, s.k8sResourceAssemblyVersionFn},
		{k8sYamlN, s.k8sYaml},
		{filterYamlN, s.filterYaml},
		{k8sResourceN, s.k8sResource},
		{localResourceN, s.localResource},
		{portForwardN, s.portForward},
		{k8sKindN, s.k8sKind},
		{k8sImageJSONPathN, s.k8sImageJsonPath},
		{workloadToResourceFunctionN, s.workloadToResourceFunctionFn},
		{kustomizeN, s.kustomize},
		{helmN, s.helm},
		{failN, s.fail},
		{decodeJSONN, s.decodeJSON},
		{decodeYAMLN, s.decodeYaml},
		{readJSONN, s.readJson},
		{readYAMLN, s.readYaml},
		{triggerModeN, s.triggerModeFn},
		{fallBackOnN, s.liveUpdateFallBackOn},
		{syncN, s.liveUpdateSync},
		{runN, s.liveUpdateRun},
		{restartContainerN, s.liveUpdateRestartContainer},
		{enableFeatureN, s.enableFeature},
		{disableFeatureN, s.disableFeature},
		{disableSnapshotsN, s.disableSnapshots},
		{setTeamN, s.setTeam},
	} {
		err := e.AddBuiltin(b.name, b.builtin)
		if err != nil {
			return err
		}
	}

	for _, v := range []struct {
		name  string
		value starlark.Value
	}{
		{triggerModeAutoN, TriggerModeAuto},
		{triggerModeManualN, TriggerModeManual},
	} {
		err := e.AddValue(v.name, v.value)
		if err != nil {
			return err
		}
	}

	return nil
}

// Returns the current orchestrator.
//
// Note that assemble() will eventually error out if this has
// both DC and K8s resources.
func (s *tiltfileState) orchestrator() model.Orchestrator {
	if !s.dc.Empty() {
		return model.OrchestratorDC
	}
	return model.OrchestratorK8s
}

func (s *tiltfileState) assemble() (resourceSet, []k8s.K8sEntity, error) {
	err := s.assembleImages()
	if err != nil {
		return resourceSet{}, nil, err
	}

	switch s.k8sResourceAssemblyVersion {
	case 1:
		err = s.assembleK8sV1()
	case 2:
		err = s.assembleK8sV2()
	}
	if err != nil {
		return resourceSet{}, nil, err
	}

	err = s.assembleDC()
	if err != nil {
		return resourceSet{}, nil, err
	}

	if !s.dc.Empty() && (len(s.k8s) > 0 || len(s.k8sUnresourced) > 0) {
		return resourceSet{}, nil, fmt.Errorf("can't declare both k8s " +
			"resources/entities and docker-compose resources")
	}

	err = s.buildIndex.assertAllMatched()
	if err != nil {
		s.logger.Warnf("%s", err.Error())
	}

	return resourceSet{
		dc:  s.dc,
		k8s: s.k8s,
	}, s.k8sUnresourced, nil
}

func (s *tiltfileState) assembleImages() error {
	for _, imageBuilder := range s.buildIndex.images {
		var err error

		var depImages []reference.Named
		if imageBuilder.dbDockerfile != "" {
			depImages, err = imageBuilder.dbDockerfile.FindImages()
		}

		if err != nil {
			return err
		}

		for _, depImage := range depImages {
			depBuilder := s.buildIndex.findBuilderForConsumedImage(depImage)
			if depBuilder != nil {
				imageBuilder.dependencyIDs = append(imageBuilder.dependencyIDs, depBuilder.ID())
			}
		}
	}
	return nil
}

func (s *tiltfileState) assembleDC() error {
	if len(s.dc.services) > 0 && !s.defaultReg.Empty() {
		return errors.New("default_registry is not supported with docker compose")
	}

	for _, svc := range s.dc.services {
		if svc.ImageRef() != nil {
			builder := s.buildIndex.findBuilderForConsumedImage(svc.ImageRef())
			if builder != nil {
				svc.DependencyIDs = append(svc.DependencyIDs, builder.ID())
			}
			// TODO(maia): throw warning if
			//  a. there is an img ref from config, and img ref from user doesn't match
			//  b. there is no img ref from config, and img ref from user is not of form .*_<svc_name>
		}
	}
	return nil
}

func (s *tiltfileState) assembleK8sV1() error {
	err := s.assembleK8sWithImages()
	if err != nil {
		return err
	}

	err = s.assembleK8sUnresourced()
	if err != nil {
		return err
	}

	for _, r := range s.k8s {
		if err := s.validateK8s(r); err != nil {
			return err
		}
	}
	return nil

}

func (s *tiltfileState) assembleK8sV2() error {
	err := s.assembleK8sByWorkload()
	if err != nil {
		return err
	}

	err = s.assembleK8sUnresourced()
	if err != nil {
		return err
	}

	for workload, opts := range s.k8sResourceOptions {
		if r, ok := s.k8sByName[workload]; ok {
			r.extraPodSelectors = opts.extraPodSelectors
			r.portForwards = opts.portForwards
			r.triggerMode = opts.triggerMode
			r.resourceDeps = opts.resourceDeps
			if opts.newName != "" && opts.newName != r.name {
				if _, ok := s.k8sByName[opts.newName]; ok {
					return fmt.Errorf("k8s_resource at %s specified to rename '%s' to '%s', but there is already a resource with that name", opts.tiltfilePosition.String(), r.name, opts.newName)
				}
				delete(s.k8sByName, r.name)
				r.name = opts.newName
				s.k8sByName[r.name] = r
			}
		} else {
			var knownResources []string
			for name := range s.k8sByName {
				knownResources = append(knownResources, name)
			}
			return fmt.Errorf("k8s_resource at %s specified unknown resource '%s'. known resources: %s\n\nNote: Tilt's resource naming has recently changed. See https://docs.tilt.dev/resource_assembly_migration.html for more info.", opts.tiltfilePosition.String(), workload, strings.Join(knownResources, ", "))
		}
	}

	for _, r := range s.k8s {
		if err := s.validateK8s(r); err != nil {
			return err
		}
	}
	return nil
}

func (s *tiltfileState) assembleK8sByWorkload() error {
	var workloads, rest []k8s.K8sEntity
	for _, e := range s.k8sUnresourced {
		isWorkload, err := s.isWorkload(e)
		if err != nil {
			return err
		}
		if isWorkload {
			workloads = append(workloads, e)
		} else {
			rest = append(rest, e)
		}
	}
	s.k8sUnresourced = rest

	resourceNames, err := s.calculateResourceNames(workloads)
	if err != nil {
		return err
	}
	for i, resourceName := range resourceNames {
		workload := workloads[i]
		res, err := s.makeK8sResource(resourceName)
		if err != nil {
			return errors.Wrapf(err, "error making resource for workload %s", newK8sObjectID(workload))
		}
		err = res.addEntities([]k8s.K8sEntity{workload}, s.imageJSONPaths, s.envVarImages())
		if err != nil {
			return err
		}

		// find any other entities that match the workload's labels (e.g., services),
		// and move them from unresourced to this resource
		match, rest, err := k8s.FilterByMatchesPodTemplateSpec(workload, s.k8sUnresourced)
		if err != nil {
			return err
		}

		err = res.addEntities(match, s.imageJSONPaths, s.envVarImages())
		if err != nil {
			return err
		}

		s.k8sUnresourced = rest
	}

	return nil
}

func (s *tiltfileState) envVarImages() []container.RefSelector {
	var r []container.RefSelector
	// explicitly don't care about order
	for _, img := range s.buildIndex.images {
		if !img.matchInEnvVars {
			continue
		}
		r = append(r, img.configurationRef)
	}
	return r
}

func (s *tiltfileState) isWorkload(e k8s.K8sEntity) (bool, error) {
	for _, sel := range s.workloadTypes {
		if sel.matches(e) {
			return true, nil
		}
	}

	images, err := e.FindImages(s.imageJSONPaths(e), s.envVarImages())
	if err != nil {
		return false, errors.Wrapf(err, "finding images in %s", e.Name())
	} else {
		return len(images) > 0, nil
	}
}

// assembleK8sWithImages matches images we know how to build with any k8s entities
// that use that image, storing the resulting resource(s) on the tiltfileState.
func (s *tiltfileState) assembleK8sWithImages() error {
	// find all images mentioned in k8s entities that don't yet belong to k8sResources
	k8sRefs, err := s.findUnresourcedImages()
	if err != nil {
		return err
	}

	for _, k8sRef := range k8sRefs {
		image := s.buildIndex.findBuilderForConsumedImage(k8sRef)
		if image == nil {
			// only expand for images we know how to build
			continue
		}

		ref := image.configurationRef
		target, err := s.k8sResourceForImage(ref)
		if err != nil {
			return err
		}
		// find k8s entities that use this image; pull them out of pool of
		// unresourced entities and instead attach them to the target k8sResource
		if err := s.extractEntities(target, ref); err != nil {
			return err
		}
	}

	return nil
}

// assembleK8sUnresourced makes k8sResources for all k8s entities that:
// a. are not already attached to a Tilt resource, and
// b. will result in pods,
// and stores the resulting resource(s) on the tiltfileState.
// (We smartly grouping pod-creating entities with some kinds of
// corresponding entities, e.g. services),
func (s *tiltfileState) assembleK8sUnresourced() error {
	withPodSpec, allRest, err := k8s.FilterByHasPodTemplateSpec(s.k8sUnresourced)
	if err != nil {
		return nil
	}
	for _, e := range withPodSpec {
		target, err := s.k8sResourceForName(e.Name())
		if err != nil {
			return err
		}
		target.entities = append(target.entities, e)

		match, rest, err := k8s.FilterByMatchesPodTemplateSpec(e, allRest)
		if err != nil {
			return err
		}
		target.entities = append(target.entities, match...)
		allRest = rest
	}

	s.k8sUnresourced = allRest

	return nil
}

func (s *tiltfileState) validateK8s(r *k8sResource) error {
	if len(r.entities) == 0 {
		if len(r.refSelectors) > 0 {
			return fmt.Errorf("resource %q: could not find k8s entities matching "+
				"image(s) %q; perhaps there's a typo?",
				r.name, strings.Join(r.refSelectorList(), "; "))
		}
		return fmt.Errorf("resource %q: could not associate any k8s YAML with this resource", r.name)
	}

	for _, ref := range r.imageRefs {
		builder := s.buildIndex.findBuilderForConsumedImage(ref)
		if builder != nil {
			r.dependencyIDs = append(r.dependencyIDs, builder.ID())
		}
	}

	return nil
}

// k8sResourceForImage returns the k8sResource with which this image is associated
// (either an existing resource or a new one).
func (s *tiltfileState) k8sResourceForImage(image container.RefSelector) (*k8sResource, error) {
	// first, look thru all the resources that have already been created,
	// and see if any of them already have a reference to this image.
	for _, r := range s.k8s {
		for _, ref := range r.imageRefs {
			if image.Matches(ref) {
				return r, nil
			}
		}

		for _, selector := range r.refSelectors {
			if image.RefsEqual(selector) {
				return r, nil
			}
		}
	}

	// next, look thru all the resources that have already been created,
	// and see if any of them match the basename of the image.
	refName := image.RefName()
	name := filepath.Base(refName)
	if r, ok := s.k8sByName[name]; ok {
		return r, nil
	}

	// otherwise, create a new resource
	return s.makeK8sResource(name)
}

// k8sResourceForName returns the k8sResource with which this name is associated
// (either an existing resource or a new one).
func (s *tiltfileState) k8sResourceForName(name string) (*k8sResource, error) {
	if r, ok := s.k8sByName[name]; ok {
		return r, nil
	}

	// otherwise, create a new resource
	return s.makeK8sResource(name)
}

func (s *tiltfileState) findUnresourcedImages() ([]reference.Named, error) {
	var result []reference.Named
	seen := make(map[string]bool)

	for _, e := range s.k8sUnresourced {
		images, err := e.FindImages(s.imageJSONPaths(e), s.envVarImages())
		if err != nil {
			return nil, err
		}
		for _, img := range images {
			if !seen[img.String()] {
				result = append(result, img)
				seen[img.String()] = true
			}
		}
	}
	return result, nil
}

// extractEntities extracts k8s entities matching the image ref and stores them on the dest k8sResource
func (s *tiltfileState) extractEntities(dest *k8sResource, imageRef container.RefSelector) error {
	extracted, remaining, err := k8s.FilterByImage(s.k8sUnresourced, imageRef, s.imageJSONPaths, false)
	if err != nil {
		return err
	}

	err = dest.addEntities(extracted, s.imageJSONPaths, s.envVarImages())
	if err != nil {
		return err
	}

	s.k8sUnresourced = remaining

	for _, e := range extracted {
		match, rest, err := k8s.FilterByMatchesPodTemplateSpec(e, s.k8sUnresourced)
		if err != nil {
			return err
		}

		err = dest.addEntities(match, s.imageJSONPaths, s.envVarImages())
		if err != nil {
			return err
		}
		s.k8sUnresourced = rest
	}

	return nil
}

func (s *tiltfileState) translateK8s(resources []*k8sResource) ([]model.Manifest, error) {
	var result []model.Manifest
	for _, r := range resources {
		mn := model.ManifestName(r.name)
		tm, err := starlarkTriggerModeToModel(s.triggerModeForResource(r.triggerMode), true)
		if err != nil {
			return nil, err
		}

		var mds []model.ManifestName
		for _, md := range r.resourceDeps {
			mds = append(mds, model.ManifestName(md))
		}
		m := model.Manifest{
			Name:                 mn,
			TriggerMode:          tm,
			ResourceDependencies: mds,
		}

		k8sTarget, err := k8s.NewTarget(mn.TargetName(), r.entities, s.defaultedPortForwards(r.portForwards),
			r.extraPodSelectors, r.dependencyIDs, r.imageRefMap)
		if err != nil {
			return nil, err
		}

		m = m.WithDeployTarget(k8sTarget)

		iTargets, err := s.imgTargetsForDependencyIDs(r.dependencyIDs)
		if err != nil {
			return nil, errors.Wrapf(err, "getting image build info for %s", r.name)
		}

		m = m.WithImageTargets(iTargets)

		if !s.features.Get(feature.MultipleContainersPerPod) {
			err = s.checkForImpossibleLiveUpdates(m)
			if err != nil {
				return nil, err
			}
		}

		result = append(result, m)
	}

	return result, nil
}

// Fill in default values in port-forwarding.
//
// In Kubernetes, "defaulted" is used as a verb to say "if a YAML value of a specification
// was left blank, the API server should fill in the value with a default". See:
//
// https://kubernetes.io/docs/tasks/manage-kubernetes-objects/declarative-config/#default-field-values
//
// In Tilt, we typically do this in the Tiltfile loader post-execution.
// Here, we default the port-forward Host to the WebHost.
//
// TODO(nick): I think the "right" way to do this is to give the starkit extension system
// a "default"-ing hook that runs post-execution.
func (s *tiltfileState) defaultedPortForwards(pfs []model.PortForward) []model.PortForward {
	result := make([]model.PortForward, 0, len(pfs))
	for _, pf := range pfs {
		if pf.Host == "" {
			pf.Host = string(s.webHost)
		}
		result = append(result, pf)
	}
	return result
}

// checkForImpossibleLiveUpdates logs a warning if the group of image targets contains
// any impossible LiveUpdates (or FastBuilds).
//
// Currently, we only collect container information for the first Tilt-built container
// on the pod (b/c of how we assemble resources, this corresponds to the first image target).
// We won't collect container info on any subsequent containers (i.e. subsequent image
// targets), so will never be able to LiveUpdate them.
func (s *tiltfileState) checkForImpossibleLiveUpdates(m model.Manifest) error {
	g, err := model.NewTargetGraph(m.TargetSpecs())
	if err != nil {
		return err
	}

	for _, iTarg := range m.ImageTargets {
		isDeployed := m.IsImageDeployed(iTarg)

		// This check only applies to images with live updates.
		if iTarg.LiveUpdateInfo().Empty() {
			continue
		}

		// TODO(nick): If an undeployed base image has a live-update component, we
		// should probably emit a different kind of warning.
		if !isDeployed {
			continue
		}

		err = s.validateLiveUpdate(iTarg, g)
		if err != nil {
			return err
		}
	}
	return nil
}

func (s *tiltfileState) validateLiveUpdate(iTarget model.ImageTarget, g model.TargetGraph) error {
	lu := iTarget.LiveUpdateInfo()
	if lu.Empty() {
		return nil
	}

	var watchedPaths []string
	err := g.VisitTree(iTarget, func(t model.TargetSpec) error {
		current, ok := t.(model.ImageTarget)
		if !ok {
			return nil
		}

		watchedPaths = append(watchedPaths, current.Dependencies()...)
		return nil
	})
	if err != nil {
		return err
	}

	// Verify that all a) sync step src's and b) fall_back_on files are children of a watched paths.
	// (If not, we'll never even get "file changed" events for them--they're nonsensical input, throw an error.)
	for _, sync := range lu.SyncSteps() {
		if !ospath.IsChildOfOne(watchedPaths, sync.LocalPath) {
			return fmt.Errorf("sync step source '%s' is not a child of any watched filepaths (%v)",
				sync.LocalPath, watchedPaths)
		}
	}

	for _, path := range lu.FallBackOnFiles().Paths {
		if !filepath.IsAbs(path) {
			return fmt.Errorf("internal error: path not resolved correctly! Please report to https://github.com/windmilleng/tilt/issues : %s", path)
		}
		if !ospath.IsChildOfOne(watchedPaths, path) {
			return fmt.Errorf("fall_back_on paths '%s' is not a child of any watched filepaths (%v)",
				path, watchedPaths)
		}

	}

	return nil
}

// Grabs all image targets for the given references,
// as well as any of their transitive dependencies.
func (s *tiltfileState) imgTargetsForDependencyIDs(ids []model.TargetID) ([]model.ImageTarget, error) {
	claimStatus := make(map[model.TargetID]claim, len(ids))
	return s.imgTargetsForDependencyIDsHelper(ids, claimStatus)
}

func (s *tiltfileState) imgTargetsForDependencyIDsHelper(ids []model.TargetID, claimStatus map[model.TargetID]claim) ([]model.ImageTarget, error) {
	var usePrivateRegistry bool
	if s.orchestrator() == model.OrchestratorK8s && !s.privateRegistry.Empty() {
		// If we've found a private registry in the cluster at run-time,
		// use that instead of the one in the tiltfile
		s.logger.Infof("Auto-detected private registry from environment: %s", s.privateRegistry)
		usePrivateRegistry = true
	}

	iTargets := make([]model.ImageTarget, 0, len(ids))
	for _, id := range ids {
		image := s.buildIndex.findBuilderByID(id)
		if image == nil {
			return nil, fmt.Errorf("Internal error: no image builder found for id %s", id)
		}

		claim := claimStatus[id]
		if claim == claimFinished {
			// Skip this target, an earlier call has already built it
			continue
		} else if claim == claimPending {
			return nil, fmt.Errorf("Image dependency cycle: %s", image.configurationRef)
		}
		claimStatus[id] = claimPending

<<<<<<< HEAD
		registry := s.defaultReg
		if s.orchestrator() == model.OrchestratorK8s && !s.privateRegistry.Empty() {
			// If we've found a private registry in the cluster at run-time,
			// use that instead of the one in the tiltfile
			s.logger.Infof("Auto-detected private registry from environment: %s", s.privateRegistry)
=======
		registry := s.defaultRegistryHost
		if usePrivateRegistry {
>>>>>>> c64bd7b6
			registry = s.privateRegistry
		}
		refs, err := container.NewRefSet(image.configurationRef, registry)
		if err != nil {
<<<<<<< HEAD
			return nil, err
=======
			return nil, errors.Wrapf(err, "Something went wrong deriving "+
				"references for your image: %q. Check the image name (and your "+
				"`default_registry()` call, if any) for errors", image.configurationRef)
>>>>>>> c64bd7b6
		}

		iTarget := model.ImageTarget{
			Refs:           refs,
			MatchInEnvVars: image.matchInEnvVars,
		}

		if !image.entrypoint.Empty() {
			iTarget = iTarget.WithOverrideCommand(image.entrypoint)
		}

		lu := image.liveUpdate

		switch image.Type() {
		case DockerBuild:
			iTarget = iTarget.WithBuildDetails(model.DockerBuild{
				Dockerfile:  image.dbDockerfile.String(),
				BuildPath:   image.dbBuildPath,
				BuildArgs:   image.dbBuildArgs,
				LiveUpdate:  lu,
				TargetStage: model.DockerBuildTarget(image.targetStage),
				SSHSpecs:    image.sshSpecs,
				Network:     image.network,
			})
		case CustomBuild:
			r := model.CustomBuild{
				WorkDir:          image.workDir,
				Command:          image.customCommand,
				Deps:             image.customDeps,
				Tag:              image.customTag,
				DisablePush:      image.disablePush,
				SkipsLocalDocker: image.skipsLocalDocker,
				LiveUpdate:       lu,
			}
			iTarget = iTarget.WithBuildDetails(r)
			// TODO(dbentley): validate that syncs is a subset of deps
		case UnknownBuild:
			return nil, fmt.Errorf("no build info for image %s", image.configurationRef)
		}

		iTarget = iTarget.
			WithRepos(s.reposForImage(image)).
			WithDockerignores(s.dockerignoresForImage(image)). // used even for custom build
			WithTiltFilename(image.workDir).
			WithDependencyIDs(image.dependencyIDs)

		depTargets, err := s.imgTargetsForDependencyIDsHelper(image.dependencyIDs, claimStatus)
		if err != nil {
			return nil, err
		}

		iTargets = append(iTargets, depTargets...)
		iTargets = append(iTargets, iTarget)

		claimStatus[id] = claimFinished
	}
	return iTargets, nil
}

func (s *tiltfileState) translateDC(dc dcResourceSet) ([]model.Manifest, error) {
	var result []model.Manifest

	for _, svc := range dc.services {
		m, configFiles, err := s.dcServiceToManifest(svc, dc)
		if err != nil {
			return nil, err
		}

		iTargets, err := s.imgTargetsForDependencyIDs(svc.DependencyIDs)
		if err != nil {
			return nil, errors.Wrapf(err, "getting image build info for %s", svc.Name)
		}

		for _, iTarg := range iTargets {
			if !iTarg.OverrideCmd.Empty() {
				return nil, fmt.Errorf("docker_build/custom_build.entrypoint not supported for Docker Compose resources")
			}
		}

		m = m.WithImageTargets(iTargets)

		err = s.checkForImpossibleLiveUpdates(m)
		if err != nil {
			return nil, err
		}

		result = append(result, m)

		// TODO(maia): might get config files from dc.yml that are overridden by imageTarget :-/
		// e.g. dc.yml specifies one Dockerfile but the imageTarget specifies another
		s.postExecReadFiles = sliceutils.AppendWithoutDupes(s.postExecReadFiles, configFiles...)
	}
	if len(dc.configPaths) != 0 {
		s.postExecReadFiles = sliceutils.AppendWithoutDupes(s.postExecReadFiles, dc.configPaths...)
	}

	return result, nil
}

func badTypeErr(b *starlark.Builtin, ex interface{}, v starlark.Value) error {
	return fmt.Errorf("%v expects a %T; got %T (%v)", b.Name(), ex, v, v)
}

type claim int

const (
	claimNone claim = iota
	claimPending
	claimFinished
)

// A selector matches an entity if all non-empty selector fields match the corresponding entity fields
type k8sObjectSelector struct {
	apiVersion *regexp.Regexp
	kind       *regexp.Regexp

	name      *regexp.Regexp
	namespace *regexp.Regexp
}

// Creates a new k8sObjectSelector
// If an arg is an empty string, it will become an empty regex that matches all input
func newK8sObjectSelector(apiVersion string, kind string, name string, namespace string) (k8sObjectSelector, error) {
	ret := k8sObjectSelector{}
	var err error

	makeCaseInsensitive := func(s string) string {
		if s == "" {
			return s
		} else {
			return "(?i)" + s
		}
	}

	ret.apiVersion, err = regexp.Compile(makeCaseInsensitive(apiVersion))
	if err != nil {
		return k8sObjectSelector{}, errors.Wrap(err, "error parsing apiVersion regexp")
	}

	ret.kind, err = regexp.Compile(makeCaseInsensitive(kind))
	if err != nil {
		return k8sObjectSelector{}, errors.Wrap(err, "error parsing kind regexp")
	}

	ret.name, err = regexp.Compile(makeCaseInsensitive(name))
	if err != nil {
		return k8sObjectSelector{}, errors.Wrap(err, "error parsing name regexp")
	}

	ret.namespace, err = regexp.Compile(makeCaseInsensitive(namespace))
	if err != nil {
		return k8sObjectSelector{}, errors.Wrap(err, "error parsing namespace regexp")
	}

	return ret, nil
}

func (k k8sObjectSelector) matches(e k8s.K8sEntity) bool {
	gvk := e.GVK()
	return k.apiVersion.MatchString(gvk.GroupVersion().String()) &&
		k.kind.MatchString(gvk.Kind) &&
		k.name.MatchString(e.Name()) &&
		k.namespace.MatchString(e.Namespace().String())
}

func (s *tiltfileState) triggerModeFn(thread *starlark.Thread, fn *starlark.Builtin, args starlark.Tuple, kwargs []starlark.Tuple) (starlark.Value, error) {
	var triggerMode triggerMode
	err := s.unpackArgs(fn.Name(), args, kwargs, "trigger_mode", &triggerMode)
	if err != nil {
		return nil, err
	}

	if s.triggerModeCallPosition.IsValid() {
		return starlark.None, fmt.Errorf("%s can only be called once. It was already called at %s", fn.Name(), s.triggerModeCallPosition.String())
	}

	s.triggerMode = triggerMode
	s.triggerModeCallPosition = thread.CallFrame(1).Pos

	return starlark.None, nil
}

func (s *tiltfileState) setTeam(thread *starlark.Thread, fn *starlark.Builtin, args starlark.Tuple, kwargs []starlark.Tuple) (starlark.Value, error) {
	var teamName string
	err := s.unpackArgs(fn.Name(), args, kwargs, "team_name", &teamName)
	if err != nil {
		return nil, err
	}

	if len(teamName) == 0 {
		return nil, errors.New("team_name cannot be empty")
	}

	if s.teamName != "" {
		return nil, fmt.Errorf("team_name set multiple times (to '%s' and '%s')", s.teamName, teamName)
	}

	s.teamName = teamName

	return starlark.None, nil
}

func (s *tiltfileState) translateLocal() ([]model.Manifest, error) {
	var result []model.Manifest

	for _, r := range s.localResources {
		mn := model.ManifestName(r.name)
		tm, err := starlarkTriggerModeToModel(s.triggerModeForResource(r.triggerMode), r.autoInit)
		if err != nil {
			return nil, err
		}

		paths := append(r.deps, r.workdir)

		var ignores []model.Dockerignore
		ignoreContents := ignoresToDockerignoreContents(r.ignores)
		if ignoreContents != "" {
			ignores = append(ignores, model.Dockerignore{Contents: ignoreContents, LocalPath: r.workdir})
		}

		lt := model.NewLocalTarget(model.TargetName(r.name), r.updateCmd, r.serveCmd, r.deps, r.workdir).
			WithRepos(reposForPaths(paths)).
			WithIgnores(ignores)
		var mds []model.ManifestName
		for _, md := range r.resourceDeps {
			mds = append(mds, model.ManifestName(md))
		}
		m := model.Manifest{
			Name:                 mn,
			TriggerMode:          tm,
			ResourceDependencies: mds,
		}.WithDeployTarget(lt)

		result = append(result, m)
	}

	return result, nil
}

func validateResourceDependencies(ms []model.Manifest) error {
	// make sure that:
	// 1. all deps exist
	// 2. we have a DAG

	knownResources := make(map[model.ManifestName]bool)
	for _, m := range ms {
		knownResources[m.Name] = true
	}

	// construct the graph and make sure all edges are valid
	edges := make(map[interface{}][]interface{})
	for _, m := range ms {
		for _, b := range m.ResourceDependencies {
			if m.Name == b {
				return fmt.Errorf("resource %s specified a dependency on itself", m.Name)
			}
			if _, ok := knownResources[b]; !ok {
				return fmt.Errorf("resource %s specified a dependency on unknown resource %s", m.Name, b)
			}
			edges[m.Name] = append(edges[m.Name], b)
		}
	}

	// check for cycles
	connections := tarjan.Connections(edges)
	for _, g := range connections {
		if len(g) > 1 {
			var nodes []string
			for i := range g {
				nodes = append(nodes, string(g[len(g)-i-1].(model.ManifestName)))
			}
			nodes = append(nodes, string(g[len(g)-1].(model.ManifestName)))
			return fmt.Errorf("cycle detected in resource dependency graph: %s", strings.Join(nodes, " -> "))
		}
	}

	return nil
}

var _ starkit.Extension = &tiltfileState{}
var _ starkit.OnExecExtension = &tiltfileState{}
var _ starkit.OnBuiltinCallExtension = &tiltfileState{}<|MERGE_RESOLUTION|>--- conflicted
+++ resolved
@@ -1064,27 +1064,15 @@
 		}
 		claimStatus[id] = claimPending
 
-<<<<<<< HEAD
 		registry := s.defaultReg
-		if s.orchestrator() == model.OrchestratorK8s && !s.privateRegistry.Empty() {
-			// If we've found a private registry in the cluster at run-time,
-			// use that instead of the one in the tiltfile
-			s.logger.Infof("Auto-detected private registry from environment: %s", s.privateRegistry)
-=======
-		registry := s.defaultRegistryHost
 		if usePrivateRegistry {
->>>>>>> c64bd7b6
 			registry = s.privateRegistry
 		}
 		refs, err := container.NewRefSet(image.configurationRef, registry)
 		if err != nil {
-<<<<<<< HEAD
-			return nil, err
-=======
 			return nil, errors.Wrapf(err, "Something went wrong deriving "+
 				"references for your image: %q. Check the image name (and your "+
 				"`default_registry()` call, if any) for errors", image.configurationRef)
->>>>>>> c64bd7b6
 		}
 
 		iTarget := model.ImageTarget{
