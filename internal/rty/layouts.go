--- conflicted
+++ resolved
@@ -377,19 +377,17 @@
 	b.title = title
 }
 
-<<<<<<< HEAD
-func (b *Box) Size(width int, height int) (int, int) {
+func (b *Box) Size(width int, height int) (int, int, error) {
 	if b.grow {
-		return width, height
+		return width, height, nil
 	} else {
 		// +/-2 to account for the box chars themselves
-		w, h := b.inner.Size(width-2, height-2)
-		return w + 2, h + 2
-	}
-=======
-func (b *Box) Size(width int, height int) (int, int, error) {
-	return width, height, nil
->>>>>>> d9fd0a6b
+		w, h, err := b.inner.Size(width-2, height-2)
+		if err != nil {
+			return 0, 0, err
+		}
+		return w + 2, h + 2, nil
+	}
 }
 
 func (b *Box) Render(w Writer, width int, height int) error {
@@ -397,7 +395,10 @@
 		return fmt.Errorf("box must have either fixed height or a child")
 	}
 
-	width, height = b.Size(width, height)
+	width, height, err := b.Size(width, height)
+	if err != nil {
+		return err
+	}
 
 	if b.inner != nil {
 		innerHeight := height - 2
@@ -517,28 +518,14 @@
 	return &ModalLayout{fg: fg, bg: bg, fraction: fraction, fixed: fixed}
 }
 
-<<<<<<< HEAD
-func (l *ModalLayout) Size(width int, height int) (int, int) {
-	w, h := l.bg.Size(width, height)
+func (l *ModalLayout) Size(width int, height int) (int, int, error) {
+	w, h, err := l.bg.Size(width, height)
+	if err != nil {
+		return 0, 0, err
+	}
 	if l.fraction > 1 {
 		w = int(l.fraction * float64(w))
 		h = int(l.fraction * float64(h))
-=======
-func (l *ModalLayout) Size(width int, height int) (int, int, error) {
-	w, h, err := l.bg.Size(width, height)
-	if err != nil {
-		return 0, 0, err
-	}
-	fgw, fgh, err := l.fg.Size(width, height)
-	if err != nil {
-		return 0, 0, err
-	}
-	if fgw > w {
-		w = fgw
-	}
-	if fgh > h {
-		h = fgh
->>>>>>> d9fd0a6b
 	}
 
 	return w, h, nil
@@ -547,10 +534,13 @@
 func (l *ModalLayout) Render(w Writer, width int, height int) error {
 	w.RenderChild(l.bg)
 
-<<<<<<< HEAD
 	var mw, mh int
 	if !l.fixed {
-		mw, mh = l.fg.Size(int(l.fraction*float64(width)), int(l.fraction*float64(height)))
+		var err error
+		mw, mh, err = l.fg.Size(int(l.fraction*float64(width)), int(l.fraction*float64(height)))
+		if err != nil {
+			return err
+		}
 	} else {
 		f := (1 - l.fraction) / 2
 		mw = int((1 - 2*f) * float64(width))
@@ -559,18 +549,10 @@
 
 	mx := width/2 - mw/2
 	my := height/2 - mh/2
-	w = w.Divide(mx, my, mw, mh)
-=======
-	f := (1 - l.fraction) / 2
-	mx := int(f * float64(width))
-	my := int(f * float64(height))
-	mh := int((1 - 2*f) * float64(width))
-	mw := int((1 - 2*f) * float64(height))
-	w, err := w.Divide(mx, my, mh, mw)
+	w, err := w.Divide(mx, my, mw, mh)
 	if err != nil {
 		return err
 	}
->>>>>>> d9fd0a6b
 	w.RenderChild(l.fg)
 	return nil
 }