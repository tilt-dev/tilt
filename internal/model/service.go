package model

import (
	"context"
	"fmt"
	"strings"
)

type ServiceName string

func (s ServiceName) String() string { return string(s) }

type Service struct {
	K8sYaml        string
	DockerfileText string
	Mounts         []Mount
	Steps          []Step
	Entrypoint     Cmd
	DockerfileTag  string
	Name           ServiceName
}

func (s Service) Validate() error {
	err := s.validate()
	if err != nil {
		return err
	}
	return nil
}

func (s Service) validate() *ValidateErr {
	if s.Name == "" {
		return validateErrf("[validate] service missing name: %+v", s)
	}

	if s.DockerfileTag == "" {
		return validateErrf("[validate] service %q missing image tag", s.Name)
	}

	if s.K8sYaml == "" {
		return validateErrf("[validate] service %q missing YAML file", s.Name)
	}

	if s.Entrypoint.Empty() {
		return validateErrf("[validate] service %q missing Entrypoint", s.Name)
	}

	return nil
}

type ServiceCreator interface {
	CreateServices(ctx context.Context, svcs []Service, watch bool) error
}

type Mount struct {
	// TODO(dmiller) make this more generic
	// TODO(maia): or maybe don't make this a repo necessarily, just a path?
	Repo          LocalGithubRepo
	ContainerPath string
}

type Repo interface {
	IsRepo()
}

type LocalGithubRepo struct {
	LocalPath string
}

func (LocalGithubRepo) IsRepo() {}

type Step struct {
	// Required. The command to run in this step.
	Cmd Cmd

	// Optional. If not specified, this step runs on every change.
	// If specified, we only run the Cmd if the trigger matches the changed file.
	Trigger PathMatcher
}

type Cmd struct {
	Argv []string
}

func (c Cmd) IsShellStandardForm() bool {
	return len(c.Argv) == 3 && c.Argv[0] == "sh" && c.Argv[1] == "-c" && !strings.Contains(c.Argv[2], "\n")
}

// Get the script when the shell is in standard form.
// Panics if the command is not in shell standard form.
func (c Cmd) ShellStandardScript() string {
	if !c.IsShellStandardForm() {
		panic(fmt.Sprintf("Not in shell standard form: %+v", c))
	}
	return c.Argv[2]
}

func (c Cmd) EntrypointStr() string {
	if c.IsShellStandardForm() {
		return fmt.Sprintf("ENTRYPOINT %s", c.Argv[2])
	}

	quoted := make([]string, len(c.Argv))
	for i, arg := range c.Argv {
		quoted[i] = fmt.Sprintf("%q", arg)
	}
	return fmt.Sprintf("ENTRYPOINT [%s]", strings.Join(quoted, ", "))
}

func (c Cmd) RunStr() string {
	if c.IsShellStandardForm() {
		return fmt.Sprintf("RUN %s", c.Argv[2])
	}

	quoted := make([]string, len(c.Argv))
	for i, arg := range c.Argv {
		quoted[i] = fmt.Sprintf("%q", arg)
	}
	return fmt.Sprintf("RUN [%s]", strings.Join(quoted, ", "))
}

func (c Cmd) Empty() bool {
	return len(c.Argv) == 0
}

func ToShellCmd(cmd string) Cmd {
	return Cmd{Argv: []string{"sh", "-c", cmd}}
}

func ToShellCmds(cmds []string) []Cmd {
	res := make([]Cmd, len(cmds))
	for i, cmd := range cmds {
		res[i] = ToShellCmd(cmd)
	}
	return res
}

<<<<<<< HEAD
type ValidateErr struct {
	s string
}

func (e *ValidateErr) Error() string { return e.s }

var _ error = &ValidateErr{}

func validateErrf(format string, a ...interface{}) *ValidateErr {
	return &ValidateErr{s: fmt.Sprintf(format, a...)}
=======
func ToStep(cmd Cmd) Step {
	return Step{Cmd: cmd}
}

func ToSteps(cmds []Cmd) []Step {
	res := make([]Step, len(cmds))
	for i, cmd := range cmds {
		res[i] = ToStep(cmd)
	}
	return res
}

func ToShellSteps(cmds []string) []Step {
	return ToSteps(ToShellCmds(cmds))
}

// TODO(nick): Figure out what the interface shoule be for
// boiling down steps into cmds.
func BoilStepsTODO(steps []Step) []Cmd {
	res := make([]Cmd, len(steps))
	for i, step := range steps {
		res[i] = step.Cmd
	}
	return res
>>>>>>> 05a0d53a
}<|MERGE_RESOLUTION|>--- conflicted
+++ resolved
@@ -135,18 +135,6 @@
 	return res
 }
 
-<<<<<<< HEAD
-type ValidateErr struct {
-	s string
-}
-
-func (e *ValidateErr) Error() string { return e.s }
-
-var _ error = &ValidateErr{}
-
-func validateErrf(format string, a ...interface{}) *ValidateErr {
-	return &ValidateErr{s: fmt.Sprintf(format, a...)}
-=======
 func ToStep(cmd Cmd) Step {
 	return Step{Cmd: cmd}
 }
@@ -163,7 +151,7 @@
 	return ToSteps(ToShellCmds(cmds))
 }
 
-// TODO(nick): Figure out what the interface shoule be for
+// TODO(nick): Figure out what the interface should be for
 // boiling down steps into cmds.
 func BoilStepsTODO(steps []Step) []Cmd {
 	res := make([]Cmd, len(steps))
@@ -171,5 +159,16 @@
 		res[i] = step.Cmd
 	}
 	return res
->>>>>>> 05a0d53a
+}
+
+type ValidateErr struct {
+	s string
+}
+
+func (e *ValidateErr) Error() string { return e.s }
+
+var _ error = &ValidateErr{}
+
+func validateErrf(format string, a ...interface{}) *ValidateErr {
+	return &ValidateErr{s: fmt.Sprintf(format, a...)}
 }