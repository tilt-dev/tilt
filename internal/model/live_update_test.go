--- conflicted
+++ resolved
@@ -11,14 +11,10 @@
 func TestNewLiveUpdate(t *testing.T) {
 	steps := []LiveUpdateStep{
 		LiveUpdateSyncStep{"foo", "bar"},
-<<<<<<< HEAD
-		LiveUpdateRunStep{Cmd{[]string{"hello"}}, NewGlobset([]string{"goodbye"}, BaseDir)},
-=======
-		LiveUpdateRunStep{Cmd{[]string{"hello"}}, NewPathSet([]string{"goodbye"}, "/home")},
->>>>>>> 7bc8d318
+		LiveUpdateRunStep{Cmd{[]string{"hello"}}, NewPathSet([]string{"goodbye"}, BaseDir)},
 		LiveUpdateRestartContainerStep{},
 	}
-	fullRebuildTriggers := NewGlobset([]string{"quu", "qux"}, BaseDir)
+	fullRebuildTriggers := NewPathSet([]string{"quu", "qux"}, BaseDir)
 	lu, err := NewLiveUpdate(steps, fullRebuildTriggers)
 	if !assert.NoError(t, err) {
 		return
@@ -29,7 +25,7 @@
 
 func TestNewLiveUpdateRestartContainerNotLast(t *testing.T) {
 	steps := []LiveUpdateStep{LiveUpdateRestartContainerStep{}, LiveUpdateSyncStep{"foo", "bar"}}
-	_, err := NewLiveUpdate(steps, Globset{})
+	_, err := NewLiveUpdate(steps, PathSet{})
 	if !assert.Error(t, err) {
 		return
 	}
@@ -38,7 +34,7 @@
 
 func TestNewLiveUpdateSyncAfterRun(t *testing.T) {
 	steps := append([]LiveUpdateStep{LiveUpdateRunStep{}, LiveUpdateSyncStep{"foo", "bar"}})
-	_, err := NewLiveUpdate(steps, Globset{})
+	_, err := NewLiveUpdate(steps, PathSet{})
 	if !assert.Error(t, err) {
 		return
 	}
