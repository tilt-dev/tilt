--- conflicted
+++ resolved
@@ -10,16 +10,11 @@
 type LiveUpdate struct {
 	Steps []LiveUpdateStep
 
-<<<<<<< HEAD
-	// When files matching any of these globs change, we should fall back to a full rebuild.
-	FullRebuildTriggers Globset
-=======
 	// When files matching any of these paths change, we should fall back to a full rebuild.
-	FullRebuildTriggers []string
->>>>>>> 7bc8d318
+	FullRebuildTriggers PathSet
 }
 
-func NewLiveUpdate(steps []LiveUpdateStep, fullRebuildTriggers Globset) (LiveUpdate, error) {
+func NewLiveUpdate(steps []LiveUpdateStep, fullRebuildTriggers PathSet) (LiveUpdate, error) {
 	seenRunStep := false
 	for i, step := range steps {
 		switch step.(type) {
