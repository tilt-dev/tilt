package cli

import (
	"context"
	"strings"
	"time"

	"github.com/pkg/errors"
	"github.com/spf13/cobra"
	"k8s.io/apimachinery/pkg/runtime/schema"

	"github.com/tilt-dev/tilt/internal/analytics"
	"github.com/tilt-dev/tilt/internal/engine"
	"github.com/tilt-dev/tilt/internal/k8s"
	"github.com/tilt-dev/tilt/pkg/logger"
	"github.com/tilt-dev/tilt/pkg/model"
)

type downCmd struct {
	fileName         string
	deleteNamespaces bool
	downDepsProvider func(ctx context.Context, tiltAnalytics *analytics.TiltAnalytics, subcommand model.TiltSubcommand) (DownDeps, error)
}

func newDownCmd() *downCmd {
	return &downCmd{downDepsProvider: wireDownDeps}
}

func (c *downCmd) name() model.TiltSubcommand { return "down" }

func (c *downCmd) register() *cobra.Command {
	cmd := &cobra.Command{
		Use:                   "down [<tilt flags>] [-- <Tiltfile args>]",
		DisableFlagsInUseLine: true,
		Short:                 "Delete resources created by 'tilt up'",
		Long: `
Deletes resources specified in the Tiltfile

Namespaces are not deleted by default. Use --delete-namespaces to change that.

There are two types of args:
1) Tilt flags, listed below, which are handled entirely by Tilt.
2) Tiltfile args, which can be anything, and are potentially accessed by config.parse in your Tiltfile.

By default:
1) Tiltfile args are interpreted as the list of services to delete, e.g. tilt down frontend backend.
2) Running with no Tiltfile args deletes all services defined in the Tiltfile

This default behavior does not apply if the Tiltfile uses config.parse or config.set_enabled_resources.
In that case, see https://tilt.dev/user_config.html and/or comments in your Tiltfile
`,
	}

	addTiltfileFlag(cmd, &c.fileName)
	addKubeContextFlag(cmd)
	cmd.Flags().BoolVar(&c.deleteNamespaces, "delete-namespaces", false, "delete namespaces defined in the Tiltfile (by default, don't)")

	return cmd
}

func (c *downCmd) run(ctx context.Context, args []string) error {
	a := analytics.Get(ctx)
	a.Incr("cmd.down", map[string]string{})
	defer a.Flush(time.Second)

	downDeps, err := c.downDepsProvider(ctx, a, "down")
	if err != nil {
		return err
	}
	return c.down(ctx, downDeps, args)
}

func (c *downCmd) down(ctx context.Context, downDeps DownDeps, args []string) error {
	tlr := downDeps.tfl.Load(ctx, c.fileName, model.NewUserConfigState(args))
	err := tlr.Error
	if err != nil {
		return err
	}

	entities, err := engine.ParseYAMLFromManifests(tlr.Manifests...)
	if err != nil {
		return errors.Wrap(err, "Parsing manifest YAML")
	}

<<<<<<< HEAD
	entities = k8s.ReverseSortedEntities(entities)
=======
	entities, _, err = k8s.Filter(entities, func(e k8s.K8sEntity) (b bool, err error) {
		downPolicy, exists := e.Annotations()["tilt.dev/down-policy"]
		return !exists || downPolicy != "keep", nil
	})
	if err != nil {
		return errors.Wrap(err, "Filtering entities by down policy")
	}
>>>>>>> cb2dc8b6

	if !c.deleteNamespaces {
		var namespaces []k8s.K8sEntity
		entities, namespaces, err = k8s.Filter(entities, func(e k8s.K8sEntity) (b bool, err error) {
			return e.GVK() != schema.GroupVersionKind{Group: "", Version: "v1", Kind: "Namespace"}, nil
		})
		if err != nil {
			return errors.Wrap(err, "filtering out namespaces")
		}
		if len(namespaces) > 0 {
			var nsNames []string
			for _, ns := range namespaces {
				nsNames = append(nsNames, ns.Name())
			}
			logger.Get(ctx).Infof("Not deleting namespaces: %s", strings.Join(nsNames, ", "))
			logger.Get(ctx).Infof("Run with --delete-namespaces to delete namespaces as well.")
		}
	}

	if len(entities) > 0 {
		err = downDeps.kClient.Delete(ctx, entities)
		if err != nil {
			return errors.Wrap(err, "Deleting k8s entities")
		}
	}

	var dcConfigPaths []string
	for _, m := range tlr.Manifests {
		if m.IsDC() {
			dcConfigPaths = m.DockerComposeTarget().ConfigPaths
			break
		}
	}

	if len(dcConfigPaths) > 0 {
		dcc := downDeps.dcClient
		err = dcc.Down(ctx, dcConfigPaths, logger.Get(ctx).Writer(logger.InfoLvl), logger.Get(ctx).Writer(logger.InfoLvl))
		if err != nil {
			return errors.Wrap(err, "Running `docker-compose down`")
		}
	}

	return nil
}<|MERGE_RESOLUTION|>--- conflicted
+++ resolved
@@ -82,9 +82,8 @@
 		return errors.Wrap(err, "Parsing manifest YAML")
 	}
 
-<<<<<<< HEAD
 	entities = k8s.ReverseSortedEntities(entities)
-=======
+
 	entities, _, err = k8s.Filter(entities, func(e k8s.K8sEntity) (b bool, err error) {
 		downPolicy, exists := e.Annotations()["tilt.dev/down-policy"]
 		return !exists || downPolicy != "keep", nil
@@ -92,7 +91,6 @@
 	if err != nil {
 		return errors.Wrap(err, "Filtering entities by down policy")
 	}
->>>>>>> cb2dc8b6
 
 	if !c.deleteNamespaces {
 		var namespaces []k8s.K8sEntity
