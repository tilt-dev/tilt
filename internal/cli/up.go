package cli

import (
	"context"

	"github.com/spf13/cobra"
	"github.com/windmilleng/tilt/internal/tiltd/tiltd_server"
	"github.com/windmilleng/tilt/internal/tiltfile"
)

type upCmd struct{}

func (c *upCmd) register() *cobra.Command {
	cmd := &cobra.Command{
		Use:   "up <servicename>",
		Short: "stand up a service",
		Args:  cobra.ExactArgs(1),
	}

	return cmd
}

func (c *upCmd) run(args []string) error {
	ctx := context.Background()
	proc, err := tiltd_server.RunDaemon(ctx)
	if err != nil {
		return err
	}
	defer proc.Kill()

<<<<<<< HEAD
	dCli, err := tiltd_client.NewDaemonClient()
	if err != nil {
		return err
	}

	tf, err := tiltfile.Load("Tiltfile")
	if err != nil {
		return err
	}

	serviceName := args[0]
	serviceYaml, err := tf.GetServiceConfig(serviceName)
	if err != nil {
		return err
	}

	err = dCli.CreateService(ctx, *serviceYaml)
	if err != nil {
		return err
	}

=======
>>>>>>> 963fbb4b
	return nil
}<|MERGE_RESOLUTION|>--- conflicted
+++ resolved
@@ -1,11 +1,12 @@
 package cli
 
 import (
-	"context"
+		"context"
 
 	"github.com/spf13/cobra"
 	"github.com/windmilleng/tilt/internal/tiltd/tiltd_server"
 	"github.com/windmilleng/tilt/internal/tiltfile"
+	"github.com/windmilleng/tilt/internal/tiltd/tiltd_client"
 )
 
 type upCmd struct{}
@@ -28,7 +29,6 @@
 	}
 	defer proc.Kill()
 
-<<<<<<< HEAD
 	dCli, err := tiltd_client.NewDaemonClient()
 	if err != nil {
 		return err
@@ -50,7 +50,5 @@
 		return err
 	}
 
-=======
->>>>>>> 963fbb4b
 	return nil
 }