package cli

import (
	"context"
	"fmt"
	"log"
	"time"

<<<<<<< HEAD
	"github.com/windmilleng/tilt/internal/store"

=======
>>>>>>> dc103d5f
	"github.com/fatih/color"
	"github.com/opentracing/opentracing-go"
	"github.com/spf13/cobra"
	"golang.org/x/sync/errgroup"

	"github.com/windmilleng/tilt/internal/build"
	"github.com/windmilleng/tilt/internal/engine"
	"github.com/windmilleng/tilt/internal/hud"
	"github.com/windmilleng/tilt/internal/logger"
	"github.com/windmilleng/tilt/internal/tiltfile"
	"github.com/windmilleng/tilt/internal/tracer"
)

var updateModeFlag string = string(engine.UpdateModeAuto)

type upCmd struct {
	watch       bool
	browserMode string
	traceTags   string
	hud         bool
}

func (c *upCmd) register() *cobra.Command {
	cmd := &cobra.Command{
		Use:   "up <name> [<name2>] [<name3>] [...]",
		Short: "stand up one or more manifests",
		Args:  cobra.MinimumNArgs(1),
	}

	cmd.Flags().BoolVar(&c.watch, "watch", true, "If true, services will be automatically rebuilt and redeployed when files change. Otherwise, each service will be started once.")
	cmd.Flags().StringVar(&c.browserMode, "browser", "", "deprecated. TODO(nick): remove this flag")
	cmd.Flags().StringVar(&updateModeFlag, "update-mode", string(engine.UpdateModeAuto),
		fmt.Sprintf("Control the strategy Tilt uses for updating instances. Possible values: %v", engine.AllUpdateModes))
	cmd.Flags().StringVar(&c.traceTags, "traceTags", "", "tags to add to spans for easy querying, of the form: key1=val1,key2=val2")
	cmd.Flags().StringVar(&build.ImageTagPrefix, "image-tag-prefix", build.ImageTagPrefix,
		"For integration tests. Customize the image tag prefix so tests can write to a public registry")
	cmd.Flags().BoolVar(&c.hud, "hud", true, "If true, tilt will open in HUD mode.")
	err := cmd.Flags().MarkHidden("image-tag-prefix")
	if err != nil {
		panic(err)
	}
	err = cmd.Flags().MarkHidden("browser")
	if err != nil {
		panic(err)
	}

	return cmd
}

func (c *upCmd) run(ctx context.Context, args []string) error {
	analyticsService.Incr("cmd.up", map[string]string{
		"watch": fmt.Sprintf("%v", c.watch),
		"mode":  string(updateModeFlag),
	})
	defer analyticsService.Flush(time.Second)

	span, ctx := opentracing.StartSpanFromContext(ctx, "Up")
	defer span.Finish()

	tags := tracer.TagStrToMap(c.traceTags)

	for k, v := range tags {
		span.SetTag(k, v)
	}

	uh, err := wireHudAndUpper(ctx)
	if err != nil {
		return err
	}

	upper, h := uh.upper, uh.hud

	l := NewLogActionLogger(ctx, upper.Dispatch)
	ctx = logger.WithLogger(ctx, l)

	logOutput(fmt.Sprintf("Starting Tilt (%s)…\n", buildStamp()))

	if trace {
		traceID, err := tracer.TraceID(ctx)
		if err != nil {
			return err
		}
		logger.Get(ctx).Infof("TraceID: %s", traceID)
	}

	tf, err := tiltfile.Load(ctx, tiltfile.FileName)
	if err != nil {
		return err
	}

	manifests, globalYAML, err := tf.GetManifestConfigsAndGlobalYAML(args...)
	if err != nil {
		return err
	}

<<<<<<< HEAD
	g, ctx := errgroup.WithContext(ctx)
	ctx, cancel := context.WithCancel(ctx)
	defer cancel()

	if c.hud {
		g.Go(func() error {
			return h.Run(ctx, upper.Dispatch, hud.DefaultRefreshInterval)
		})
	}

=======
	uh, err := wireHudAndUpper(ctx)
	if err != nil {
		return err
	}

	upper, h := uh.upper, uh.hud

	g, ctx := errgroup.WithContext(ctx)
	ctx, cancel := context.WithCancel(ctx)
	defer cancel()

	g.Go(func() error {
		return h.Run(ctx, upper.Dispatch, hud.DefaultRefreshInterval)
	})
	defer h.Close()

>>>>>>> dc103d5f
	g.Go(func() error {
		defer cancel()
		// TODO(maia): send along globalYamlManifest (returned by GetManifest...Yaml above)
		return upper.CreateManifests(ctx, manifests, globalYAML, c.watch)
	})

	err = g.Wait()
	if err != context.Canceled {
		return err
	} else {
		return nil
	}
}

func logOutput(s string) {
	log.SetFlags(log.Flags() &^ (log.Ldate | log.Ltime))
	log.Printf(color.GreenString(s))
}

func provideUpdateModeFlag() engine.UpdateModeFlag {
	return engine.UpdateModeFlag(updateModeFlag)
}

func NewLogActionLogger(ctx context.Context, dispatch func(action store.Action)) logger.Logger {
	l := logger.Get(ctx)
	return logger.NewFuncLogger(l.SupportsColor(), l.Level(), func(level logger.Level, b []byte) error {
		dispatch(engine.LogAction{Log: b})
		return nil
	})
}<|MERGE_RESOLUTION|>--- conflicted
+++ resolved
@@ -6,11 +6,6 @@
 	"log"
 	"time"
 
-<<<<<<< HEAD
-	"github.com/windmilleng/tilt/internal/store"
-
-=======
->>>>>>> dc103d5f
 	"github.com/fatih/color"
 	"github.com/opentracing/opentracing-go"
 	"github.com/spf13/cobra"
@@ -20,6 +15,7 @@
 	"github.com/windmilleng/tilt/internal/engine"
 	"github.com/windmilleng/tilt/internal/hud"
 	"github.com/windmilleng/tilt/internal/logger"
+	"github.com/windmilleng/tilt/internal/store"
 	"github.com/windmilleng/tilt/internal/tiltfile"
 	"github.com/windmilleng/tilt/internal/tracer"
 )
@@ -106,7 +102,6 @@
 		return err
 	}
 
-<<<<<<< HEAD
 	g, ctx := errgroup.WithContext(ctx)
 	ctx, cancel := context.WithCancel(ctx)
 	defer cancel()
@@ -117,24 +112,6 @@
 		})
 	}
 
-=======
-	uh, err := wireHudAndUpper(ctx)
-	if err != nil {
-		return err
-	}
-
-	upper, h := uh.upper, uh.hud
-
-	g, ctx := errgroup.WithContext(ctx)
-	ctx, cancel := context.WithCancel(ctx)
-	defer cancel()
-
-	g.Go(func() error {
-		return h.Run(ctx, upper.Dispatch, hud.DefaultRefreshInterval)
-	})
-	defer h.Close()
-
->>>>>>> dc103d5f
 	g.Go(func() error {
 		defer cancel()
 		// TODO(maia): send along globalYamlManifest (returned by GetManifest...Yaml above)
