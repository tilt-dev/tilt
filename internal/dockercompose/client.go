package dockercompose

import (
	"bufio"
	"bytes"
	"context"
	"fmt"
	"io"
	"os"
	"os/exec"
	"path/filepath"
	"regexp"
	"runtime"
	"strings"
	"sync"

	"github.com/compose-spec/compose-go/loader"
	"golang.org/x/mod/semver"

	"github.com/compose-spec/compose-go/types"
	"github.com/pkg/errors"

	"github.com/tilt-dev/tilt/internal/container"
	"github.com/tilt-dev/tilt/internal/docker"
	"github.com/tilt-dev/tilt/pkg/logger"
	"github.com/tilt-dev/tilt/pkg/model"

	compose "github.com/compose-spec/compose-go/cli"
)

// versionRegex handles both v1 and v2 version outputs, which have several variations.
// (See TestParseComposeVersionOutput for various cases.)
<<<<<<< HEAD
var versionRegex = regexp.MustCompile(`(?mi)^docker[ -]compose(?: version)?:? v?([^\s,]+),?(?: build ([a-z0-9-]+))?`)
=======
var versionRegex = regexp.MustCompile(`(?mi)^docker[ -]compose(?: version)?:? v?([^\s,]+),?(?: build ([a-z0-9]+))?`)
>>>>>>> 6873e6ee

type DockerComposeClient interface {
	Up(ctx context.Context, configPaths []string, serviceName model.TargetName, shouldBuild bool, stdout, stderr io.Writer) error
	Down(ctx context.Context, configPaths []string, stdout, stderr io.Writer) error
	StreamLogs(ctx context.Context, configPaths []string, serviceName model.TargetName) io.ReadCloser
	StreamEvents(ctx context.Context, configPaths []string) (<-chan string, error)
	Project(ctx context.Context, configPaths []string) (*types.Project, error)
	ContainerID(ctx context.Context, configPaths []string, serviceName model.TargetName) (container.ID, error)
<<<<<<< HEAD
	Version(ctx context.Context) (canonicalVersion string, build string, err error)
=======
	Version(ctx context.Context) (string, error)
>>>>>>> 6873e6ee
}

type cmdDCClient struct {
	env         docker.Env
	mu          *sync.Mutex
	composePath string
}

// TODO(dmiller): we might want to make this take a path to the docker-compose config so we don't
// have to keep passing it in.
func NewDockerComposeClient(env docker.LocalEnv) DockerComposeClient {
	return &cmdDCClient{
		env:         docker.Env(env),
		mu:          &sync.Mutex{},
		composePath: dcExecutablePath(),
	}
}

func (c *cmdDCClient) Up(ctx context.Context, configPaths []string, serviceName model.TargetName, shouldBuild bool, stdout, stderr io.Writer) error {
	var genArgs []string
	// TODO(milas): this causes docker-compose to output a truly excessive amount of logging; it might
	// 	make sense to hide it behind a special environment variable instead or something
	if logger.Get(ctx).Level().ShouldDisplay(logger.VerboseLvl) {
		genArgs = []string{"--verbose"}
	}

	for _, config := range configPaths {
		genArgs = append(genArgs, "-f", config)
	}

	if shouldBuild {
		var buildArgs = append([]string{}, genArgs...)
		buildArgs = append(buildArgs, "build", serviceName.String())
		cmd := c.dcCommand(ctx, buildArgs)
		cmd.Stdout = stdout
		cmd.Stderr = stderr
		err := cmd.Run()
		if err != nil {
			return FormatError(cmd, nil, err)
		}
	}

	// docker-compose up is not thread-safe, because network operations are non-atomic. See:
	// https://github.com/tilt-dev/tilt/issues/2817
	//
	// docker-compose build can run in parallel fine, so we only want the mutex on the 'up' call.
	//
	// TODO(nick): It might make sense to use a CondVar so that we can log a message
	// when we're waiting on another build...
	c.mu.Lock()
	defer c.mu.Unlock()
	runArgs := append([]string{}, genArgs...)
	runArgs = append(runArgs, "up", "--no-deps", "--no-build", "-d")

	runArgs = append(runArgs, serviceName.String())
	cmd := c.dcCommand(ctx, runArgs)
	cmd.Stdout = stdout
	cmd.Stderr = stderr

	return FormatError(cmd, nil, cmd.Run())
}

func (c *cmdDCClient) Down(ctx context.Context, configPaths []string, stdout, stderr io.Writer) error {
	// To be safe, we try not to run two docker-compose downs in parallel,
	// because we know docker-compose up is not thread-safe.
	c.mu.Lock()
	defer c.mu.Unlock()

	var args []string
	if logger.Get(ctx).Level().ShouldDisplay(logger.VerboseLvl) {
		args = []string{"--verbose"}
	}
	for _, config := range configPaths {
		args = append(args, "-f", config)
	}

	args = append(args, "down")
	cmd := c.dcCommand(ctx, args)
	cmd.Stdout = stdout
	cmd.Stderr = stderr

	err := cmd.Run()
	if err != nil {
		return FormatError(cmd, nil, err)
	}

	return nil
}

func (c *cmdDCClient) StreamLogs(ctx context.Context, configPaths []string, serviceName model.TargetName) io.ReadCloser {
	var args []string
	for _, config := range configPaths {
		args = append(args, "-f", config)
	}

	r, w := io.Pipe()

	// NOTE: we can't practically remove "--no-color" due to the way that Docker Compose formats colorful lines; it
	// 		 will wrap the entire line (including the \n) with the color codes, so you end up with something like:
	//			\u001b[36mmyproject_my-container_1 exited with code 0\n\u001b[0m
	// 		 where the ANSI reset (\u001b[0m) is _AFTER_ the \n, which doesn't play nice with our log segment logic
	// 		 under some conditions - adding a final \n after stdout is closed would probably be sufficient given the
	// 		 current pattern of how Compose colorizes stuff, but it's really not worth the headache to find out
	args = append(args, "logs", "--no-color", "--no-log-prefix", "--timestamps", "--follow", serviceName.String())
	cmd := c.dcCommand(ctx, args)
	cmd.Stdout = w

	errBuf := bytes.Buffer{}
	cmd.Stderr = &errBuf

	go func() {
		if cmdErr := cmd.Run(); cmdErr != nil {
			_ = w.CloseWithError(fmt.Errorf("cmd `docker-compose %s` exited with error: \"%v\" (stderr: %s)",
				strings.Join(args, " "), cmdErr, errBuf.String()))
		} else {
			_ = w.Close()
		}
	}()
	return r
}

func (c *cmdDCClient) StreamEvents(ctx context.Context, configPaths []string) (<-chan string, error) {
	ch := make(chan string)

	var args []string
	for _, config := range configPaths {
		args = append(args, "-f", config)
	}
	args = append(args, "events", "--json")
	cmd := c.dcCommand(ctx, args)
	stdout, err := cmd.StdoutPipe()
	if err != nil {
		return ch, errors.Wrap(err, "making stdout pipe for `docker-compose events`")
	}

	err = cmd.Start()
	if err != nil {
		return ch, errors.Wrapf(err, "`docker-compose %s`",
			strings.Join(args, " "))
	}
	go func() {
		scanner := bufio.NewScanner(stdout)
		for scanner.Scan() {
			ch <- scanner.Text()
		}

		if err := scanner.Err(); err != nil {
			logger.Get(ctx).Infof("[DOCKER-COMPOSE WATCHER] scanning `events` output: %v", err)
		}

		err = cmd.Wait()
		if err != nil {
			logger.Get(ctx).Infof("[DOCKER-COMPOSE WATCHER] exited with error: %v", err)
		}
	}()

	return ch, nil
}

func (c *cmdDCClient) Project(ctx context.Context, configPaths []string) (*types.Project, error) {
	proj, err := c.loadProject(configPaths)
	if err == nil {
		return proj, nil
	}

	// HACK(milas): compose-go has known regressions with resolving variables during YAML loading
	// 	if it fails, attempt to fallback to using the CLI to resolve the YAML and then parse
	// 	it with compose-go
	// 	see https://github.com/tilt-dev/tilt/issues/4795
	proj, err = c.loadProjectCLI(ctx, configPaths)
	if err != nil {
		return nil, err
	}
	return proj, nil
}

func (c *cmdDCClient) ContainerID(ctx context.Context, configPaths []string, serviceName model.TargetName) (container.ID, error) {
	id, err := c.dcOutput(ctx, configPaths, "ps", "-q", serviceName.String())
	if err != nil {
		return container.ID(""), err
	}

	return container.ID(id), nil
}

<<<<<<< HEAD
// Version runs `docker-compose version` and parses the output, returning the canonical version and build (if present).
//
// NOTE: The version subcommand was added in Docker Compose v1.4.0 (released 2015-08-04), so this won't work for
// 		 truly ancient versions, but handles both v1 and v2.
func (c *cmdDCClient) Version(ctx context.Context) (string, string, error) {
	cmd := c.dcCommand(ctx, []string{"version"})
	stdout, err := cmd.Output()
	if err != nil {
		return "", "", FormatError(cmd, stdout, err)
	}
	return ParseComposeVersionOutput(stdout)
=======
// Version runs `docker-compose version` and parses the output.
//
// NOTE: The version subcommand was added in Docker Compose v1.4.0 (released 2015-08-04), so this won't work for
// 		 truly ancient versions, but handles both v1 and v2.
func (c *cmdDCClient) Version(ctx context.Context) (string, error) {
	cmd := c.dcCommand(ctx, []string{"version"})
	stdout, err := cmd.Output()
	if err != nil {
		return "", FormatError(cmd, stdout, err)
	}
	return parseComposeVersionOutput(stdout)
>>>>>>> 6873e6ee
}

func (c *cmdDCClient) loadProject(configPaths []string) (*types.Project, error) {
	// NOTE: take care to keep relevant options in sync with FakeDCClient::Project() and cmdDCClient::loadProjectCLI()
	// 	which work differently so cannot directly share options but need to behave similarly
	opts, err := compose.NewProjectOptions(configPaths, compose.WithOsEnv, compose.WithResolvedPaths(true))
	if err != nil {
		return nil, err
	}
	proj, err := compose.ProjectFromOptions(opts)
	if err != nil {
		return nil, err
	}
	return proj, nil
}

func (c *cmdDCClient) loadProjectCLI(ctx context.Context, configPaths []string) (*types.Project, error) {
	resolvedYAML, err := c.dcOutput(ctx, configPaths, "config")
	if err != nil {
		return nil, err
	}

	// docker-compose is very inconsistent about whether it fully resolves paths or not via CLI, both between
	// v1 and v2 as well as even different releases within v2, so set the workdir and force the loader to resolve
	// any relative paths
	var workDir string
	if len(configPaths) != 0 {
		// from the compose Docs:
		// 	> When you use multiple Compose files, all paths in the files are relative to the first configuration file specified with -f
		// https://docs.docker.com/compose/reference/#use--f-to-specify-name-and-path-of-one-or-more-compose-files
		workDir = filepath.Dir(configPaths[0])
	}

	return loader.Load(types.ConfigDetails{
		WorkingDir: workDir,
		ConfigFiles: []types.ConfigFile{
			{
				Content: []byte(resolvedYAML),
			},
		},
		// no environment specified because the CLI call will already have resolved all variables
	}, func(options *loader.Options) {
		options.ResolvePaths = true
	})
}

func dcExecutablePath() string {
	v1Name := "docker-compose-v1"
	if runtime.GOOS == "windows" {
		v1Name += ".exe"
	}
	composePath, err := exec.LookPath(v1Name)
	if err != nil {
		composePath = "docker-compose"
	}
	return composePath
}

func (c *cmdDCClient) dcCommand(ctx context.Context, args []string) *exec.Cmd {
	cmd := exec.CommandContext(ctx, c.composePath, args...)
	cmd.Env = append(os.Environ(), c.env.AsEnviron()...)
	return cmd
}

func (c *cmdDCClient) dcOutput(ctx context.Context, configPaths []string, args ...string) (string, error) {

	var tempArgs []string
	for _, config := range configPaths {
		tempArgs = append(tempArgs, "-f", config)
	}
	args = append(tempArgs, args...)
	cmd := c.dcCommand(ctx, args)

	output, err := cmd.Output()
	if err != nil {
		errorMessage := fmt.Sprintf("command %q failed.\nerror: %v\nstdout: %q", cmd.Args, err, string(output))
		if err, ok := err.(*exec.ExitError); ok {
			errorMessage += fmt.Sprintf("\nstderr: '%v'", string(err.Stderr))
		}
		err = fmt.Errorf("%s", errorMessage)
	}
	return strings.TrimSpace(string(output)), err
}

<<<<<<< HEAD
// ParseComposeVersionOutput parses the raw output of `docker-compose --version` (v1) or `docker-compose version` (v2)
// and returns the canonical semver + build (might be blank) or an error.
func ParseComposeVersionOutput(stdout []byte) (string, string, error) {
	// match 0: raw output
	// match 1: version w/o leading v (required)
	// match 2: build (optional)
	m := versionRegex.FindSubmatch(bytes.TrimSpace(stdout))
	if len(m) < 2 {
		return "", "", fmt.Errorf("could not parse version from output: %q", string(stdout))
	}
	rawVersion := "v" + string(m[1])
	canonicalVersion := semver.Canonical(rawVersion)
	if canonicalVersion == "" {
		return "", "", fmt.Errorf("invalid version: %q", rawVersion)
	}
	build := semver.Build(rawVersion)
	if build != "" {
		// prefer semver build if present, but strip off the leading `+`
		// (currently, Docker Compose has not made use of this, preferring to list the build independently if at all)
		build = strings.TrimPrefix(build, "+")
	} else if len(m) > 2 {
		// otherwise, fall back to regex match if possible
		build = string(m[2])
	}
	return canonicalVersion, build, nil
=======
// parseComposeVersionOutput parses the raw output of `docker-compose version` for both v1.x + v2.x Compose
// and returns the semver or an error.
func parseComposeVersionOutput(stdout []byte) (string, error) {
	// match 0: raw output
	// match 1: version w/o leading v (required)
	// match 2: build (optional - unused)
	m := versionRegex.FindSubmatch(bytes.TrimSpace(stdout))
	if len(m) < 2 {
		return "", fmt.Errorf("could not parse version from output: %q", string(stdout))
	}
	rawVersion := string(m[1])
	canonicalVersion := semver.Canonical("v" + rawVersion)
	if canonicalVersion == "" {
		return "", fmt.Errorf("invalid version: %q", rawVersion)
	}
	return canonicalVersion, nil
>>>>>>> 6873e6ee
}

func FormatError(cmd *exec.Cmd, stdout []byte, err error) error {
	if err == nil {
		return nil
	}
	errorMessage := fmt.Sprintf("command %q failed.\nerror: %v\n", cmd.Args, err)
	if len(stdout) > 0 {
		errorMessage += fmt.Sprintf("\nstdout: '%v'", string(stdout))
	}
	if err, ok := err.(*exec.ExitError); ok && len(err.Stderr) > 0 {
		errorMessage += fmt.Sprintf("\nstderr: '%v'", string(err.Stderr))
	}
	return fmt.Errorf("%s", errorMessage)
}<|MERGE_RESOLUTION|>--- conflicted
+++ resolved
@@ -30,11 +30,7 @@
 
 // versionRegex handles both v1 and v2 version outputs, which have several variations.
 // (See TestParseComposeVersionOutput for various cases.)
-<<<<<<< HEAD
 var versionRegex = regexp.MustCompile(`(?mi)^docker[ -]compose(?: version)?:? v?([^\s,]+),?(?: build ([a-z0-9-]+))?`)
-=======
-var versionRegex = regexp.MustCompile(`(?mi)^docker[ -]compose(?: version)?:? v?([^\s,]+),?(?: build ([a-z0-9]+))?`)
->>>>>>> 6873e6ee
 
 type DockerComposeClient interface {
 	Up(ctx context.Context, configPaths []string, serviceName model.TargetName, shouldBuild bool, stdout, stderr io.Writer) error
@@ -43,11 +39,7 @@
 	StreamEvents(ctx context.Context, configPaths []string) (<-chan string, error)
 	Project(ctx context.Context, configPaths []string) (*types.Project, error)
 	ContainerID(ctx context.Context, configPaths []string, serviceName model.TargetName) (container.ID, error)
-<<<<<<< HEAD
 	Version(ctx context.Context) (canonicalVersion string, build string, err error)
-=======
-	Version(ctx context.Context) (string, error)
->>>>>>> 6873e6ee
 }
 
 type cmdDCClient struct {
@@ -233,7 +225,6 @@
 	return container.ID(id), nil
 }
 
-<<<<<<< HEAD
 // Version runs `docker-compose version` and parses the output, returning the canonical version and build (if present).
 //
 // NOTE: The version subcommand was added in Docker Compose v1.4.0 (released 2015-08-04), so this won't work for
@@ -244,20 +235,7 @@
 	if err != nil {
 		return "", "", FormatError(cmd, stdout, err)
 	}
-	return ParseComposeVersionOutput(stdout)
-=======
-// Version runs `docker-compose version` and parses the output.
-//
-// NOTE: The version subcommand was added in Docker Compose v1.4.0 (released 2015-08-04), so this won't work for
-// 		 truly ancient versions, but handles both v1 and v2.
-func (c *cmdDCClient) Version(ctx context.Context) (string, error) {
-	cmd := c.dcCommand(ctx, []string{"version"})
-	stdout, err := cmd.Output()
-	if err != nil {
-		return "", FormatError(cmd, stdout, err)
-	}
 	return parseComposeVersionOutput(stdout)
->>>>>>> 6873e6ee
 }
 
 func (c *cmdDCClient) loadProject(configPaths []string) (*types.Project, error) {
@@ -342,10 +320,9 @@
 	return strings.TrimSpace(string(output)), err
 }
 
-<<<<<<< HEAD
-// ParseComposeVersionOutput parses the raw output of `docker-compose --version` (v1) or `docker-compose version` (v2)
+// parseComposeVersionOutput parses the raw output of `docker-compose version` for both v1.x + v2.x Compose
 // and returns the canonical semver + build (might be blank) or an error.
-func ParseComposeVersionOutput(stdout []byte) (string, string, error) {
+func parseComposeVersionOutput(stdout []byte) (string, string, error) {
 	// match 0: raw output
 	// match 1: version w/o leading v (required)
 	// match 2: build (optional)
@@ -368,24 +345,6 @@
 		build = string(m[2])
 	}
 	return canonicalVersion, build, nil
-=======
-// parseComposeVersionOutput parses the raw output of `docker-compose version` for both v1.x + v2.x Compose
-// and returns the semver or an error.
-func parseComposeVersionOutput(stdout []byte) (string, error) {
-	// match 0: raw output
-	// match 1: version w/o leading v (required)
-	// match 2: build (optional - unused)
-	m := versionRegex.FindSubmatch(bytes.TrimSpace(stdout))
-	if len(m) < 2 {
-		return "", fmt.Errorf("could not parse version from output: %q", string(stdout))
-	}
-	rawVersion := string(m[1])
-	canonicalVersion := semver.Canonical("v" + rawVersion)
-	if canonicalVersion == "" {
-		return "", fmt.Errorf("invalid version: %q", rawVersion)
-	}
-	return canonicalVersion, nil
->>>>>>> 6873e6ee
 }
 
 func FormatError(cmd *exec.Cmd, stdout []byte, err error) error {
