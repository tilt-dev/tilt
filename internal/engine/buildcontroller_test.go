--- conflicted
+++ resolved
@@ -340,10 +340,6 @@
 	f.assertAllBuildsConsumed()
 }
 
-<<<<<<< HEAD
-// TODO(maia): test one live update fails --> fall back to image build
-
-=======
 func TestRecordLiveUpdatedContainerIDsForFailedLiveUpdate(t *testing.T) {
 	f := newTestFixture(t)
 	defer f.TearDown()
@@ -378,7 +374,7 @@
 		assert.Equal(t, 2, len(ms.LiveUpdatedContainerIDs))
 	})
 }
->>>>>>> 7fb7945c
+
 func TestBuildControllerManualTrigger(t *testing.T) {
 	f := newTestFixture(t)
 	defer f.TearDown()
