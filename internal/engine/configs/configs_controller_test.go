package configs

import (
	"context"
	"testing"

	"github.com/stretchr/testify/assert"
	"github.com/stretchr/testify/require"
	"k8s.io/apimachinery/pkg/types"

	"github.com/tilt-dev/tilt/internal/controllers/apis/tiltfile"
	"github.com/tilt-dev/tilt/internal/controllers/apis/uibutton"
	"github.com/tilt-dev/tilt/internal/controllers/fake"
	"github.com/tilt-dev/tilt/internal/store"
	"github.com/tilt-dev/tilt/pkg/apis/core/v1alpha1"
	"github.com/tilt-dev/tilt/pkg/model"
)

func TestCreateTiltfile(t *testing.T) {
	st := store.NewTestingStore()
	st.WithState(func(s *store.EngineState) {
		s.DesiredTiltfilePath = "./fake-tiltfile-path"
		s.UserConfigState = model.NewUserConfigState([]string{"arg1", "arg2"})
	})
	ctx := context.Background()
	client := fake.NewFakeTiltClient()
	cc := NewConfigsController(client)
	require.NoError(t, cc.OnChange(ctx, st, store.ChangeSummary{}))

	var tf v1alpha1.Tiltfile
	require.NoError(t, client.Get(ctx, types.NamespacedName{Name: model.MainTiltfileManifestName.String()}, &tf))
<<<<<<< HEAD
=======
	assert.Equal(t, tf.Spec, v1alpha1.TiltfileSpec{
		Path: tiltfile.ResolveFilename("fake-tiltfile-path"),
		Args: []string{"arg1", "arg2"},
		RestartOn: &v1alpha1.RestartOnSpec{
			FileWatches: []string{"configs:(Tiltfile)"},
		},
		StopOn: &v1alpha1.StopOnSpec{
			UIButtons: []string{uibutton.StopBuildButtonName("(Tiltfile)")},
		},
	})
}

// TODO(matt) - replace TestCreateTiltfile above with this when removing feature.CancelBuild
func TestCreateTiltfileCancelEnabled(t *testing.T) {
	st := store.NewTestingStore()
	st.WithState(func(s *store.EngineState) {
		s.DesiredTiltfilePath = "./fake-tiltfile-path"
		s.UserConfigState = model.NewUserConfigState([]string{"arg1", "arg2"})
		s.Features = map[string]bool{feature.CancelBuild: true}
	})
	ctx := context.Background()
	client := fake.NewFakeTiltClient()
	cc := NewConfigsController(client)
	require.NoError(t, cc.OnChange(ctx, st, store.ChangeSummary{}))

	var tf v1alpha1.Tiltfile
	require.NoError(t, client.Get(ctx, types.NamespacedName{Name: model.MainTiltfileManifestName.String()}, &tf))
>>>>>>> f5e2ef57
	expectedTfSpec := v1alpha1.TiltfileSpec{
		Path: tiltfile.ResolveFilename("fake-tiltfile-path"),
		Args: []string{"arg1", "arg2"},
		RestartOn: &v1alpha1.RestartOnSpec{
			FileWatches: []string{"configs:(Tiltfile)"},
		},
		StopOn: &v1alpha1.StopOnSpec{
			UIButtons: []string{uibutton.StopBuildButtonName("(Tiltfile)")},
		},
	}
	assert.Equal(t, expectedTfSpec, tf.Spec)

	var actualButton v1alpha1.UIButton
	name := types.NamespacedName{Name: uibutton.StopBuildButtonName(model.MainTiltfileManifestName.String())}
	err := client.Get(ctx, name, &actualButton)
	require.NoError(t, err)
	expectedButton := uibutton.StopBuildButton(model.MainTiltfileManifestName.String())
	assert.Equal(t, expectedButton.Spec, actualButton.Spec)
}<|MERGE_RESOLUTION|>--- conflicted
+++ resolved
@@ -29,36 +29,6 @@
 
 	var tf v1alpha1.Tiltfile
 	require.NoError(t, client.Get(ctx, types.NamespacedName{Name: model.MainTiltfileManifestName.String()}, &tf))
-<<<<<<< HEAD
-=======
-	assert.Equal(t, tf.Spec, v1alpha1.TiltfileSpec{
-		Path: tiltfile.ResolveFilename("fake-tiltfile-path"),
-		Args: []string{"arg1", "arg2"},
-		RestartOn: &v1alpha1.RestartOnSpec{
-			FileWatches: []string{"configs:(Tiltfile)"},
-		},
-		StopOn: &v1alpha1.StopOnSpec{
-			UIButtons: []string{uibutton.StopBuildButtonName("(Tiltfile)")},
-		},
-	})
-}
-
-// TODO(matt) - replace TestCreateTiltfile above with this when removing feature.CancelBuild
-func TestCreateTiltfileCancelEnabled(t *testing.T) {
-	st := store.NewTestingStore()
-	st.WithState(func(s *store.EngineState) {
-		s.DesiredTiltfilePath = "./fake-tiltfile-path"
-		s.UserConfigState = model.NewUserConfigState([]string{"arg1", "arg2"})
-		s.Features = map[string]bool{feature.CancelBuild: true}
-	})
-	ctx := context.Background()
-	client := fake.NewFakeTiltClient()
-	cc := NewConfigsController(client)
-	require.NoError(t, cc.OnChange(ctx, st, store.ChangeSummary{}))
-
-	var tf v1alpha1.Tiltfile
-	require.NoError(t, client.Get(ctx, types.NamespacedName{Name: model.MainTiltfileManifestName.String()}, &tf))
->>>>>>> f5e2ef57
 	expectedTfSpec := v1alpha1.TiltfileSpec{
 		Path: tiltfile.ResolveFilename("fake-tiltfile-path"),
 		Args: []string{"arg1", "arg2"},
