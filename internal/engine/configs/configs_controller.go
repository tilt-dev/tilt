--- conflicted
+++ resolved
@@ -49,24 +49,7 @@
 	if err != nil && !apierrors.IsAlreadyExists(err) {
 		return err
 	}
-<<<<<<< HEAD
-	err = cc.ctrlClient.Create(ctx, uibutton.CancelButton(model.MainTiltfileManifestName.String()))
-=======
-
-	cc.isInitialTiltfileCreated = true
-	return nil
-}
-
-func (cc *ConfigsController) maybeCreateInitialTiltfileCancelButton(ctx context.Context, st store.RStore) error {
-	state := st.RLockState()
-	// TODO(matt) - once we enable the feature and remove the flag, just merge this into maybeCreateInitialTiltfile
-	cancelEnabled := state.Features[feature.CancelBuild]
-	st.RUnlockState()
-	if !cancelEnabled {
-		return nil
-	}
-	err := cc.ctrlClient.Create(ctx, uibutton.StopBuildButton(model.MainTiltfileManifestName.String()))
->>>>>>> f5e2ef57
+	err = cc.ctrlClient.Create(ctx, uibutton.StopBuildButton(model.MainTiltfileManifestName.String()))
 	if err != nil && !apierrors.IsAlreadyExists(err) {
 		return err
 	}
