--- conflicted
+++ resolved
@@ -27,14 +27,7 @@
 	}
 
 	resultSet := store.BuildResultSet{}
-	resultSet[iTargetID] = store.NewLiveUpdateBuildResult(
-		res.TargetID(),
-<<<<<<< HEAD
-		// TODO(maia): does LiveUpdateBuildResult actually need to know this?
-		store.ClusterImageRefFromBuildResult(res),
-=======
->>>>>>> 65ed8e9c
-		liveUpdatedContainerIDs)
+	resultSet[iTargetID] = store.NewLiveUpdateBuildResult(res.TargetID(), liveUpdatedContainerIDs)
 
 	// Invalidate all the image builds for images we depend on.
 	// Otherwise, the image builder will think the existing image ID
