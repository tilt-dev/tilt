--- conflicted
+++ resolved
@@ -2,8 +2,11 @@
 
 import (
 	"context"
+	"fmt"
 	"sort"
 	"sync"
+
+	metav1 "k8s.io/apimachinery/pkg/apis/meta/v1"
 
 	"k8s.io/apimachinery/pkg/api/equality"
 
@@ -103,22 +106,8 @@
 	w.mu.Lock()
 	defer w.mu.Unlock()
 
-<<<<<<< HEAD
 	for key := range summary.KubernetesDiscoveries.Changes {
 		w.reconcile(ctx, st, watcherID(key))
-=======
-	// TODO(nick): Fix PodWatcher to only watch in namespaces we've deployed to.
-	var extraSelectors []ExtraSelector
-	if len(taskList.watchableNamespaces) > 0 {
-		for _, mt := range state.Targets() {
-			for _, labelSet := range mt.Manifest.K8sTarget().ExtraPodSelectors {
-				ls := labelSet.AsSelector()
-				if !ls.Empty() {
-					extraSelectors = append(extraSelectors, ExtraSelector{name: mt.Manifest.Name, labels: ls})
-				}
-			}
-		}
->>>>>>> c8027e52
 	}
 
 	w.cleanupAbandonedNamespaces()
@@ -173,11 +162,24 @@
 	}
 
 	if existing := w.watchers[key]; existing.spec == nil || !equality.Semantic.DeepEqual(existing.spec, kd.Spec) {
-		w.addOrReplace(ctx, st, key, kd)
-	}
-}
-
-func (w *PodWatcher) addOrReplace(ctx context.Context, st store.RStore, key watcherID, kd *store.KubernetesDiscovery) {
+		if err := w.addOrReplace(ctx, st, key, kd); err != nil {
+			// currently all errors are fatal; once this writes to API server it will become more lenient
+			st.Dispatch(store.NewErrorAction(fmt.Errorf("failed to reconcile %s:%s: %v",
+				key.Namespace, key.Name, err)))
+		}
+	}
+}
+
+func (w *PodWatcher) addOrReplace(ctx context.Context, st store.RStore, key watcherID, kd *store.KubernetesDiscovery) error {
+	var extraSelectors []labels.Selector
+	for _, s := range kd.Spec.ExtraSelectors {
+		selector, err := metav1.LabelSelectorAsSelector(&s)
+		if err != nil {
+			return fmt.Errorf("invalid label selectors: %v", err)
+		}
+		extraSelectors = append(extraSelectors, selector)
+	}
+
 	currentNamespaces, currentUIDs := namespacesAndUIDsFromSpec(kd.Spec.Watches)
 	// handle cleanup from the previous version (if any) - this is very similar to teardown() except that it only
 	// removes stale entries vs all; currently, it's not feasible to teardown() followed by setup() because during
@@ -212,10 +214,11 @@
 	pw := watcher{
 		spec:           kd.Spec.DeepCopy(),
 		manifestName:   model.ManifestName(kd.Annotations[v1alpha1.AnnotationManifest]),
-		extraSelectors: selectorsFromSpec(kd.Spec.ExtraSelectors),
+		extraSelectors: extraSelectors,
 	}
 
 	w.watchers[key] = pw
+	return nil
 }
 
 // teardown removes the watcher from all namespace + UIDs it was watching.
@@ -478,14 +481,6 @@
 	}
 }
 
-func selectorFromLabels(labelValues []v1alpha1.LabelValue) labels.Selector {
-	ls := make(labels.Set, len(labelValues))
-	for _, l := range labelValues {
-		ls[l.Label] = l.Value
-	}
-	return ls.AsSelector()
-}
-
 type namespaceSet map[k8s.Namespace]bool
 
 func namespacesAndUIDsFromSpec(watches []v1alpha1.KubernetesWatchRef) (namespaceSet, k8s.UIDSet) {
@@ -504,15 +499,4 @@
 	}
 
 	return seenNamespaces, seenUIDs
-}
-
-func selectorsFromSpec(labelValues [][]v1alpha1.LabelValue) []labels.Selector {
-	var selectors []labels.Selector
-	for _, labelSet := range labelValues {
-		ls := selectorFromLabels(labelSet)
-		if !ls.Empty() {
-			selectors = append(selectors, ls)
-		}
-	}
-	return selectors
 }