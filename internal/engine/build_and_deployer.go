--- conflicted
+++ resolved
@@ -79,11 +79,7 @@
 
 func NewFirstLineBuildAndDeployer(sbad *SyncletBuildAndDeployer, cbad *LocalContainerBuildAndDeployer, env k8s.Env) FirstLineBuildAndDeployer {
 	if env == k8s.EnvGKE {
-<<<<<<< HEAD
-		return NewSyncletBuildAndDeployer(sCli, kCli)
-=======
 		return sbad
->>>>>>> 0e5a8809
 	}
 	return cbad
 }