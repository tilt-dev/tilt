--- conflicted
+++ resolved
@@ -72,14 +72,10 @@
 		if err == nil {
 			// TODO(maia): maybe this only needs to be called after certain builds?
 			// I.e. should be called after image build but not after a successful container build?
-<<<<<<< HEAD
-			go composite.PostProcessBuild(ctx, br)
 			if currentState.LastImage() != nil && br.Image != currentState.LastImage() {
 				composite.forgetImage(ctx, currentState.LastImage())
 			}
-=======
 			composite.PostProcessBuild(ctx, br)
->>>>>>> 9ba3d8df
 			return br, err
 		}
 
