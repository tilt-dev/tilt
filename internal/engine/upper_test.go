--- conflicted
+++ resolved
@@ -25,12 +25,8 @@
 	metav1 "k8s.io/apimachinery/pkg/apis/meta/v1"
 	"k8s.io/apimachinery/pkg/types"
 
-<<<<<<< HEAD
 	"github.com/windmilleng/tilt/internal/engine/dockerprune"
 
-	"github.com/windmilleng/tilt/internal/build"
-=======
->>>>>>> b7108aef
 	"github.com/windmilleng/tilt/internal/cloud"
 	"github.com/windmilleng/tilt/internal/container"
 	"github.com/windmilleng/tilt/internal/containerupdate"
@@ -2943,12 +2939,7 @@
 	}
 	tvc := NewTiltVersionChecker(func() github.Client { return ghc }, tiltVersionCheckTimerMaker)
 
-<<<<<<< HEAD
-	subs := ProvideSubscribers(fakeHud, pw, sw, plm, pfc, fwm, bc, ic, cc, dcw, dclm, pm, sm, ar, hudsc,
-		tvc, tas, ewm, tcum, dp)
-=======
-	subs := ProvideSubscribers(fakeHud, pw, sw, plm, pfc, fwm, bc, cc, dcw, dclm, pm, sm, ar, hudsc, tvc, tas, ewm, tcum)
->>>>>>> b7108aef
+	subs := ProvideSubscribers(fakeHud, pw, sw, plm, pfc, fwm, bc, cc, dcw, dclm, pm, sm, ar, hudsc, tvc, tas, ewm, tcum, dp)
 	ret.upper = NewUpper(ctx, st, subs)
 
 	go func() {
