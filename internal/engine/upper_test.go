package engine

import (
	"context"
	"errors"
	"fmt"
	"io/ioutil"
	"log"
	"os"
	"path"
	"path/filepath"
	"regexp"
	"runtime/pprof"
	"strings"
	"sync"
	"testing"
	"time"

	"github.com/docker/distribution/reference"
	"github.com/stretchr/testify/assert"
	"github.com/windmilleng/wmclient/pkg/analytics"
	v1 "k8s.io/api/core/v1"
	"k8s.io/apimachinery/pkg/api/validation"
	metav1 "k8s.io/apimachinery/pkg/apis/meta/v1"

	"github.com/windmilleng/tilt/internal/build"
	"github.com/windmilleng/tilt/internal/container"
	"github.com/windmilleng/tilt/internal/docker"
	"github.com/windmilleng/tilt/internal/dockercompose"
	"github.com/windmilleng/tilt/internal/hud"
	"github.com/windmilleng/tilt/internal/hud/server"
	"github.com/windmilleng/tilt/internal/hud/view"
	"github.com/windmilleng/tilt/internal/k8s"
	"github.com/windmilleng/tilt/internal/k8s/testyaml"
	"github.com/windmilleng/tilt/internal/logger"
	"github.com/windmilleng/tilt/internal/model"
	"github.com/windmilleng/tilt/internal/store"
	"github.com/windmilleng/tilt/internal/synclet"
	"github.com/windmilleng/tilt/internal/testutils/bufsync"
	testoutput "github.com/windmilleng/tilt/internal/testutils/output"
	"github.com/windmilleng/tilt/internal/testutils/tempdir"
	"github.com/windmilleng/tilt/internal/tiltfile"
	"github.com/windmilleng/tilt/internal/watch"
)

var originalWD string

func init() {
	wd, err := os.Getwd()
	if err != nil {
		panic(err)
	}
	originalWD = wd
}

const (
	simpleTiltfile = `
repo = local_git_repo('.')
img = fast_build('gcr.io/windmill-public-containers/servantes/snack', 'Dockerfile')
img.add(repo, '/src')
k8s_resource('foobar', yaml='snack.yaml')
`
	simpleYAML    = testyaml.SnackYaml
	testContainer = "myTestContainer"
)

const testDeployID = model.DeployID(1234567890)

// represents a single call to `BuildAndDeploy`
type buildAndDeployCall struct {
	count int
	specs []model.TargetSpec
	state store.BuildStateSet
}

func (c buildAndDeployCall) image() model.ImageTarget {
	for _, spec := range c.specs {
		t, ok := spec.(model.ImageTarget)
		if ok {
			return t
		}
	}
	return model.ImageTarget{}
}

func (c buildAndDeployCall) k8s() model.K8sTarget {
	for _, spec := range c.specs {
		t, ok := spec.(model.K8sTarget)
		if ok {
			return t
		}
	}
	return model.K8sTarget{}
}

func (c buildAndDeployCall) dc() model.DockerComposeTarget {
	for _, spec := range c.specs {
		t, ok := spec.(model.DockerComposeTarget)
		if ok {
			return t
		}
	}
	return model.DockerComposeTarget{}
}

func (c buildAndDeployCall) oneState() store.BuildState {
	if len(c.state) != 1 {
		panic(fmt.Sprintf("More than one state: %v", c.state))
	}
	for _, v := range c.state {
		return v
	}
	panic("space/time has unravelled, sorry")
}

type fakeBuildAndDeployer struct {
	t     *testing.T
	calls chan buildAndDeployCall

	buildCount int

	// Set this to simulate a container update that returns the container ID
	// it updated.
	nextBuildContainer container.ID

	nextDeployID model.DeployID

	// Set this to simulate the build failing. Do not set this directly, use fixture.SetNextBuildFailure
	nextBuildFailure error

	buildLogOutput map[model.TargetID]string
}

var _ BuildAndDeployer = &fakeBuildAndDeployer{}

func (b *fakeBuildAndDeployer) nextBuildResult(iTarget model.ImageTarget, deployTarget model.TargetSpec) store.BuildResult {
	named := iTarget.DeploymentRef
	nt, _ := reference.WithTag(named, fmt.Sprintf("tilt-%d", b.buildCount))
	containerID := b.nextBuildContainer
	_, isDC := deployTarget.(model.DockerComposeTarget)
	if isDC && containerID == "" {
		// DockerCompose creates a container ID synchronously.
		containerID = container.ID(fmt.Sprintf("dc-%s", path.Base(named.Name())))
	}
	result := store.NewImageBuildResult(iTarget.ID(), nt)
	result.ContainerID = containerID
	return result
}

func (b *fakeBuildAndDeployer) BuildAndDeploy(ctx context.Context, st store.RStore, specs []model.TargetSpec, state store.BuildStateSet) (store.BuildResultSet, error) {
	b.buildCount++

	call := buildAndDeployCall{count: b.buildCount, specs: specs, state: state}
	if call.dc().Empty() && call.k8s().Empty() {
		b.t.Fatalf("Invalid call: %+v", call)
	}

	ids := []model.TargetID{}
	for _, spec := range specs {
		id := spec.ID()
		ids = append(ids, id)
		output, ok := b.buildLogOutput[id]
		if ok {
			logger.Get(ctx).Infof(output)
		}
	}

	defer func() {
		// don't update b.calls until the end, to ensure appropriate actions have been dispatched first
		select {
		case b.calls <- call:
		default:
			b.t.Error("writing to fakeBuildAndDeployer would block. either there's a bug or the buffer size needs to be increased")
		}

		logger.Get(ctx).Infof("fake building %s", ids)
	}()

	err := b.nextBuildFailure
	if err != nil {
		b.nextBuildFailure = nil
		return store.BuildResultSet{}, err
	}

	dID := testDeployID
	if b.nextDeployID != 0 {
		dID = b.nextDeployID
		b.nextDeployID = 0
	}

	deployIDActions := NewDeployIDActionsForTargets(ids, dID)
	for _, a := range deployIDActions {
		st.Dispatch(a)
	}

	result := store.BuildResultSet{}
	for _, iTarget := range extractImageTargets(specs) {
		var deployTarget model.TargetSpec
		if !call.dc().Empty() {
			if isImageDeployedToDC(iTarget, call.dc()) {
				deployTarget = call.dc()
			}
		} else {
			if isImageDeployedToK8s(iTarget, []model.K8sTarget{call.k8s()}) {
				deployTarget = call.k8s()
			}
		}

		result[iTarget.ID()] = b.nextBuildResult(iTarget, deployTarget)
	}

	if !call.dc().Empty() {
		result[call.dc().ID()] = store.NewContainerBuildResult(call.dc().ID(), b.nextBuildContainer)
	}

	b.nextBuildContainer = ""

	return result, nil
}

func newFakeBuildAndDeployer(t *testing.T) *fakeBuildAndDeployer {
	return &fakeBuildAndDeployer{
		t:              t,
		calls:          make(chan buildAndDeployCall, 20),
		buildLogOutput: make(map[model.TargetID]string),
	}
}

func TestUpper_Up(t *testing.T) {
	f := newTestFixture(t)
	defer f.TearDown()
	manifest := f.newManifest("foobar", nil)

	gYaml := k8s.NewK8sOnlyManifestForTesting(model.ManifestName("my-global_yaml"),
		testyaml.BlorgBackendYAML)
	err := f.upper.Init(f.ctx, InitAction{
		Manifests:          []model.Manifest{manifest},
		GlobalYAMLManifest: gYaml,
		ExecuteTiltfile:    true,
	})
	close(f.b.calls)
	assert.Nil(t, err)
	var started []model.TargetID
	for call := range f.b.calls {
		started = append(started, call.k8s().ID())
	}
	assert.Equal(t, []model.TargetID{manifest.K8sTarget().ID()}, started)

	state := f.upper.store.RLockState()
	defer f.upper.store.RUnlockState()
	lines := strings.Split(state.ManifestTargets[manifest.Name].Status().LastBuild().Log.String(), "\n")
	assertLineMatches(t, lines, regexp.MustCompile("fake building .*foobar"))
	assert.Equal(t, gYaml, state.GlobalYAML)
}

func TestUpper_UpWatchError(t *testing.T) {
	f := newTestFixture(t)
	defer f.TearDown()
	mount := model.Mount{LocalPath: "/go", ContainerPath: "/go"}
	manifest := f.newManifest("foobar", []model.Mount{mount})
	f.Start([]model.Manifest{manifest}, true)

	f.fsWatcher.errors <- errors.New("bazquu")

	err := <-f.createManifestsResult
	if assert.NotNil(t, err) {
		assert.Equal(t, "bazquu", err.Error())
	}
}

func TestUpper_UpWatchFileChange(t *testing.T) {
	f := newTestFixture(t)
	defer f.TearDown()
	mount := model.Mount{LocalPath: f.Path(), ContainerPath: "/go"}
	manifest := f.newManifest("foobar", []model.Mount{mount})
	f.Start([]model.Manifest{manifest}, true)

	f.timerMaker.maxTimerLock.Lock()
	call := f.nextCallComplete()
	assert.Equal(t, manifest.ImageTargetAt(0), call.image())
	assert.Equal(t, []string{}, call.oneState().FilesChanged())

	fileRelPath := "fdas"
	f.fsWatcher.events <- watch.FileEvent{Path: f.JoinPath(fileRelPath)}

	call = f.nextCallComplete()
	assert.Equal(t, manifest.ImageTargetAt(0), call.image())
	assert.Equal(t, "docker.io/library/foobar:tilt-1", call.oneState().LastImageAsString())
	fileAbsPath, err := filepath.Abs(fileRelPath)
	if err != nil {
		t.Errorf("error making abs path of %v: %v", fileRelPath, err)
	}
	assert.Equal(t, []string{fileAbsPath}, call.oneState().FilesChanged())

	f.withManifestState("foobar", func(ms store.ManifestState) {
		assert.True(t, ms.LastBuild().Reason.Has(model.BuildReasonFlagMountFiles))
	})

	err = f.Stop()
	assert.NoError(t, err)
	f.assertAllBuildsConsumed()
}

func TestUpper_UpWatchCoalescedFileChanges(t *testing.T) {
	f := newTestFixture(t)
	defer f.TearDown()
	mount := model.Mount{LocalPath: f.Path(), ContainerPath: "/go"}
	manifest := f.newManifest("foobar", []model.Mount{mount})
	f.Start([]model.Manifest{manifest}, true)

	f.timerMaker.maxTimerLock.Lock()
	call := f.nextCall()
	assert.Equal(t, manifest.ImageTargetAt(0), call.image())
	assert.Equal(t, []string{}, call.oneState().FilesChanged())

	f.timerMaker.restTimerLock.Lock()
	fileRelPaths := []string{"fdas", "giueheh"}
	for _, fileRelPath := range fileRelPaths {
		f.fsWatcher.events <- watch.FileEvent{Path: f.JoinPath(fileRelPath)}
	}
	time.Sleep(time.Millisecond)
	f.timerMaker.restTimerLock.Unlock()

	call = f.nextCall()
	assert.Equal(t, manifest.ImageTargetAt(0), call.image())

	var fileAbsPaths []string
	for _, fileRelPath := range fileRelPaths {
		fileAbsPath, err := filepath.Abs(fileRelPath)
		if err != nil {
			t.Errorf("error making abs path of %v: %v", fileRelPath, err)
		}
		fileAbsPaths = append(fileAbsPaths, fileAbsPath)
	}
	assert.Equal(t, fileAbsPaths, call.oneState().FilesChanged())

	err := f.Stop()
	assert.NoError(t, err)

	f.assertAllBuildsConsumed()
}

func TestUpper_UpWatchCoalescedFileChangesHitMaxTimeout(t *testing.T) {
	f := newTestFixture(t)
	defer f.TearDown()
	mount := model.Mount{LocalPath: f.Path(), ContainerPath: "/go"}
	manifest := f.newManifest("foobar", []model.Mount{mount})
	f.Start([]model.Manifest{manifest}, true)

	call := f.nextCall()
	assert.Equal(t, manifest.ImageTargetAt(0), call.image())
	assert.Equal(t, []string{}, call.oneState().FilesChanged())

	f.timerMaker.maxTimerLock.Lock()
	f.timerMaker.restTimerLock.Lock()
	fileRelPaths := []string{"fdas", "giueheh"}
	for _, fileRelPath := range fileRelPaths {
		f.fsWatcher.events <- watch.FileEvent{Path: f.JoinPath(fileRelPath)}
	}
	time.Sleep(time.Millisecond)
	f.timerMaker.maxTimerLock.Unlock()

	call = f.nextCall()
	assert.Equal(t, manifest.ImageTargetAt(0), call.image())

	var fileAbsPaths []string
	for _, fileRelPath := range fileRelPaths {
		fileAbsPath, err := filepath.Abs(fileRelPath)
		if err != nil {
			t.Errorf("error making abs path of %v: %v", fileRelPath, err)
		}
		fileAbsPaths = append(fileAbsPaths, fileAbsPath)
	}
	assert.Equal(t, fileAbsPaths, call.oneState().FilesChanged())

	err := f.Stop()
	assert.NoError(t, err)

	f.assertAllBuildsConsumed()
}

func TestFirstBuildFailsWhileWatching(t *testing.T) {
	f := newTestFixture(t)
	defer f.TearDown()
	mount := model.Mount{LocalPath: f.Path(), ContainerPath: "/go"}
	manifest := f.newManifest("foobar", []model.Mount{mount})
	f.SetNextBuildFailure(errors.New("Build failed"))

	f.Start([]model.Manifest{manifest}, true)

	call := f.nextCall()
	assert.True(t, call.oneState().IsEmpty())

	f.fsWatcher.events <- watch.FileEvent{Path: f.JoinPath("a.go")}

	call = f.nextCall()
	assert.True(t, call.oneState().IsEmpty())
	assert.Equal(t, []string{f.JoinPath("a.go")}, call.oneState().FilesChanged())

	err := f.Stop()
	assert.NoError(t, err)
	f.assertAllBuildsConsumed()
}

func TestFirstBuildCancelsWhileWatching(t *testing.T) {
	f := newTestFixture(t)
	defer f.TearDown()
	mount := model.Mount{LocalPath: "/go", ContainerPath: "/go"}
	manifest := f.newManifest("foobar", []model.Mount{mount})
	f.SetNextBuildFailure(context.Canceled)

	f.Start([]model.Manifest{manifest}, true)

	call := f.nextCall()
	assert.True(t, call.oneState().IsEmpty())

	err := f.Stop()
	assert.NoError(t, err)
	f.assertAllBuildsConsumed()
}

func TestFirstBuildFailsWhileNotWatching(t *testing.T) {
	f := newTestFixture(t)
	defer f.TearDown()
	mount := model.Mount{LocalPath: "/go", ContainerPath: "/go"}
	manifest := f.newManifest("foobar", []model.Mount{mount})
	buildFailedToken := errors.New("doesn't compile")
	f.SetNextBuildFailure(buildFailedToken)

	err := f.upper.Init(f.ctx, InitAction{Manifests: []model.Manifest{manifest}, ExecuteTiltfile: true})
	expectedErrStr := fmt.Sprintf("Build Failed: %v", buildFailedToken)
	assert.Equal(t, expectedErrStr, err.Error())
}

func TestRebuildWithChangedFiles(t *testing.T) {
	f := newTestFixture(t)
	defer f.TearDown()
	mount := model.Mount{LocalPath: f.Path(), ContainerPath: "/go"}
	manifest := f.newManifest("foobar", []model.Mount{mount})
	f.Start([]model.Manifest{manifest}, true)

	call := f.nextCallComplete("first build")
	assert.True(t, call.oneState().IsEmpty())

	// Simulate a change to a.go that makes the build fail.
	f.SetNextBuildFailure(errors.New("build failed"))
	f.fsWatcher.events <- watch.FileEvent{Path: f.JoinPath("a.go")}

	call = f.nextCallComplete("failed build from a.go change")
	assert.Equal(t, "docker.io/library/foobar:tilt-1", call.oneState().LastImageAsString())
	assert.Equal(t, []string{f.JoinPath("a.go")}, call.oneState().FilesChanged())

	// Simulate a change to b.go
	f.fsWatcher.events <- watch.FileEvent{Path: f.JoinPath("b.go")}

	// The next build should treat both a.go and b.go as changed, and build
	// on the last successful result, from before a.go changed.
	call = f.nextCallComplete("build on last successful result")
	assert.Equal(t, []string{f.JoinPath("a.go"), f.JoinPath("b.go")}, call.oneState().FilesChanged())
	assert.Equal(t, "docker.io/library/foobar:tilt-1", call.oneState().LastImageAsString())

	err := f.Stop()
	assert.NoError(t, err)

	f.assertAllBuildsConsumed()
}

func TestThreeBuilds(t *testing.T) {
	f := newTestFixture(t)
	defer f.TearDown()
	mount := model.Mount{LocalPath: f.Path(), ContainerPath: "/go"}
	manifest := f.newManifest("fe", []model.Mount{mount})
	f.Start([]model.Manifest{manifest}, true)

	call := f.nextCallComplete("first build")
	assert.True(t, call.oneState().IsEmpty())

	f.fsWatcher.events <- watch.FileEvent{Path: f.JoinPath("a.go")}

	call = f.nextCallComplete("second build")
	assert.Equal(t, []string{f.JoinPath("a.go")}, call.oneState().FilesChanged())

	// Simulate a change to b.go
	f.fsWatcher.events <- watch.FileEvent{Path: f.JoinPath("b.go")}

	call = f.nextCallComplete("third build")
	assert.Equal(t, []string{f.JoinPath("b.go")}, call.oneState().FilesChanged())

	f.withManifestState("fe", func(ms store.ManifestState) {
		assert.Equal(t, 2, len(ms.BuildHistory))
		assert.Equal(t, []string{f.JoinPath("b.go")}, ms.BuildHistory[0].Edits)
		assert.Equal(t, []string{f.JoinPath("a.go")}, ms.BuildHistory[1].Edits)
	})

	err := f.Stop()
	assert.NoError(t, err)
}

func TestRebuildWithSpuriousChangedFiles(t *testing.T) {
	f := newTestFixture(t)
	defer f.TearDown()
	mount := model.Mount{LocalPath: f.Path(), ContainerPath: "/go"}
	manifest := f.newManifest("foobar", []model.Mount{mount})
	f.Start([]model.Manifest{manifest}, true)

	call := f.nextCall()
	assert.True(t, call.oneState().IsEmpty())

	// Simulate a change to .#a.go that's a broken symlink.
	realPath := filepath.Join(f.Path(), "a.go")
	tmpPath := filepath.Join(f.Path(), ".#a.go")
	_ = os.Symlink(realPath, tmpPath)

	f.fsWatcher.events <- watch.FileEvent{Path: tmpPath}

	f.assertNoCall()

	f.TouchFiles([]string{realPath})
	f.fsWatcher.events <- watch.FileEvent{Path: realPath}

	call = f.nextCall()
	assert.Equal(t, []string{realPath}, call.oneState().FilesChanged())

	err := f.Stop()
	assert.NoError(t, err)
	f.assertAllBuildsConsumed()
}

func TestRebuildDockerfileViaImageBuild(t *testing.T) {
	f := newTestFixture(t)
	defer f.TearDown()
	f.WriteFile("Tiltfile", simpleTiltfile)
	f.WriteFile("Dockerfile", `FROM iron/go:prod`)
	f.WriteFile("snack.yaml", simpleYAML)

	f.loadAndStart()

	// First call: with the old manifest
	call := f.nextCall("old manifest")
	assert.Equal(t, `FROM iron/go:prod`, call.image().FastBuildInfo().BaseDockerfile)

	f.WriteConfigFiles("Dockerfile", `FROM iron/go:dev`)

	// Second call: new manifest!
	call = f.nextCall("new manifest")
	assert.Equal(t, "FROM iron/go:dev", call.image().FastBuildInfo().BaseDockerfile)
	assert.Equal(t, testyaml.SnackYAMLPostConfig, call.k8s().YAML)

	// Since the manifest changed, we cleared the previous build state to force an image build
	assert.False(t, call.oneState().HasImage())

	f.fsWatcher.events <- watch.FileEvent{Path: f.JoinPath("random_file.go")}

	// third call: new manifest should persist
	call = f.nextCall("persist new manifest")
	assert.Equal(t, "FROM iron/go:dev", call.image().FastBuildInfo().BaseDockerfile)

	// Unchanged manifest --> we do NOT clear the build state
	assert.True(t, call.oneState().HasImage())

	err := f.Stop()
	assert.NoError(t, err)
	f.assertAllBuildsConsumed()
}

func TestMultipleChangesOnlyDeployOneManifest(t *testing.T) {
	f := newTestFixture(t)
	defer f.TearDown()

	f.WriteFile("Tiltfile", `
fast_build("gcr.io/windmill-public-containers/servantes/snack", "Dockerfile1")
fast_build("gcr.io/windmill-public-containers/servantes/doggos", "Dockerfile2")

k8s_resource("baz", 'snack.yaml')
k8s_resource("quux", 'doggos.yaml')
`)
	f.WriteFile("snack.yaml", simpleYAML)
	f.WriteFile("Dockerfile1", `FROM iron/go:prod`)
	f.WriteFile("Dockerfile2", `FROM iron/go:prod`)
	f.WriteFile("doggos.yaml", testyaml.DoggosDeploymentYaml)

	f.loadAndStart()

	// First call: with the old manifests
	call := f.nextCall("old manifest (baz)")
	assert.Equal(t, `FROM iron/go:prod`, call.image().FastBuildInfo().BaseDockerfile)
	assert.Equal(t, "baz", string(call.k8s().Name))

	call = f.nextCall("old manifest (quux)")
	assert.Equal(t, `FROM iron/go:prod`, call.image().FastBuildInfo().BaseDockerfile)
	assert.Equal(t, "quux", string(call.k8s().Name))

	// rewrite the dockerfiles
	f.WriteConfigFiles(
		"Dockerfile1", `FROM iron/go:dev1`,
		"Dockerfile2", "FROM iron/go:dev2")

	// Now with the manifests from the config files
	call = f.nextCall("manifest from config files (baz)")
	assert.Equal(t, `FROM iron/go:dev1`, call.image().FastBuildInfo().BaseDockerfile)
	assert.Equal(t, "baz", string(call.k8s().Name))

	call = f.nextCall("manifest from config files (quux)")
	assert.Equal(t, `FROM iron/go:dev2`, call.image().FastBuildInfo().BaseDockerfile)
	assert.Equal(t, "quux", string(call.k8s().Name))

	// Now change a dockerfile
	f.WriteConfigFiles("Dockerfile1", `FROM node:10`)

	// Second call: one new manifest!
	call = f.nextCall("changed config file --> new manifest")

	assert.Equal(t, "baz", string(call.k8s().Name))
	assert.ElementsMatch(t, []string{}, call.oneState().FilesChanged())

	// Since the manifest changed, we cleared the previous build state to force an image build
	assert.False(t, call.oneState().HasImage())

	// Importantly the other manifest, quux, is _not_ called
	err := f.Stop()
	assert.Nil(t, err)
	f.assertAllBuildsConsumed()
}

func TestSecondResourceIsBuilt(t *testing.T) {
	f := newTestFixture(t)
	defer f.TearDown()

	f.WriteFile("Tiltfile", `
fast_build("gcr.io/windmill-public-containers/servantes/snack", "Dockerfile1")

k8s_resource("baz", 'snack.yaml')  # rename "snack" --> "baz"
`)
	f.WriteFile("snack.yaml", simpleYAML)
	f.WriteFile("Dockerfile1", `FROM iron/go:dev1`)
	f.WriteFile("Dockerfile2", `FROM iron/go:dev2`)
	f.WriteFile("doggos.yaml", testyaml.DoggosDeploymentYaml)

	f.loadAndStart()

	// First call: with one resource
	call := f.nextCall("old manifest (baz)")
	assert.Equal(t, "FROM iron/go:dev1", call.image().FastBuildInfo().BaseDockerfile)
	assert.Equal(t, "baz", string(call.k8s().Name))

	f.assertNoCall()

	// Now add a second resource
	f.WriteConfigFiles("Tiltfile", `
fast_build("gcr.io/windmill-public-containers/servantes/snack", "Dockerfile1")
fast_build("gcr.io/windmill-public-containers/servantes/doggos", "Dockerfile2")

k8s_resource("baz", 'snack.yaml')  # rename "snack" --> "baz"
k8s_resource("quux", 'doggos.yaml')  # rename "doggos" --> "quux"
`)

	// Expect a build of quux, the new resource
	call = f.nextCall("changed config file --> new manifest")
	assert.Equal(t, "quux", string(call.k8s().Name))
	assert.ElementsMatch(t, []string{}, call.oneState().FilesChanged())

	err := f.Stop()
	assert.Nil(t, err)
	f.assertAllBuildsConsumed()
}

func TestNoOpChangeToDockerfile(t *testing.T) {
	f := newTestFixture(t)
	defer f.TearDown()

	f.WriteFile("Tiltfile", `
r = local_git_repo('.')
fast_build('gcr.io/windmill-public-containers/servantes/snack', 'Dockerfile') \
  .add(r.path('src'), '.')
k8s_resource('foobar', 'snack.yaml')`)
	f.WriteFile("Dockerfile", `FROM iron/go:dev1`)
	f.WriteFile("snack.yaml", simpleYAML)
	f.WriteFile("src/main.go", "hello")

	f.loadAndStart()

	// First call: with the old manifests
	call := f.nextCall("old manifests")
	assert.Equal(t, "FROM iron/go:dev1", call.image().FastBuildInfo().BaseDockerfile)
	assert.Equal(t, "foobar", string(call.k8s().Name))

	f.WriteConfigFiles("Dockerfile", `FROM iron/go:dev1`)

	// The dockerfile hasn't changed, so there shouldn't be any builds.
	f.assertNoCall()

	changed := f.WriteFile("src/main.go", "goodbye")
	f.fsWatcher.events <- watch.FileEvent{Path: changed}

	// Second call: Editing the Dockerfile means we have to reevaluate the Tiltfile.
	// Editing the random file means we have to do a rebuild. BUT! The Dockerfile
	// hasn't changed, so the manifest hasn't changed, so we can do an incremental build.
	call = f.nextCall("incremental build despite edited config file")
	assert.Equal(t, "foobar", string(call.k8s().Name))
	assert.ElementsMatch(t, []string{
		f.JoinPath("src/main.go"),
	}, call.oneState().FilesChanged())

	// Unchanged manifest --> we do NOT clear the build state
	assert.True(t, call.oneState().HasImage())

	err := f.Stop()
	assert.Nil(t, err)
	f.assertAllBuildsConsumed()
}

func TestRebuildDockerfileFailed(t *testing.T) {
	f := newTestFixture(t)
	defer f.TearDown()

	f.WriteFile("Tiltfile", simpleTiltfile)
	f.WriteFile("Dockerfile", `FROM iron/go:dev`)
	f.WriteFile("snack.yaml", simpleYAML)

	f.loadAndStart()

	// First call: init
	call := f.nextCall("old manifest")
	assert.Equal(t, `FROM iron/go:dev`, call.image().FastBuildInfo().BaseDockerfile)

	// Second call: error!
	f.WriteConfigFiles("Tiltfile", "borken")
	f.assertNoCall("Tiltfile error should prevent BuildAndDeploy from being called")

	// Third call: fix
	f.WriteConfigFiles("Tiltfile", simpleTiltfile,
		"Dockerfile", `FROM iron/go:dev2`)

	call = f.nextCall("fixed broken config")
	assert.Equal(t, "FROM iron/go:dev2", call.image().FastBuildInfo().BaseDockerfile)
	assert.False(t, call.oneState().HasImage()) // we cleared the previous build state to force an image build
	f.WaitUntil("manifest definition order hasn't changed", func(state store.EngineState) bool {
		return len(state.ManifestDefinitionOrder) == 1
	})
	f.WaitUntilManifestState("LastError was cleared", "foobar", func(ms store.ManifestState) bool {
		return ms.LastBuild().Error == nil
	})

	err := f.Stop()
	assert.Nil(t, err)
	f.assertAllBuildsConsumed()
}

func TestBreakManifest(t *testing.T) {
	f := newTestFixture(t)
	defer f.TearDown()

	origTiltfile := `
fast_build('gcr.io/windmill-public-containers/servantes/snack', 'Dockerfile') \
	.add(local_git_repo('./nested'), '.')  # Tiltfile is not mounted
k8s_resource('foobar', yaml='snack.yaml')`

	f.MkdirAll("nested/.git") // Spoof a git directory -- this is what we'll mount.
	f.WriteFile("Tiltfile", origTiltfile)
	f.WriteFile("Dockerfile", `FROM iron/go:dev`)
	f.WriteFile("snack.yaml", simpleYAML)

	f.loadAndStart()

	// First call: all is well
	_ = f.nextCall("first call")

	// Second call: change Tiltfile, break manifest
	f.WriteConfigFiles("Tiltfile", "borken")
	f.assertNoCall("Tiltfile error should prevent BuildAndDeploy from being called")

	f.WaitUntil("error set", func(st store.EngineState) bool {
		return st.LastTiltfileError() != nil
	})

	f.withState(func(es store.EngineState) {
		assert.Equal(t, "", nextManifestNameToBuild(es).String())
	})
}

func TestBreakAndUnbreakManifestWithNoChange(t *testing.T) {
	f := newTestFixture(t)
	defer f.TearDown()

	origTiltfile := `
fast_build('gcr.io/windmill-public-containers/servantes/snack', 'Dockerfile') \
	.add(local_git_repo('./nested'), '.')  # Tiltfile is not mounted
k8s_resource('foobar', yaml='snack.yaml')`
	f.MkdirAll("nested/.git") // Spoof a git directory -- this is what we'll mount.
	f.WriteFile("Tiltfile", origTiltfile)
	f.WriteFile("Dockerfile", `FROM iron/go:dev`)
	f.WriteFile("snack.yaml", simpleYAML)

	f.loadAndStart()

	// First call: all is well
	_ = f.nextCall("first call")

	// Second call: change Tiltfile, break manifest
	f.WriteConfigFiles("Tiltfile", "borken")
	f.WaitUntil("state is broken", func(st store.EngineState) bool {
		return st.LastTiltfileError() != nil
	})

	// Third call: put Tiltfile back. No change to manifest or to mounted files, so expect no build.
	f.WriteConfigFiles("Tiltfile", origTiltfile)
	f.WaitUntil("state is restored", func(st store.EngineState) bool {
		return st.LastTiltfileError() == nil
	})

	f.withState(func(state store.EngineState) {
		assert.Equal(t, "", nextManifestNameToBuild(state).String())
	})
}

func TestBreakAndUnbreakManifestWithChange(t *testing.T) {
	f := newTestFixture(t)
	defer f.TearDown()

	tiltfileString := func(cmd string) string {
		return fmt.Sprintf(`fast_build('gcr.io/windmill-public-containers/servantes/snack', 'Dockerfile') \
	.add(local_git_repo('./nested'), '.') \
  .run('%s')
k8s_resource('foobar', 'snack.yaml')

`, cmd)
	}

	f.MkdirAll("nested/.git") // Spoof a git directory -- this is what we'll mount.
	f.WriteFile("Tiltfile", tiltfileString("original"))
	f.WriteFile("Dockerfile", `FROM iron/go:dev`)
	f.WriteFile("snack.yaml", simpleYAML)

	f.loadAndStart()

	f.WaitUntil("first build finished", func(state store.EngineState) bool {
		return state.CompletedBuildCount == 1
	})

	name := model.ManifestName("foobar")
	// Second call: change Tiltfile, break manifest
	f.WriteConfigFiles("Tiltfile", "borken")
	f.WaitUntil("manifest load error", func(st store.EngineState) bool {
		return st.LastTiltfileError() != nil
	})

	f.withState(func(state store.EngineState) {
		assert.Equal(t, 1, state.CompletedBuildCount)
	})

	// Third call: put Tiltfile back. manifest changed, so expect a build
	f.WriteConfigFiles("Tiltfile", tiltfileString("changed"))

	f.WaitUntil("second build finished", func(state store.EngineState) bool {
		return state.CompletedBuildCount == 2
	})

	f.withState(func(state store.EngineState) {
		assert.Equal(t, "", nextManifestNameToBuild(state).String())
		assert.NoError(t, state.LastTiltfileError())
	})

	f.withManifestTarget(name, func(mt store.ManifestTarget) {
		expectedSteps := []model.Step{{
			Cmd:           model.ToShellCmd("changed"),
			BaseDirectory: f.Path(),
		}}
		assert.Equal(t, expectedSteps, mt.Manifest.ImageTargetAt(0).FastBuildInfo().Steps)
	})
}

func TestStaticRebuildWithChangedFiles(t *testing.T) {
	f := newTestFixture(t)
	defer f.TearDown()
	df := `FROM golang
ADD ./ ./
go build ./...
`
	manifest := f.newManifest("foobar", nil)
	manifest = manifest.WithImageTarget(manifest.ImageTargetAt(0).WithBuildDetails(
		model.StaticBuild{
			Dockerfile: df,
			BuildPath:  f.Path(),
		}))

	f.Start([]model.Manifest{manifest}, true)

	call := f.nextCallComplete("first build")
	assert.True(t, call.oneState().IsEmpty())

	// Simulate a change to main.go
	mainPath := filepath.Join(f.Path(), "main.go")
	f.fsWatcher.events <- watch.FileEvent{Path: mainPath}

	// Check that this triggered a rebuild.
	call = f.nextCallComplete("rebuild triggered")
	assert.Equal(t, []string{mainPath}, call.oneState().FilesChanged())

	err := f.Stop()
	assert.NoError(t, err)
	f.assertAllBuildsConsumed()
}

// Checks that the image reaper kicks in and GCs old images.
func TestReapOldBuilds(t *testing.T) {
	f := newTestFixture(t)
	defer f.TearDown()
	mount := model.Mount{LocalPath: "/go", ContainerPath: "/go"}
	manifest := f.newManifest("foobar", []model.Mount{mount})

	f.docker.BuildCount++

	f.Start([]model.Manifest{manifest}, true)

	f.PollUntil("images reaped", func() bool {
		return len(f.docker.RemovedImageIDs) > 0
	})

	assert.Equal(t, []string{"build-id-0"}, f.docker.RemovedImageIDs)
	err := f.Stop()
	assert.Nil(t, err)
}

func TestHudUpdated(t *testing.T) {
	f := newTestFixture(t)
	defer f.TearDown()
	oldPWD, err := os.Getwd()
	if err != nil {
		t.Fatal(err)
	}
	defer os.Chdir(oldPWD)
	os.Chdir(f.TempDirFixture.Path())

	mount := model.Mount{LocalPath: f.TempDirFixture.Path(), ContainerPath: "/go"}
	manifest := f.newManifest("foobar", []model.Mount{mount})

	f.Start([]model.Manifest{manifest}, true)
	call := f.nextCall()
	assert.True(t, call.oneState().IsEmpty())

	f.WaitUntilHUD("hud update", func(v view.View) bool {
		return len(v.Resources) > 0
	})

	err = f.Stop()
	assert.Equal(t, nil, err)

	assert.Equal(t, 2, len(f.hud.LastView.Resources))
	rv := f.hud.LastView.Resources[0]
	assert.Equal(t, manifest.Name, model.ManifestName(rv.Name))
	assert.Equal(t, ".", rv.DirectoriesWatched[0])
	f.assertAllBuildsConsumed()
}

func (f *testFixture) testPod(podID string, manifestName string, phase string, cID string, creationTime time.Time) *v1.Pod {
	return f.testPodWithDeployID(podID, manifestName, phase, cID, creationTime, testDeployID)
}

func (f *testFixture) testPodWithDeployID(podID string, manifestName string, phase string, cID string, creationTime time.Time, deployID model.DeployID) *v1.Pod {
	msgs := validation.NameIsDNSSubdomain(podID, false)
	if len(msgs) != 0 {
		f.T().Fatalf("pod id %q is invalid: %s", podID, msgs)
	}

	var containerID string
	if cID != "" {
		containerID = fmt.Sprintf("%s%s", k8s.ContainerIDPrefix, cID)
	}

	// Use the pod ID as the image tag. This is kind of weird, but gets at the semantics
	// we want (e.g., a new pod ID indicates that this is a new build).
	// Tests that don't want this behavior should replace the image with setImage(pod, imageName)
	image := fmt.Sprintf("%s:%s", f.imageNameForManifest(manifestName).String(), podID)
	return &v1.Pod{
		ObjectMeta: metav1.ObjectMeta{
			Name:              podID,
			CreationTimestamp: metav1.Time{Time: creationTime},
			Labels: map[string]string{
				k8s.ManifestNameLabel: manifestName,
				k8s.TiltDeployIDLabel: deployID.String(),
			},
		},
		Spec: v1.PodSpec{
			Containers: []v1.Container{
				{
					Name:  "main",
					Image: image,
				},
			},
		},
		Status: v1.PodStatus{
			Phase: v1.PodPhase(phase),
			ContainerStatuses: []v1.ContainerStatus{
				{
					Name:        "test container!",
					Image:       image,
					Ready:       true,
					ContainerID: containerID,
				},
			},
		},
	}
}

func setImage(pod *v1.Pod, image string) {
	pod.Spec.Containers[0].Image = image
	pod.Status.ContainerStatuses[0].Image = image
}

func setRestartCount(pod *v1.Pod, restartCount int) {
	pod.Status.ContainerStatuses[0].RestartCount = int32(restartCount)
}

func TestPodEvent(t *testing.T) {
	f := newTestFixture(t)
	defer f.TearDown()
	mount := model.Mount{LocalPath: "/go", ContainerPath: "/go"}
	manifest := f.newManifest("foobar", []model.Mount{mount})
	f.Start([]model.Manifest{manifest}, true)

	call := f.nextCall()
	assert.True(t, call.oneState().IsEmpty())

	f.podEvent(f.testPod("my-pod", "foobar", "CrashLoopBackOff", testContainer, time.Now()))

	f.WaitUntilHUD("hud update", func(v view.View) bool {
		return len(v.Resources) > 0 && v.Resources[0].K8SInfo().PodName == "my-pod"
	})

	rv := f.hud.LastView.Resources[0]
	assert.Equal(t, "my-pod", rv.K8SInfo().PodName)
	assert.Equal(t, "CrashLoopBackOff", rv.K8SInfo().PodStatus)

	assert.NoError(t, f.Stop())
	f.assertAllBuildsConsumed()
}

func TestPodEventOrdering(t *testing.T) {
	f := newTestFixture(t)
	defer f.TearDown()

	past := time.Now().Add(-time.Minute)
	now := time.Now()
	deployIDPast := model.DeployID(111)
	deployIDNow := model.DeployID(999)
	podAPast := f.testPodWithDeployID("pod-a", "fe", "Running", testContainer, past, deployIDPast)
	podBPast := f.testPodWithDeployID("pod-b", "fe", "Running", testContainer, past, deployIDPast)
	podANow := f.testPodWithDeployID("pod-a", "fe", "Running", testContainer, now, deployIDNow)
	podBNow := f.testPodWithDeployID("pod-b", "fe", "Running", testContainer, now, deployIDNow)
	podCNow := f.testPodWithDeployID("pod-b", "fe", "Running", testContainer, now, deployIDNow)
	podCNowDeleting := f.testPodWithDeployID("pod-c", "fe", "Running", testContainer, now, deployIDNow)
	podCNowDeleting.DeletionTimestamp = &metav1.Time{Time: now}

	// Test the pod events coming in in different orders,
	// and the manifest ends up with podANow and podBNow
	podOrders := [][]*v1.Pod{
		{podAPast, podBPast, podANow, podBNow},
		{podAPast, podANow, podBPast, podBNow},
		{podANow, podAPast, podBNow, podBPast},
		{podAPast, podBPast, podANow, podCNow, podCNowDeleting, podBNow},
	}

	for i, order := range podOrders {

		t.Run(fmt.Sprintf("TestPodOrder%d", i), func(t *testing.T) {
			f := newTestFixture(t)
			defer f.TearDown()
			mount := model.Mount{LocalPath: "/go", ContainerPath: "/go"}
			manifest := f.newManifest("fe", []model.Mount{mount})
			f.b.nextDeployID = deployIDNow
			f.Start([]model.Manifest{manifest}, true)

			call := f.nextCall()
			assert.True(t, call.oneState().IsEmpty())
			f.WaitUntilManifestState("deployID set", "fe", func(ms store.ManifestState) bool {
				return ms.DeployID == deployIDNow
			})

			for _, pod := range order {
				f.podEvent(pod)
			}

			f.upper.store.Dispatch(PodLogAction{
				ManifestName: "fe",
				PodID:        k8s.PodIDFromPod(podBNow),
				logEvent:     newLogEvent([]byte("pod b log\n")),
			})

			f.WaitUntilManifestState("pod log seen", "fe", func(ms store.ManifestState) bool {
				return strings.Contains(ms.MostRecentPod().Log(), "pod b log")
			})

			f.withManifestState("fe", func(ms store.ManifestState) {
				if assert.Equal(t, 2, ms.PodSet.Len()) {
					assert.Equal(t, now.String(), ms.PodSet.Pods["pod-a"].StartedAt.String())
					assert.Equal(t, now.String(), ms.PodSet.Pods["pod-b"].StartedAt.String())
					assert.Equal(t, deployIDNow, ms.PodSet.DeployID)
				}
			})

			assert.NoError(t, f.Stop())
		})
	}
}

func TestPodEventContainerStatus(t *testing.T) {
	f := newTestFixture(t)
	defer f.TearDown()
	mount := model.Mount{LocalPath: "/go", ContainerPath: "/go"}
	manifest := f.newManifest("foobar", []model.Mount{mount})
	f.Start([]model.Manifest{manifest}, true)

	var ref reference.NamedTagged
	f.WaitUntilManifestState("image appears", "foobar", func(ms store.ManifestState) bool {
		ref = ms.BuildStatus(manifest.ImageTargetAt(0).ID()).LastSuccessfulResult.Image
		return ref != nil
	})

	pod := f.testPod("my-pod", "foobar", "Running", testContainer, time.Now())
	pod.Status = k8s.FakePodStatus(ref, "Running")
	pod.Status.ContainerStatuses[0].ContainerID = ""
	pod.Spec = k8s.FakePodSpec(ref)

	f.podEvent(pod)

	podState := store.Pod{}
	f.WaitUntilManifestState("container status", "foobar", func(ms store.ManifestState) bool {
		podState = ms.MostRecentPod()
		return podState.PodID == "my-pod"
	})

	assert.Equal(t, "", string(podState.ContainerID))
	assert.Equal(t, "main", string(podState.ContainerName))
	assert.Equal(t, []int32{8080}, podState.ContainerPorts)

	err := f.Stop()
	assert.Nil(t, err)
}

func TestPodEventContainerStatusWithoutImage(t *testing.T) {
	f := newTestFixture(t)
	defer f.TearDown()
	manifest := model.Manifest{
		Name: model.ManifestName("foobar"),
	}.WithDeployTarget(model.K8sTarget{
		YAML: "fake-yaml",
	})
	deployID := model.DeployID(123)
	f.b.nextDeployID = deployID
	ref := container.MustParseNamedTagged("dockerhub/we-didnt-build-this:foo")
	f.Start([]model.Manifest{manifest}, true)

	f.WaitUntilManifestState("first build complete", "foobar", func(ms store.ManifestState) bool {
		return len(ms.BuildHistory) > 0
	})

	pod := f.testPodWithDeployID("my-pod", "foobar", "Running", testContainer, time.Now(), deployID)
	pod.Status = k8s.FakePodStatus(ref, "Running")

	// If we have no image target to match container status by image ref,
	// we should just take the first one, i.e. this one
	pod.Status.ContainerStatuses[0].Name = "first-container"
	pod.Status.ContainerStatuses[0].ContainerID = "docker://great-container-id"

	pod.Spec = v1.PodSpec{
		Containers: []v1.Container{
			{
				Name:  "second-container",
				Image: "gcr.io/windmill-public-containers/tilt-synclet:latest",
				Ports: []v1.ContainerPort{{ContainerPort: 9999}},
			},
			// we match container spec by NAME, so we'll get this one even tho it comes second.
			{
				Name:  "first-container",
				Image: ref.Name(),
				Ports: []v1.ContainerPort{{ContainerPort: 8080}},
			},
		},
	}

	f.podEvent(pod)

	podState := store.Pod{}
	f.WaitUntilManifestState("container status", "foobar", func(ms store.ManifestState) bool {
		podState = ms.MostRecentPod()
		return podState.PodID == "my-pod"
	})

	// If we have no image target to match container by image ref, we just take the first one
	assert.Equal(t, "great-container-id", string(podState.ContainerID))
	assert.Equal(t, "first-container", string(podState.ContainerName))
	assert.Equal(t, []int32{8080}, podState.ContainerPorts)

	err := f.Stop()
	assert.Nil(t, err)
}

func TestPodUnexpectedContainerStartsImageBuild(t *testing.T) {
	f := newTestFixture(t)
	defer f.TearDown()
	f.bc.DisableForTesting()

	mount := model.Mount{LocalPath: "/go", ContainerPath: "/go"}
	name := model.ManifestName("foobar")
	manifest := f.newManifest(name.String(), []model.Mount{mount})
	f.Start([]model.Manifest{manifest}, true)

	// Start and end a fake build to set manifestState.ExpectedContainerId
	f.store.Dispatch(newTargetFilesChangedAction(manifest.ImageTargetAt(0).ID(), "/go/a"))

	f.WaitUntil("builds ready & changed file recorded", func(st store.EngineState) bool {
		ms, _ := st.ManifestState(manifest.Name)
		return nextManifestNameToBuild(st) == manifest.Name && ms.HasPendingFileChanges()
	})
	f.store.Dispatch(BuildStartedAction{
		ManifestName: manifest.Name,
		StartTime:    time.Now(),
	})
	f.store.Dispatch(BuildCompleteAction{
		Result: containerResultSet(manifest, "theOriginalContainer"),
	})
	f.setDeployIDForManifest(manifest, testDeployID)

	f.WaitUntil("nothing waiting for build", func(st store.EngineState) bool {
		return st.CompletedBuildCount == 1 && nextManifestNameToBuild(st) == ""
	})

	f.podEvent(f.testPod("mypod", "foobar", "Running", "myfunnycontainerid", time.Now()))

	f.WaitUntilManifestState("NeedsRebuildFromCrash set to True", "foobar", func(ms store.ManifestState) bool {
		return ms.NeedsRebuildFromCrash
	})

	f.WaitUntil("manifest queued for build b/c it's crashing", func(st store.EngineState) bool {
		return nextManifestNameToBuild(st) == manifest.Name
	})
}

func TestPodUnexpectedContainerStartsImageBuildOutOfOrderEvents(t *testing.T) {
	f := newTestFixture(t)
	defer f.TearDown()
	f.bc.DisableForTesting()

	mount := model.Mount{LocalPath: "/go", ContainerPath: "/go"}
	name := model.ManifestName("foobar")
	manifest := f.newManifest(name.String(), []model.Mount{mount})

	f.Start([]model.Manifest{manifest}, true)

	// Start a fake build
	f.store.Dispatch(newTargetFilesChangedAction(manifest.ImageTargetAt(0).ID(), "/go/a"))
	f.WaitUntil("builds ready & changed file recorded", func(st store.EngineState) bool {
		ms, _ := st.ManifestState(manifest.Name)
		return nextManifestNameToBuild(st) == manifest.Name && ms.HasPendingFileChanges()
	})
	f.store.Dispatch(BuildStartedAction{
		ManifestName: manifest.Name,
		StartTime:    time.Now(),
	})
	f.setDeployIDForManifest(manifest, testDeployID)

	// Simulate k8s restarting the container due to a crash.
	f.podEvent(f.testPod("mypod", "foobar", "Running", "myfunnycontainerid", time.Now()))
	// ...and finish the build. Even though this action comes in AFTER the pod
	// event w/ unexpected container,  we should still be able to detect the mismatch.
	f.store.Dispatch(BuildCompleteAction{
		Result: containerResultSet(manifest, "theOriginalContainer"),
	})

	f.WaitUntilManifestState("NeedsRebuildFromCrash set to True", "foobar", func(ms store.ManifestState) bool {
		return ms.NeedsRebuildFromCrash
	})
	f.WaitUntil("manifest queued for build b/c it's crashing", func(st store.EngineState) bool {
		return nextManifestNameToBuild(st) == manifest.Name
	})
}

func TestPodUnexpectedContainerAfterSuccessfulUpdate(t *testing.T) {
	f := newTestFixture(t)
	defer f.TearDown()
	f.bc.DisableForTesting()

	mount := model.Mount{LocalPath: "/go", ContainerPath: "/go"}
	name := model.ManifestName("foobar")
	manifest := f.newManifest(name.String(), []model.Mount{mount})

	f.Start([]model.Manifest{manifest}, true)

	// Start and end a normal build
	f.store.Dispatch(newTargetFilesChangedAction(manifest.ImageTargetAt(0).ID(), "/go/a"))
	f.WaitUntil("builds ready & changed file recorded", func(st store.EngineState) bool {
		ms, _ := st.ManifestState(manifest.Name)
		return nextManifestNameToBuild(st) == manifest.Name && ms.HasPendingFileChanges()
	})

	f.store.Dispatch(BuildStartedAction{
		ManifestName: manifest.Name,
		StartTime:    time.Now(),
	})
	podStartTime := time.Now()
	f.store.Dispatch(BuildCompleteAction{
		Result: containerResultSet(manifest, "normal-container-id"),
	})
	f.setDeployIDForManifest(manifest, testDeployID)

	f.podEvent(f.testPod("mypod", "foobar", "Running", "normal-container-id", podStartTime))
	f.WaitUntil("nothing waiting for build", func(st store.EngineState) bool {
		return st.CompletedBuildCount == 1 && nextManifestNameToBuild(st) == ""
	})

	// Start another fake build
	f.store.Dispatch(newTargetFilesChangedAction(manifest.ImageTargetAt(0).ID(), "/go/a"))
	f.WaitUntil("waiting for builds to be ready", func(st store.EngineState) bool {
		return nextManifestNameToBuild(st) == manifest.Name
	})
	f.store.Dispatch(BuildStartedAction{
		ManifestName: manifest.Name,
		StartTime:    time.Now(),
	})

	// Simulate a pod crash, then a build completion
	f.podEvent(f.testPod("mypod", "foobar", "Running", "funny-container-id", podStartTime))
	f.store.Dispatch(BuildCompleteAction{
		Result: containerResultSet(manifest, "normal-container-id"),
	})

	f.WaitUntilManifestState("NeedsRebuildFromCrash set to True", "foobar", func(ms store.ManifestState) bool {
		return ms.NeedsRebuildFromCrash
	})
	f.WaitUntil("manifest queued for build b/c it's crashing", func(st store.EngineState) bool {
		return nextManifestNameToBuild(st) == manifest.Name
	})
}

func TestPodEventUpdateByTimestamp(t *testing.T) {
	f := newTestFixture(t)
	defer f.TearDown()
	mount := model.Mount{LocalPath: "/go", ContainerPath: "/go"}
	manifest := f.newManifest("foobar", []model.Mount{mount})
	f.Start([]model.Manifest{manifest}, true)

	call := f.nextCall()
	assert.True(t, call.oneState().IsEmpty())

	firstCreationTime := time.Now()
	f.podEvent(f.testPod("my-pod", "foobar", "CrashLoopBackOff", testContainer, firstCreationTime))
	f.WaitUntilHUD("hud update 1", func(v view.View) bool {
		return len(v.Resources) > 0 && v.Resources[0].K8SInfo().PodStatus == "CrashLoopBackOff"
	})

	f.podEvent(f.testPod("my-new-pod", "foobar", "Running", testContainer, firstCreationTime.Add(time.Minute*2)))
	f.WaitUntilHUD("hud update 2", func(v view.View) bool {
		return len(v.Resources) > 0 && v.Resources[0].K8SInfo().PodStatus == "Running"
	})

	rv := f.hud.LastView.Resources[0]
	assert.Equal(t, "my-new-pod", rv.K8SInfo().PodName)
	assert.Equal(t, "Running", rv.K8SInfo().PodStatus)

	assert.NoError(t, f.Stop())
	f.assertAllBuildsConsumed()
}

func TestPodEventUpdateByPodName(t *testing.T) {
	f := newTestFixture(t)
	defer f.TearDown()
	mount := model.Mount{LocalPath: "/go", ContainerPath: "/go"}
	manifest := f.newManifest("foobar", []model.Mount{mount})
	f.Start([]model.Manifest{manifest}, true)

	call := f.nextCallComplete()
	assert.True(t, call.oneState().IsEmpty())

	creationTime := time.Now()
	f.podEvent(f.testPod("my-pod", "foobar", "CrashLoopBackOff", testContainer, creationTime))

	f.WaitUntilHUD("pod crashes", func(view view.View) bool {
		rv := view.Resources[0]
		return rv.K8SInfo().PodStatus == "CrashLoopBackOff"
	})

	f.podEvent(f.testPod("my-pod", "foobar", "Running", testContainer, creationTime))

	f.WaitUntilHUD("pod comes back", func(view view.View) bool {
		rv := view.Resources[0]
		return rv.K8SInfo().PodStatus == "Running"
	})

	rv := f.hud.LastView.Resources[0]
	assert.Equal(t, "my-pod", rv.K8SInfo().PodName)
	assert.Equal(t, "Running", rv.K8SInfo().PodStatus)

	err := f.Stop()
	if err != nil {
		t.Fatal(err)
	}

	f.assertAllBuildsConsumed()
}

func TestPodEventIgnoreOlderPod(t *testing.T) {
	f := newTestFixture(t)
	defer f.TearDown()
	mount := model.Mount{LocalPath: "/go", ContainerPath: "/go"}
	manifest := f.newManifest("foobar", []model.Mount{mount})
	f.Start([]model.Manifest{manifest}, true)

	call := f.nextCall()
	assert.True(t, call.oneState().IsEmpty())

	creationTime := time.Now()
	f.podEvent(f.testPod("my-new-pod", "foobar", "CrashLoopBackOff", testContainer, creationTime))
	f.WaitUntilHUD("hud update", func(v view.View) bool {
		return len(v.Resources) > 0 && v.Resources[0].K8SInfo().PodStatus == "CrashLoopBackOff"
	})

	f.podEvent(f.testPod("my-pod", "foobar", "Running", testContainer, creationTime.Add(time.Minute*-1)))
	time.Sleep(10 * time.Millisecond)

	assert.NoError(t, f.Stop())
	f.assertAllBuildsConsumed()

	rv := f.hud.LastView.Resources[0]
	assert.Equal(t, "my-new-pod", rv.K8SInfo().PodName)
	assert.Equal(t, "CrashLoopBackOff", rv.K8SInfo().PodStatus)
}

func TestPodContainerStatus(t *testing.T) {
	f := newTestFixture(t)
	defer f.TearDown()
	mount := model.Mount{LocalPath: "/go", ContainerPath: "/go"}
	manifest := f.newManifest("fe", []model.Mount{mount})
	f.Start([]model.Manifest{manifest}, true)

	_ = f.nextCall()

	var ref reference.NamedTagged
	f.WaitUntilManifestState("image appears", "fe", func(ms store.ManifestState) bool {
		ref = ms.BuildStatus(manifest.ImageTargetAt(0).ID()).LastSuccessfulResult.Image
		return ref != nil
	})

	startedAt := time.Now()
	f.podEvent(f.testPod("pod-id", "fe", "Running", testContainer, startedAt))
	f.WaitUntilManifestState("pod appears", "fe", func(ms store.ManifestState) bool {
		return ms.MostRecentPod().PodID == "pod-id"
	})

	pod := f.testPod("pod-id", "fe", "Running", testContainer, startedAt)
	pod.Spec = k8s.FakePodSpec(ref)
	pod.Status = k8s.FakePodStatus(ref, "Running")
	f.podEvent(pod)

	f.WaitUntilManifestState("container is ready", "fe", func(ms store.ManifestState) bool {
		ports := ms.MostRecentPod().ContainerPorts
		return len(ports) == 1 && ports[0] == 8080
	})

	err := f.Stop()
	assert.NoError(t, err)

	f.assertAllBuildsConsumed()
}

func TestUpper_WatchDockerIgnoredFiles(t *testing.T) {
	f := newTestFixture(t)
	defer f.TearDown()
	mount := model.Mount{LocalPath: f.Path(), ContainerPath: "/go"}
	manifest := f.newManifest("foobar", []model.Mount{mount})
	manifest = manifest.WithImageTarget(manifest.ImageTargetAt(0).
		WithDockerignores([]model.Dockerignore{
			{
				LocalPath: f.Path(),
				Contents:  "dignore.txt",
			},
		}))

	f.Start([]model.Manifest{manifest}, true)

	call := f.nextCall()
	assert.Equal(t, manifest.ImageTargetAt(0), call.image())

	f.fsWatcher.events <- watch.FileEvent{Path: f.JoinPath("dignore.txt")}
	f.assertNoCall("event for ignored file should not trigger build")

	err := f.Stop()
	assert.NoError(t, err)
	f.assertAllBuildsConsumed()
}

func TestUpper_WatchGitIgnoredFiles(t *testing.T) {
	f := newTestFixture(t)
	defer f.TearDown()
	mount := model.Mount{LocalPath: f.Path(), ContainerPath: "/go"}
	manifest := f.newManifest("foobar", []model.Mount{mount})
	manifest = manifest.WithImageTarget(manifest.ImageTargetAt(0).
		WithRepos([]model.LocalGitRepo{
			{
				LocalPath:         f.Path(),
				GitignoreContents: "gignore.txt",
			},
		}))

	f.Start([]model.Manifest{manifest}, true)

	call := f.nextCall()
	assert.Equal(t, manifest.ImageTargetAt(0), call.image())

	f.fsWatcher.events <- watch.FileEvent{Path: f.JoinPath("gignore.txt")}
	f.assertNoCall("event for ignored file should not trigger build")

	err := f.Stop()
	assert.NoError(t, err)
	f.assertAllBuildsConsumed()
}

func TestUpper_ShowErrorPodLog(t *testing.T) {
	f := newTestFixture(t)
	defer f.TearDown()

	mount := model.Mount{LocalPath: "/go", ContainerPath: "/go"}
	name := model.ManifestName("foobar")
	manifest := f.newManifest(name.String(), []model.Mount{mount})

	f.Start([]model.Manifest{manifest}, true)
	f.waitForCompletedBuildCount(1)

	f.startPod(name)
	f.podLog(name, "first string")

	f.upper.store.Dispatch(newTargetFilesChangedAction(manifest.ImageTargetAt(0).ID(), "/go/a.go"))

	f.waitForCompletedBuildCount(2)
	f.podLog(name, "second string")

	f.withManifestState(name, func(ms store.ManifestState) {
		assert.Equal(t, "second string\n", ms.MostRecentPod().Log())
	})

	err := f.Stop()
	assert.NoError(t, err)
}

func TestBuildResetsPodLog(t *testing.T) {
	f := newTestFixture(t)
	defer f.TearDown()

	mount := model.Mount{LocalPath: "/go", ContainerPath: "/go"}
	name := model.ManifestName("foobar")
	manifest := f.newManifest(name.String(), []model.Mount{mount})

	f.Start([]model.Manifest{manifest}, true)
	f.waitForCompletedBuildCount(1)

	f.startPod(name)
	f.podLog(name, "first string")

	f.withManifestState(name, func(ms store.ManifestState) {
		assert.Equal(t, "first string\n", ms.MostRecentPod().Log())
	})

	f.upper.store.Dispatch(newTargetFilesChangedAction(manifest.ImageTargetAt(0).ID(), "/go/a.go"))

	f.waitForCompletedBuildCount(2)

	f.withManifestState(name, func(ms store.ManifestState) {
		assert.Equal(t, "", ms.MostRecentPod().Log())
		assert.Equal(t, ms.LastBuild().StartTime, ms.MostRecentPod().UpdateStartTime)
	})
}

func TestUpperPodLogInCrashLoopThirdInstanceStillUp(t *testing.T) {
	f := newTestFixture(t)
	defer f.TearDown()

	mount := model.Mount{LocalPath: "/go", ContainerPath: "/go"}
	name := model.ManifestName("foobar")
	manifest := f.newManifest(name.String(), []model.Mount{mount})

	f.Start([]model.Manifest{manifest}, true)
	f.waitForCompletedBuildCount(1)

	f.startPod(name)
	f.podLog(name, "first string")
	f.restartPod()
	f.podLog(name, "second string")
	f.restartPod()
	f.podLog(name, "third string")

	// the third instance is still up, so we want to show the log from the last crashed pod plus the log from the current pod
	f.withManifestState(name, func(ms store.ManifestState) {
		assert.Equal(t, "second string\nthird string\n", ms.MostRecentPod().Log())
	})

	err := f.Stop()
	assert.NoError(t, err)
}

func TestUpperPodLogInCrashLoopPodCurrentlyDown(t *testing.T) {
	f := newTestFixture(t)
	defer f.TearDown()

	mount := model.Mount{LocalPath: "/go", ContainerPath: "/go"}
	name := model.ManifestName("foobar")
	manifest := f.newManifest(name.String(), []model.Mount{mount})

	f.Start([]model.Manifest{manifest}, true)
	f.waitForCompletedBuildCount(1)

	f.startPod(name)
	f.podLog(name, "first string")
	f.restartPod()
	f.podLog(name, "second string")
	f.pod.Status.ContainerStatuses[0].Ready = false
	f.notifyAndWaitForPodStatus(func(pod store.Pod) bool {
		return !pod.ContainerReady
	})

	// The second instance is down, so we don't include the first instance's log
	f.withManifestState(name, func(ms store.ManifestState) {
		assert.Equal(t, "second string\n", ms.MostRecentPod().Log())
	})

	err := f.Stop()
	assert.NoError(t, err)
}

func testService(serviceName string, manifestName string, ip string, port int) *v1.Service {
	return &v1.Service{
		ObjectMeta: metav1.ObjectMeta{
			Name:   serviceName,
			Labels: map[string]string{k8s.ManifestNameLabel: manifestName},
		},
		Spec: v1.ServiceSpec{
			Ports: []v1.ServicePort{{
				Port: int32(port),
			}},
		},
		Status: v1.ServiceStatus{
			LoadBalancer: v1.LoadBalancerStatus{
				Ingress: []v1.LoadBalancerIngress{
					{
						IP: ip,
					},
				},
			},
		},
	}
}

func TestUpper_ServiceEvent(t *testing.T) {
	f := newTestFixture(t)
	defer f.TearDown()

	mount := model.Mount{LocalPath: "/go", ContainerPath: "/go"}
	manifest := f.newManifest("foobar", []model.Mount{mount})

	f.Start([]model.Manifest{manifest}, true)
	f.waitForCompletedBuildCount(1)

	svc := testService("myservice", "foobar", "1.2.3.4", 8080)
	dispatchServiceChange(f.store, svc, "")

	f.WaitUntilManifestState("lb updated", "foobar", func(ms store.ManifestState) bool {
		return len(ms.LBs) > 0
	})

	err := f.Stop()
	assert.NoError(t, err)

	ms, _ := f.upper.store.RLockState().ManifestState(manifest.Name)
	defer f.upper.store.RUnlockState()
	assert.Equal(t, 1, len(ms.LBs))
	url, ok := ms.LBs["myservice"]
	if !ok {
		t.Fatalf("%v did not contain key 'myservice'", ms.LBs)
	}
	assert.Equal(t, "http://1.2.3.4:8080/", url.String())
}

func TestUpper_ServiceEventRemovesURL(t *testing.T) {
	f := newTestFixture(t)
	defer f.TearDown()

	mount := model.Mount{LocalPath: "/go", ContainerPath: "/go"}
	manifest := f.newManifest("foobar", []model.Mount{mount})

	f.Start([]model.Manifest{manifest}, true)
	f.waitForCompletedBuildCount(1)

	svc := testService("myservice", "foobar", "1.2.3.4", 8080)
	dispatchServiceChange(f.store, svc, "")

	f.WaitUntilManifestState("lb url added", "foobar", func(ms store.ManifestState) bool {
		url := ms.LBs["myservice"]
		if url == nil {
			return false
		}
		return "http://1.2.3.4:8080/" == url.String()
	})

	svc = testService("myservice", "foobar", "1.2.3.4", 8080)
	svc.Status = v1.ServiceStatus{}
	dispatchServiceChange(f.store, svc, "")

	f.WaitUntilManifestState("lb url removed", "foobar", func(ms store.ManifestState) bool {
		url := ms.LBs["myservice"]
		return url == nil
	})

	err := f.Stop()
	assert.NoError(t, err)
}

func TestUpper_PodLogs(t *testing.T) {
	f := newTestFixture(t)
	defer f.TearDown()

	mount := model.Mount{LocalPath: "/go", ContainerPath: "/go"}
	name := model.ManifestName("fe")
	manifest := f.newManifest(string(name), []model.Mount{mount})

	f.Start([]model.Manifest{manifest}, true)
	f.waitForCompletedBuildCount(1)

	f.startPod(name)

	f.podLog(name, "Hello world!\n")

	err := f.Stop()
	assert.NoError(t, err)
}

func TestInitWithGlobalYAML(t *testing.T) {
	f := newTestFixture(t)
	state := f.store.RLockState()
	ym := k8s.NewK8sOnlyManifestForTesting("global", testyaml.BlorgBackendYAML)
	state.GlobalYAML = ym
	f.store.RUnlockState()
	f.Start([]model.Manifest{}, true)
	f.store.Dispatch(InitAction{
		Manifests:          []model.Manifest{},
		GlobalYAMLManifest: ym,
		ExecuteTiltfile:    true,
	})
	f.WaitUntil("global YAML manifest gets set on init", func(st store.EngineState) bool {
		return st.GlobalYAML.K8sTarget().YAML == testyaml.BlorgBackendYAML
	})

	newYM := k8s.NewK8sOnlyManifestForTesting("global", testyaml.BlorgJobYAML)
	f.store.Dispatch(ConfigsReloadedAction{
		GlobalYAML: newYM,
	})

	f.WaitUntil("global YAML manifest gets updated", func(st store.EngineState) bool {
		return st.GlobalYAML.K8sTarget().YAML == testyaml.BlorgJobYAML
	})
}

func TestInitSetsTiltfilePath(t *testing.T) {
	f := newTestFixture(t)
	f.Start([]model.Manifest{}, true)
	f.store.Dispatch(InitAction{
		Manifests:    []model.Manifest{},
		TiltfilePath: "/Tiltfile",
	})
	f.WaitUntil("tiltfile path gets set on init", func(st store.EngineState) bool {
		return st.TiltfilePath == "/Tiltfile"
	})
}

func TestHudExitNoError(t *testing.T) {
	f := newTestFixture(t)
	f.Start([]model.Manifest{}, true)
	f.store.Dispatch(hud.NewExitAction(nil))
	err := f.WaitForExit()
	assert.NoError(t, err)
}

func TestHudExitWithError(t *testing.T) {
	f := newTestFixture(t)
	f.Start([]model.Manifest{}, true)
	e := errors.New("helllllo")
	f.store.Dispatch(hud.NewExitAction(e))
	err := f.WaitForExit()
	assert.Equal(t, e, err)
}

func TestNewMountsAreWatched(t *testing.T) {
	f := newTestFixture(t)
	mount1 := model.Mount{LocalPath: "/go", ContainerPath: "/go"}
	m1 := f.newManifest("mani1", []model.Mount{mount1})
	f.Start([]model.Manifest{
		m1,
	}, true)

	f.waitForCompletedBuildCount(1)

	mount2 := model.Mount{LocalPath: "/js", ContainerPath: "/go"}
	m2 := f.newManifest("mani1", []model.Mount{mount1, mount2})
	f.store.Dispatch(ConfigsReloadedAction{
		Manifests: []model.Manifest{m2},
	})

	f.WaitUntilManifest("has new mounts", "mani1", func(mt store.ManifestTarget) bool {
		return len(mt.Manifest.ImageTargetAt(0).FastBuildInfo().Mounts) == 2
	})

	f.PollUntil("watches set up", func() bool {
		watches, ok := f.fwm.targetWatches[m2.ImageTargetAt(0).ID()]
		if !ok {
			return false
		}
		return len(watches.target.Dependencies()) == 2
	})
}

func TestNewConfigsAreWatchedAfterFailure(t *testing.T) {
	f := newTestFixture(t)
	mount := model.Mount{LocalPath: "/go", ContainerPath: "/go"}
	name := model.ManifestName("foo")
	m := f.newManifest(name.String(), []model.Mount{mount})
	f.Start([]model.Manifest{m}, true)
	f.WriteConfigFiles("Tiltfile", "read_file('foo.txt')")
	f.WaitUntil("foo.txt is a config file", func(state store.EngineState) bool {
		for _, s := range state.ConfigFiles {
			if s == f.JoinPath("foo.txt") {
				return true
			}
		}
		return false
	})
}

func TestDockerComposeUp(t *testing.T) {
	f := newTestFixture(t)
	redis, server := f.setupDCFixture()

	f.Start([]model.Manifest{redis, server}, true)
	call := f.nextCall()
	assert.True(t, call.oneState().IsEmpty())
	assert.False(t, call.dc().ID().Empty())
	assert.Equal(t, redis.DockerComposeTarget().ID(), call.dc().ID())
	call = f.nextCall()
	assert.True(t, call.oneState().IsEmpty())
	assert.False(t, call.dc().ID().Empty())
	assert.Equal(t, server.DockerComposeTarget().ID(), call.dc().ID())
}

func TestDockerComposeRedeployFromFileChange(t *testing.T) {
	f := newTestFixture(t)
	_, m := f.setupDCFixture()

	f.Start([]model.Manifest{m}, true)

	// Initial build
	call := f.nextCall()
	assert.True(t, call.oneState().IsEmpty())

	// Change a file -- should trigger build
	f.fsWatcher.events <- watch.FileEvent{Path: f.JoinPath("package.json")}
	call = f.nextCall()
	assert.Equal(t, []string{f.JoinPath("package.json")}, call.oneState().FilesChanged())
}

// TODO(maia): TestDockerComposeEditConfigFiles once DC manifests load faster (http://bit.ly/2RBX4g5)

func TestDockerComposeEventSetsStatus(t *testing.T) {
	f := newTestFixture(t)
	_, m := f.setupDCFixture()

	f.Start([]model.Manifest{m}, true)
	f.waitForCompletedBuildCount(1)

	// Send event corresponding to status = "In Progress"
	err := f.dcc.SendEvent(dcContainerEvtForManifest(m, dockercompose.ActionCreate))
	if err != nil {
		f.T().Fatal(err)
	}

	f.WaitUntilManifestState("resource status = 'In Progress'", m.ManifestName(), func(ms store.ManifestState) bool {
		return ms.DCResourceState().Status == dockercompose.StatusInProg
	})

	beforeStart := time.Now()

	// Send event corresponding to status = "OK"
	err = f.dcc.SendEvent(dcContainerEvtForManifest(m, dockercompose.ActionStart))
	if err != nil {
		f.T().Fatal(err)
	}

	f.WaitUntilManifestState("resource status = 'OK'", m.ManifestName(), func(ms store.ManifestState) bool {
		return ms.DCResourceState().Status == dockercompose.StatusUp
	})

	f.withManifestState(m.ManifestName(), func(ms store.ManifestState) {
		assert.True(t, ms.DCResourceState().StartTime.After(beforeStart))

	})

	// An event unrelated to status shouldn't change the status
	err = f.dcc.SendEvent(dcContainerEvtForManifest(m, dockercompose.ActionExecCreate))
	if err != nil {
		f.T().Fatal(err)
	}

	time.Sleep(10 * time.Millisecond)
	f.WaitUntilManifestState("resource status = 'OK'", m.ManifestName(), func(ms store.ManifestState) bool {
		return ms.DCResourceState().Status == dockercompose.StatusUp
	})
}

func TestDockerComposeStartsEventWatcher(t *testing.T) {
	f := newTestFixture(t)
	_, m := f.setupDCFixture()

	// Actual behavior is that we init with zero manifests, and add in manifests
	// after Tiltfile loads. Mimic that here.
	f.Start([]model.Manifest{}, true)
	time.Sleep(10 * time.Millisecond)

	f.store.Dispatch(ConfigsReloadedAction{Manifests: []model.Manifest{m}})
	f.waitForCompletedBuildCount(1)

	// Is DockerComposeEventWatcher watching for events??
	err := f.dcc.SendEvent(dcContainerEvtForManifest(m, dockercompose.ActionCreate))
	if err != nil {
		f.T().Fatal(err)
	}

	f.WaitUntilManifestState("resource status = 'In Progress'", m.ManifestName(), func(ms store.ManifestState) bool {
		return ms.DCResourceState().Status == dockercompose.StatusInProg
	})
}

func TestDockerComposeRecordsBuildLogs(t *testing.T) {
	f := newTestFixture(t)
	m, _ := f.setupDCFixture()
	expected := "yarn install"
	f.setBuildLogOutput(m.DockerComposeTarget().ID(), expected)

	f.loadAndStart()
	f.waitForCompletedBuildCount(2)

	// recorded in global log
	assert.Contains(t, f.LogLines(), expected)

	// recorded on manifest state
	f.withManifestState(m.ManifestName(), func(st store.ManifestState) {
		assert.Contains(t, st.LastBuild().Log.String(), expected)
	})
}

func TestDockerComposeRecordsRunLogs(t *testing.T) {
	f := newTestFixture(t)
	m, _ := f.setupDCFixture()
	expected := "hello world"
	output := make(chan string, 1)
	output <- expected
	defer close(output)
	f.setDCRunLogOutput(m.DockerComposeTarget(), output)

	f.loadAndStart()
	f.waitForCompletedBuildCount(2)

	f.WaitUntilManifestState("wait until manifest state has a log", m.ManifestName(), func(st store.ManifestState) bool {
		return st.DCResourceState().Log() != ""
	})

	// recorded on manifest state
	f.withManifestState(m.ManifestName(), func(st store.ManifestState) {
		assert.Contains(t, st.DCResourceState().Log(), expected)
	})
}

func TestDockerComposeFiltersRunLogs(t *testing.T) {
	f := newTestFixture(t)
	m, _ := f.setupDCFixture()
	expected := "Attaching to snack\n"
	output := make(chan string, 1)
	output <- expected
	defer close(output)
	f.setDCRunLogOutput(m.DockerComposeTarget(), output)

	f.loadAndStart()
	f.waitForCompletedBuildCount(2)

	// recorded on manifest state
	f.withManifestState(m.ManifestName(), func(st store.ManifestState) {
		assert.NotContains(t, st.DCResourceState().Log(), expected)
	})
}

func TestDockerComposeDetectsCrashes(t *testing.T) {
	f := newTestFixture(t)
	m1, m2 := f.setupDCFixture()

	f.loadAndStart()
	f.waitForCompletedBuildCount(2)

	f.withManifestState(m1.ManifestName(), func(st store.ManifestState) {
		assert.NotEqual(t, dockercompose.StatusCrash, st.DCResourceState().Status)
	})

	f.withManifestState(m2.ManifestName(), func(st store.ManifestState) {
		assert.NotEqual(t, dockercompose.StatusCrash, st.DCResourceState().Status)
	})

	f.dcc.SendEvent(dcContainerEvtForManifest(m1, dockercompose.ActionKill))
	f.dcc.SendEvent(dcContainerEvtForManifest(m1, dockercompose.ActionKill))
	f.dcc.SendEvent(dcContainerEvtForManifest(m1, dockercompose.ActionDie))
	f.dcc.SendEvent(dcContainerEvtForManifest(m1, dockercompose.ActionStop))
	f.dcc.SendEvent(dcContainerEvtForManifest(m1, dockercompose.ActionRename))
	f.dcc.SendEvent(dcContainerEvtForManifest(m1, dockercompose.ActionCreate))
	f.dcc.SendEvent(dcContainerEvtForManifest(m1, dockercompose.ActionStart))
	f.dcc.SendEvent(dcContainerEvtForManifest(m1, dockercompose.ActionDie))

	f.WaitUntilManifestState("has a status", m1.ManifestName(), func(st store.ManifestState) bool {
		return st.DCResourceState().Status != ""
	})

	f.withManifestState(m1.ManifestName(), func(st store.ManifestState) {
		assert.Equal(t, dockercompose.StatusCrash, st.DCResourceState().Status)
	})

	f.withManifestState(m2.ManifestName(), func(st store.ManifestState) {
		assert.NotEqual(t, dockercompose.StatusCrash, st.DCResourceState().Status)
	})

	f.dcc.SendEvent(dcContainerEvtForManifest(m1, dockercompose.ActionKill))
	f.dcc.SendEvent(dcContainerEvtForManifest(m1, dockercompose.ActionKill))
	f.dcc.SendEvent(dcContainerEvtForManifest(m1, dockercompose.ActionDie))
	f.dcc.SendEvent(dcContainerEvtForManifest(m1, dockercompose.ActionStop))
	f.dcc.SendEvent(dcContainerEvtForManifest(m1, dockercompose.ActionRename))
	f.dcc.SendEvent(dcContainerEvtForManifest(m1, dockercompose.ActionCreate))
	f.dcc.SendEvent(dcContainerEvtForManifest(m1, dockercompose.ActionStart))

	f.WaitUntilManifestState("is not crashing", m1.ManifestName(), func(st store.ManifestState) bool {
		return st.DCResourceState().Status != dockercompose.StatusCrash
	})

	f.withManifestState(m1.ManifestName(), func(st store.ManifestState) {
		assert.NotEqual(t, dockercompose.StatusCrash, st.DCResourceState().Status)
	})
}

func TestDockerComposeBuildCompletedSetsStatusToUpIfSuccessful(t *testing.T) {
	f := newTestFixture(t)
	m1, _ := f.setupDCFixture()

	expected := container.ID("aaaaaa")
	f.b.nextBuildContainer = expected
	f.loadAndStart()

	f.waitForCompletedBuildCount(2)

	f.withManifestState(m1.ManifestName(), func(st store.ManifestState) {
		state, ok := st.ResourceState.(dockercompose.State)
		if !ok {
			t.Fatal("expected ResourceState to be docker compose, but it wasn't")
		}
		assert.Equal(t, expected, state.ContainerID)
		assert.Equal(t, dockercompose.StatusUp, state.Status)
	})
}

func TestDockerComposeBuildCompletedDoesntSetStatusIfNotSuccessful(t *testing.T) {
	f := newTestFixture(t)
	m1, _ := f.setupDCFixture()

	f.loadAndStart()

	f.waitForCompletedBuildCount(2)

	f.withManifestState(m1.ManifestName(), func(st store.ManifestState) {
		state, ok := st.ResourceState.(dockercompose.State)
		if !ok {
			t.Fatal("expected ResourceState to be docker compose, but it wasn't")
		}
		assert.Empty(t, state.ContainerID)
		assert.Empty(t, state.Status)
	})
}

func TestEmptyTiltfile(t *testing.T) {
	f := newTestFixture(t)
	f.WriteFile("Tiltfile", "")
	go f.upper.Start(f.ctx, []string{}, false, model.TriggerAuto, "Tiltfile", true)
	f.WaitUntil("build is set", func(st store.EngineState) bool {
		return !st.LastTiltfileBuild.Empty()
	})
	f.withState(func(st store.EngineState) {
		assert.Contains(t, st.LastTiltfileBuild.Error.Error(), "No resources found. Check out ")
	})
}

func TestWatchManifestsWithCommonAncestor(t *testing.T) {
	f := newTestFixture(t)
	m1, m2 := NewManifestsWithCommonAncestor(f)
	f.Start([]model.Manifest{m1, m2}, true)

	f.waitForCompletedBuildCount(2)

	call := f.nextCall("m1 build1")
	assert.Equal(t, m1.K8sTarget(), call.k8s())

	call = f.nextCall("m2 build1")
	assert.Equal(t, m2.K8sTarget(), call.k8s())

	f.WriteFile("common/a.txt", "hello world")
	f.fsWatcher.events <- watch.FileEvent{Path: f.JoinPath("common/a.txt")}

	f.waitForCompletedBuildCount(4)

	// Make sure that both builds are triggered, and that they
	// are triggered in a particular order.
	call = f.nextCall("m1 build2")
	assert.Equal(t, m1.K8sTarget(), call.k8s())

	call = f.nextCall("m2 build2")
	assert.Equal(t, m2.K8sTarget(), call.k8s())

}

func TestConfigChangeThatChangesManifestIsIncludedInManifestsChangedFile(t *testing.T) {
	f := newTestFixture(t)
	defer f.TearDown()

	tiltfile := `
docker_build('gcr.io/windmill-public-containers/servantes/snack', '.')
k8s_yaml('snack.yaml')`
	f.WriteFile("Tiltfile", tiltfile)
	f.WriteFile("Dockerfile", `FROM iron/go:dev`)
	f.WriteFile("snack.yaml", simpleYAML)

	f.loadAndStart()

	f.waitForCompletedBuildCount(1)

	f.WriteFile("snack.yaml", testyaml.SnackYAMLPostConfig)
	f.fsWatcher.events <- watch.FileEvent{Path: f.JoinPath("snack.yaml")}

	f.waitForCompletedBuildCount(2)
	f.withManifestState(model.ManifestName("snack"), func(ms store.ManifestState) {
		assert.Equal(t, []string{f.JoinPath("snack.yaml")}, ms.LastBuild().Edits)
	})

	f.WriteFile("Dockerfile", `FROM iron/go:foobar`)
	f.fsWatcher.events <- watch.FileEvent{Path: f.JoinPath("Dockerfile")}

	f.waitForCompletedBuildCount(3)
	f.withManifestState(model.ManifestName("snack"), func(ms store.ManifestState) {
		assert.Equal(t, []string{f.JoinPath("Dockerfile")}, ms.LastBuild().Edits)
	})
}

type fakeTimerMaker struct {
	restTimerLock *sync.Mutex
	maxTimerLock  *sync.Mutex
	t             *testing.T
}

func (f fakeTimerMaker) maker() timerMaker {
	return func(d time.Duration) <-chan time.Time {
		var lock *sync.Mutex
		// we have separate locks for the separate uses of timer so that tests can control the timers independently
		switch d {
		case watchBufferMinRestDuration:
			lock = f.restTimerLock
		case watchBufferMaxDuration:
			lock = f.maxTimerLock
		default:
			// if you hit this, someone (you!?) might have added a new timer with a new duration, and you probably
			// want to add a case above
			f.t.Error("makeTimer called on unsupported duration")
		}
		ret := make(chan time.Time, 1)
		go func() {
			lock.Lock()
			ret <- time.Unix(0, 0)
			lock.Unlock()
			close(ret)
		}()
		return ret
	}
}

func makeFakeTimerMaker(t *testing.T) fakeTimerMaker {
	restTimerLock := new(sync.Mutex)
	maxTimerLock := new(sync.Mutex)

	return fakeTimerMaker{restTimerLock, maxTimerLock, t}
}

type testFixture struct {
	*tempdir.TempDirFixture
	ctx                   context.Context
	cancel                func()
	upper                 Upper
	b                     *fakeBuildAndDeployer
	fsWatcher             *fakeMultiWatcher
	timerMaker            *fakeTimerMaker
	docker                *docker.FakeClient
	hud                   *hud.FakeHud
	createManifestsResult chan error
	log                   *bufsync.ThreadSafeBuffer
	store                 *store.Store
	pod                   *v1.Pod
	bc                    *BuildController
	fwm                   *WatchManager
	cc                    *ConfigsController
	dcc                   *dockercompose.FakeDCClient
	tfl                   tiltfile.TiltfileLoader

	onchangeCh chan bool
}

func newTestFixture(t *testing.T) *testFixture {
	f := tempdir.NewTempDirFixture(t)
	watcher := newFakeMultiWatcher()
	b := newFakeBuildAndDeployer(t)

	timerMaker := makeFakeTimerMaker(t)

	dockerClient := docker.NewFakeClient()
	reaper := build.NewImageReaper(dockerClient)

	k8s := k8s.NewFakeK8sClient()
	pw := NewPodWatcher(k8s)
	sw := NewServiceWatcher(k8s, "")

	fakeHud := hud.NewFakeHud()

	log := bufsync.NewThreadSafeBuffer()
	ctx, cancel := context.WithCancel(testoutput.ForkedCtxForTest(log))

	fSub := fixtureSub{ch: make(chan bool, 1000)}
	st := store.NewStore(UpperReducer, store.LogActionsFlag(false))
	st.AddSubscriber(fSub)

	plm := NewPodLogManager(k8s)
	bc := NewBuildController(b)

	err := os.Chdir(f.Path())
	if err != nil {
		t.Fatal(err)
	}
	err = os.Mkdir(f.JoinPath(".git"), os.FileMode(0777))
	if err != nil {
		t.Fatal(err)
	}

	fwm := NewWatchManager(watcher.newSub, timerMaker.maker())
	pfc := NewPortForwardController(k8s)
	ic := NewImageController(reaper)
	gybc := NewGlobalYAMLBuildController(k8s)
	an := analytics.NewMemoryAnalytics()
	ar := ProvideAnalyticsReporter(an, st)

	// TODO(nick): Why does this test use two different docker compose clients???
	fakeDcc := dockercompose.NewFakeDockerComposeClient(t, ctx)
	realDcc := dockercompose.NewDockerComposeClient(docker.Env{})

	tfl := tiltfile.ProvideTiltfileLoader(an, realDcc)
	cc := NewConfigsController(tfl)
	dcw := NewDockerComposeEventWatcher(fakeDcc)
	dclm := NewDockerComposeLogManager(fakeDcc)
	pm := NewProfilerManager()
	sCli := synclet.NewFakeSyncletClient()
	sm := NewSyncletManagerForTests(k8s, sCli)
	hudsc := server.ProvideHeadsUpServerController(0, server.HeadsUpServer{}, nil)
	upper := NewUpper(ctx, fakeHud, pw, sw, st, plm, pfc, fwm, bc, ic, gybc, cc, dcw, dclm, pm, sm, ar, hudsc)

	go func() {
		fakeHud.Run(ctx, upper.Dispatch, hud.DefaultRefreshInterval)
	}()

	return &testFixture{
		TempDirFixture: f,
		ctx:            ctx,
		cancel:         cancel,
		upper:          upper,
		b:              b,
		fsWatcher:      watcher,
		timerMaker:     &timerMaker,
		docker:         dockerClient,
		hud:            fakeHud,
		log:            log,
		store:          st,
		bc:             bc,
		onchangeCh:     fSub.ch,
		fwm:            fwm,
		cc:             cc,
		dcc:            fakeDcc,
		tfl:            tfl,
	}
}

func (f *testFixture) Start(manifests []model.Manifest, watchMounts bool) {
	f.startWithInitManifests(nil, manifests, watchMounts)
}

// Start ONLY the specified manifests and no others (e.g. if additional manifests
// specified later, don't run them. Like running `tilt up <foo, bar>`.
func (f *testFixture) StartOnly(manifests []model.Manifest, watchMounts bool) {
	mNames := make([]model.ManifestName, len(manifests))
	for i, m := range manifests {
		mNames[i] = m.Name
	}
	f.startWithInitManifests(mNames, manifests, watchMounts)
}

// Empty `initManifests` will run start ALL manifests
func (f *testFixture) startWithInitManifests(initManifests []model.ManifestName, manifests []model.Manifest, watchMounts bool) {
	f.Init(InitAction{
		Manifests:       manifests,
		WatchMounts:     watchMounts,
		TiltfilePath:    f.JoinPath("Tiltfile"),
		ExecuteTiltfile: true,
	})
}

func (f *testFixture) Init(action InitAction) {
	if action.TiltfilePath == "" {
		action.TiltfilePath = "/Tiltfile"
	}

	manifests := action.Manifests
	watchMounts := action.WatchMounts
	f.createManifestsResult = make(chan error)

	go func() {
		err := f.upper.Init(f.ctx, action)
		if err != nil && err != context.Canceled {
			// Print this out here in case the test never completes
			log.Printf("CreateManifests failed: %v", err)
			f.cancel()
		}
		f.createManifestsResult <- err
	}()

	f.WaitUntil("manifests appear", func(st store.EngineState) bool {
		return len(st.ManifestTargets) == len(manifests) && st.WatchMounts == watchMounts
	})

	f.PollUntil("watches set up", func() bool {
		return !watchMounts || len(f.fwm.targetWatches) == len(watchableTargetsForManifests(manifests))
	})
}

func (f *testFixture) Stop() error {
	f.cancel()
	err := <-f.createManifestsResult
	if err == context.Canceled {
		return nil
	} else {
		return err
	}
}

func (f *testFixture) WaitForExit() error {
	select {
	case <-time.After(time.Second):
		f.T().Fatalf("Timed out waiting for upper to exit")
		return nil
	case err := <-f.createManifestsResult:
		return err
	}
}

func (f *testFixture) SetNextBuildFailure(err error) {
	// Don't set the nextBuildFailure flag when a completed build needs to be processed
	// by the state machine.
	f.WaitUntil("build complete processed", func(state store.EngineState) bool {
		return state.CurrentlyBuilding == ""
	})
	_ = f.store.RLockState()
	f.b.nextBuildFailure = err
	f.store.RUnlockState()
}

func (f *testFixture) setDeployIDForManifest(manifest model.Manifest, dID model.DeployID) {
	action := NewDeployIDAction(manifest.K8sTarget().ID(), dID)
	f.store.Dispatch(action)
}

// Wait until the given view test passes.
func (f *testFixture) WaitUntilHUD(msg string, isDone func(view.View) bool) {
	f.hud.WaitUntil(f.T(), f.ctx, msg, isDone)
}

// Wait until the given engine state test passes.
func (f *testFixture) WaitUntil(msg string, isDone func(store.EngineState) bool) {
	ctx, cancel := context.WithTimeout(f.ctx, time.Second)
	defer cancel()

	for {
		state := f.upper.store.RLockState()
		done := isDone(state)
		f.upper.store.RUnlockState()
		if done {
			return
		}

		select {
		case <-ctx.Done():
			// dump the stacks of all goroutines
			pprof.Lookup("goroutine").WriteTo(os.Stdout, 1)

			fmt.Printf("state: '%+v'\n", state)

			f.T().Fatalf("Timed out waiting for: %s", msg)
		case <-f.onchangeCh:
		}
	}
}

func (f *testFixture) withState(tf func(store.EngineState)) {
	state := f.upper.store.RLockState()
	defer f.upper.store.RUnlockState()
	tf(state)
}

func (f *testFixture) withManifestTarget(name model.ManifestName, tf func(ms store.ManifestTarget)) {
	f.withState(func(es store.EngineState) {
		mt, ok := es.ManifestTargets[name]
		if !ok {
			f.T().Fatalf("no manifest state for name %s", name)
		}
		tf(*mt)
	})
}

func (f *testFixture) withManifestState(name model.ManifestName, tf func(ms store.ManifestState)) {
	f.withManifestTarget(name, func(mt store.ManifestTarget) {
		tf(*mt.State)
	})
}

// Poll until the given state passes. This should be used for checking things outside
// the state loop. Don't use this to check state inside the state loop.
func (f *testFixture) PollUntil(msg string, isDone func() bool) {
	ctx, cancel := context.WithTimeout(f.ctx, time.Second)
	defer cancel()

	ticker := time.NewTicker(10 * time.Millisecond)
	for {
		done := isDone()
		if done {
			return
		}

		select {
		case <-ctx.Done():
			f.T().Fatalf("Timed out waiting for: %s", msg)
		case <-ticker.C:
		}
	}
}

func (f *testFixture) WaitUntilManifest(msg string, name model.ManifestName, isDone func(store.ManifestTarget) bool) {
	f.WaitUntil(msg, func(es store.EngineState) bool {
		mt, ok := es.ManifestTargets[model.ManifestName(name)]
		if !ok {
			return false
		}
		return isDone(*mt)
	})
}

func (f *testFixture) WaitUntilManifestState(msg string, name model.ManifestName, isDone func(store.ManifestState) bool) {
	f.WaitUntilManifest(msg, name, func(mt store.ManifestTarget) bool {
		return isDone(*(mt.State))
	})
}

func (f *testFixture) nextCallComplete(msgAndArgs ...interface{}) buildAndDeployCall {
	call := f.nextCall(msgAndArgs...)
	f.waitForCompletedBuildCount(call.count)
	return call
}

func (f *testFixture) nextCall(msgAndArgs ...interface{}) buildAndDeployCall {
	msg := "timed out waiting for BuildAndDeployCall"
	if len(msgAndArgs) > 0 {
		msg = fmt.Sprintf("timed out waiting for BuildAndDeployCall: %s", msgAndArgs...)
	}

	for {
		select {
		case call := <-f.b.calls:
			return call
		case <-time.After(200 * time.Millisecond):
			f.T().Fatal(msg)
		}
	}
}

func (f *testFixture) assertNoCall(msgAndArgs ...interface{}) {
	msg := "expected there to be no BuildAndDeployCalls, but found one"
	if len(msgAndArgs) > 0 {
		msg = fmt.Sprintf("expected there to be no BuildAndDeployCalls, but found one: %s", msgAndArgs...)
	}
	for {
		select {
		case <-f.b.calls:
			f.T().Fatal(msg)
		case <-time.After(200 * time.Millisecond):
			return
		}
	}
}

func (f *testFixture) startPod(manifestName model.ManifestName) {
	pID := k8s.PodID("mypod")
	f.pod = f.testPod(pID.String(), manifestName.String(), "Running", testContainer, time.Now())
	f.upper.store.Dispatch(PodChangeAction{f.pod})

	f.WaitUntilManifestState("pod appears", manifestName, func(ms store.ManifestState) bool {
		return ms.MostRecentPod().PodID == k8s.PodID(f.pod.Name)
	})
}

func (f *testFixture) podLog(manifestName model.ManifestName, s string) {
	f.upper.store.Dispatch(PodLogAction{
		ManifestName: manifestName,
		PodID:        k8s.PodID(f.pod.Name),
		logEvent:     newLogEvent([]byte(s + "\n")),
	})

	f.WaitUntilManifestState("pod log seen", manifestName, func(ms store.ManifestState) bool {
		return strings.Contains(ms.MostRecentPod().CurrentLog.String(), s)
	})
}

func (f *testFixture) restartPod() {
	restartCount := f.pod.Status.ContainerStatuses[0].RestartCount + 1
	f.pod.Status.ContainerStatuses[0].RestartCount = restartCount
	f.upper.store.Dispatch(PodChangeAction{f.pod})

	f.WaitUntilManifestState("pod restart seen", "foobar", func(ms store.ManifestState) bool {
		return ms.MostRecentPod().ContainerRestarts == int(restartCount)
	})
}

func (f *testFixture) notifyAndWaitForPodStatus(pred func(pod store.Pod) bool) {
	f.upper.store.Dispatch(PodChangeAction{f.pod})

	f.WaitUntilManifestState("pod status change seen", "foobar", func(state store.ManifestState) bool {
		return pred(state.MostRecentPod())
	})
}

func (f *testFixture) waitForCompletedBuildCount(count int) {
	f.WaitUntil(fmt.Sprintf("%d builds done", count), func(state store.EngineState) bool {
		return state.CompletedBuildCount == count
	})
}

func (f *testFixture) LogLines() []string {
	return strings.Split(f.log.String(), "\n")
}

func (f *testFixture) TearDown() {
	f.TempDirFixture.TearDown()
	close(f.fsWatcher.events)
	close(f.fsWatcher.errors)
	f.cancel()
}

func (f *testFixture) podEvent(pod *v1.Pod) {
	f.store.Dispatch(NewPodChangeAction(pod))
}

func (f *testFixture) imageNameForManifest(manifestName string) reference.Named {
	return container.MustParseNamed(manifestName)
}

func (f *testFixture) newManifest(name string, mounts []model.Mount) model.Manifest {
	ref := f.imageNameForManifest(name)
	return f.newManifestWithRef(name, ref, mounts)
}

func (f *testFixture) newManifestWithRef(name string, ref reference.Named, mounts []model.Mount) model.Manifest {
	refSel := container.NewRefSelector(ref)
	return assembleK8sManifest(
		model.Manifest{Name: model.ManifestName(name)},
		model.K8sTarget{YAML: "fake-yaml"},
<<<<<<< HEAD
		model.NewImageTarget(ref).
=======
		model.ImageTarget{Ref: refSel}.
>>>>>>> 831ddd8b
			WithBuildDetails(model.FastBuild{
				BaseDockerfile: `from golang:1.10`,
				Mounts:         mounts,
			}))
}

func (f *testFixture) newDCManifest(name string, DCYAMLRaw string, dockerfileContents string) model.Manifest {
	f.WriteFile("docker-compose.yml", DCYAMLRaw)
	return model.Manifest{
		Name: model.ManifestName(name),
	}.WithDeployTarget(model.DockerComposeTarget{
		ConfigPath: f.JoinPath("docker-compose.yml"),
		YAMLRaw:    []byte(DCYAMLRaw),
		DfRaw:      []byte(dockerfileContents),
	})
}

func (f *testFixture) assertAllBuildsConsumed() {
	close(f.b.calls)

	for call := range f.b.calls {
		f.T().Fatalf("Build not consumed: %+v", call)
	}
}

func (f *testFixture) loadAndStart() {
	tlr, err := f.tfl.Load(f.ctx, f.JoinPath(tiltfile.FileName), nil)
	if err != nil {
		f.T().Fatal(err)
	}
	f.Start(tlr.Manifests, true)
}

func (f *testFixture) WriteConfigFiles(args ...string) {
	if (len(args) % 2) != 0 {
		f.T().Fatalf("WriteConfigFiles needs an even number of arguments; got %d", len(args))
	}

	filenames := []string{}
	for i := 0; i < len(args); i += 2 {
		filename := f.JoinPath(args[i])
		contents := args[i+1]
		f.WriteFile(filename, contents)
		filenames = append(filenames, filename)

		// Fire an FS event thru the normal pipeline, so that manifests get marked dirty.
		f.fsWatcher.events <- watch.FileEvent{Path: filename}
	}

	// The test harness was written for a time when most tests didn't
	// have a Tiltfile. So
	// 1) Tiltfile execution doesn't happen at test startup
	// 2) Because the Tiltfile isn't executed, ConfigFiles isn't populated
	// 3) Because ConfigFiles isn't populated, ConfigsTargetID watches aren't set up properly
	// So just fire a change action manually.
	f.store.Dispatch(newTargetFilesChangedAction(ConfigsTargetID, filenames...))
}

func (f *testFixture) setupDCFixture() (redis, server model.Manifest) {
	dcp := filepath.Join(originalWD, "testdata", "fixture_docker-config.yml")
	dcpc, err := ioutil.ReadFile(dcp)
	if err != nil {
		f.T().Fatal(err)
	}
	f.WriteFile("docker-compose.yml", string(dcpc))

	dfp := filepath.Join(originalWD, "testdata", "server.dockerfile")
	dfc, err := ioutil.ReadFile(dfp)
	if err != nil {
		f.T().Fatal(err)
	}
	f.WriteFile("Dockerfile", string(dfc))

	f.WriteFile("Tiltfile", `docker_compose('docker-compose.yml')`)

	tlr, err := f.tfl.Load(f.ctx, f.JoinPath("Tiltfile"), nil)
	if err != nil {
		f.T().Fatal(err)
	}

	if len(tlr.Manifests) != 2 {
		f.T().Fatalf("Expected two manifests. Actual: %v", tlr.Manifests)
	}

	return tlr.Manifests[0], tlr.Manifests[1]
}

func (f *testFixture) setBuildLogOutput(id model.TargetID, output string) {
	f.b.buildLogOutput[id] = output
}

func (f *testFixture) setDCRunLogOutput(dc model.DockerComposeTarget, output <-chan string) {
	f.dcc.RunLogOutput[dc.Name] = output
}

type fixtureSub struct {
	ch chan bool
}

func (s fixtureSub) OnChange(ctx context.Context, st store.RStore) {
	s.ch <- true
}

func dcContainerEvtForManifest(m model.Manifest, action dockercompose.Action) dockercompose.Event {
	return dockercompose.Event{
		Type:    dockercompose.TypeContainer,
		Action:  action,
		Service: m.ManifestName().String(),
	}
}

func containerResultSet(manifest model.Manifest, id container.ID) store.BuildResultSet {
	resultSet := store.BuildResultSet{}
	for _, iTarget := range manifest.ImageTargets {
		ref, _ := reference.WithTag(iTarget.DeploymentRef, "deadbeef")
		result := store.NewImageBuildResult(iTarget.ID(), ref)
		result.ContainerID = id
		resultSet[iTarget.ID()] = result
	}
	return resultSet
}

func assertLineMatches(t *testing.T, lines []string, re *regexp.Regexp) {
	for _, line := range lines {
		if re.MatchString(line) {
			return
		}
	}
	t.Fatalf("Expected line to match: %s. Lines: %v", re.String(), lines)
}<|MERGE_RESOLUTION|>--- conflicted
+++ resolved
@@ -2587,11 +2587,7 @@
 	return assembleK8sManifest(
 		model.Manifest{Name: model.ManifestName(name)},
 		model.K8sTarget{YAML: "fake-yaml"},
-<<<<<<< HEAD
-		model.NewImageTarget(ref).
-=======
-		model.ImageTarget{Ref: refSel}.
->>>>>>> 831ddd8b
+		model.NewImageTarget(refSel).
 			WithBuildDetails(model.FastBuild{
 				BaseDockerfile: `from golang:1.10`,
 				Mounts:         mounts,
