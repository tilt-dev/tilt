package engine

import (
	"context"
	"errors"
	"fmt"
	"io/ioutil"
	"log"
	"os"
	"path"
	"path/filepath"
	"regexp"
	"runtime"
	"sort"
	"strings"
	"sync"
	"testing"
	"time"

	"github.com/davecgh/go-spew/spew"

	"k8s.io/apimachinery/pkg/api/equality"

	"github.com/tilt-dev/tilt/internal/timecmp"
	"github.com/tilt-dev/tilt/pkg/apis"

	"github.com/tilt-dev/tilt/internal/store/k8sconv"

	"github.com/docker/distribution/reference"
	dockertypes "github.com/docker/docker/api/types"
	"github.com/google/uuid"
	"github.com/jonboulle/clockwork"
	"github.com/stretchr/testify/assert"
	"github.com/stretchr/testify/require"
	"github.com/tilt-dev/wmclient/pkg/analytics"
	"github.com/tilt-dev/wmclient/pkg/dirs"
	yaml "gopkg.in/yaml.v2"
	v1 "k8s.io/api/core/v1"
	metav1 "k8s.io/apimachinery/pkg/apis/meta/v1"
	"k8s.io/apimachinery/pkg/types"
	ctrlclient "sigs.k8s.io/controller-runtime/pkg/client"

	"github.com/tilt-dev/tilt-apiserver/pkg/server/testdata"
	tiltanalytics "github.com/tilt-dev/tilt/internal/analytics"
	"github.com/tilt-dev/tilt/internal/cloud"
	"github.com/tilt-dev/tilt/internal/container"
	"github.com/tilt-dev/tilt/internal/controllers"
	"github.com/tilt-dev/tilt/internal/controllers/core/cmd"
	"github.com/tilt-dev/tilt/internal/controllers/core/filewatch"
	"github.com/tilt-dev/tilt/internal/controllers/core/filewatch/fsevent"
	"github.com/tilt-dev/tilt/internal/controllers/core/podlogstream"
	apiportforward "github.com/tilt-dev/tilt/internal/controllers/core/portforward"
	"github.com/tilt-dev/tilt/internal/docker"
	"github.com/tilt-dev/tilt/internal/dockercompose"
	engineanalytics "github.com/tilt-dev/tilt/internal/engine/analytics"
	"github.com/tilt-dev/tilt/internal/engine/buildcontrol"
	"github.com/tilt-dev/tilt/internal/engine/configs"
	"github.com/tilt-dev/tilt/internal/engine/dcwatch"
	"github.com/tilt-dev/tilt/internal/engine/dockerprune"
	"github.com/tilt-dev/tilt/internal/engine/fswatch"
	"github.com/tilt-dev/tilt/internal/engine/k8srollout"
	"github.com/tilt-dev/tilt/internal/engine/k8swatch"
	"github.com/tilt-dev/tilt/internal/engine/local"
	"github.com/tilt-dev/tilt/internal/engine/metrics"
	"github.com/tilt-dev/tilt/internal/engine/portforward"
	"github.com/tilt-dev/tilt/internal/engine/runtimelog"
	"github.com/tilt-dev/tilt/internal/engine/session"
	"github.com/tilt-dev/tilt/internal/engine/telemetry"
	"github.com/tilt-dev/tilt/internal/engine/uiresource"
	"github.com/tilt-dev/tilt/internal/engine/uisession"
	"github.com/tilt-dev/tilt/internal/feature"
	"github.com/tilt-dev/tilt/internal/hud"
	"github.com/tilt-dev/tilt/internal/hud/prompt"
	"github.com/tilt-dev/tilt/internal/hud/server"
	"github.com/tilt-dev/tilt/internal/hud/view"
	"github.com/tilt-dev/tilt/internal/k8s"
	"github.com/tilt-dev/tilt/internal/k8s/testyaml"
	"github.com/tilt-dev/tilt/internal/openurl"
	"github.com/tilt-dev/tilt/internal/store"
	"github.com/tilt-dev/tilt/internal/testutils"
	"github.com/tilt-dev/tilt/internal/testutils/bufsync"
	"github.com/tilt-dev/tilt/internal/testutils/httptest"
	"github.com/tilt-dev/tilt/internal/testutils/manifestbuilder"
	"github.com/tilt-dev/tilt/internal/testutils/podbuilder"
	"github.com/tilt-dev/tilt/internal/testutils/servicebuilder"
	"github.com/tilt-dev/tilt/internal/testutils/tempdir"
	"github.com/tilt-dev/tilt/internal/tiltfile"
	"github.com/tilt-dev/tilt/internal/tiltfile/config"
	"github.com/tilt-dev/tilt/internal/tiltfile/k8scontext"
	"github.com/tilt-dev/tilt/internal/tiltfile/version"
	"github.com/tilt-dev/tilt/internal/token"
	"github.com/tilt-dev/tilt/internal/tracer"
	"github.com/tilt-dev/tilt/internal/watch"
	"github.com/tilt-dev/tilt/pkg/apis/core/v1alpha1"
	"github.com/tilt-dev/tilt/pkg/assets"
	"github.com/tilt-dev/tilt/pkg/logger"
	"github.com/tilt-dev/tilt/pkg/model"
	proto_webview "github.com/tilt-dev/tilt/pkg/webview"
)

var originalWD string

const stdTimeout = time.Second

type buildCompletionChannel chan bool

func init() {
	wd, err := os.Getwd()
	if err != nil {
		panic(err)
	}
	originalWD = wd
}

const (
	simpleTiltfile = `
docker_build('gcr.io/windmill-public-containers/servantes/snack', '.')
k8s_yaml('snack.yaml')
`
	simpleYAML = testyaml.SnackYaml
)

// represents a single call to `BuildAndDeploy`
type buildAndDeployCall struct {
	count int
	specs []model.TargetSpec
	state store.BuildStateSet
}

func (c buildAndDeployCall) firstImgTarg() model.ImageTarget {
	iTargs := c.imageTargets()
	if len(iTargs) > 0 {
		return iTargs[0]
	}
	return model.ImageTarget{}
}

func (c buildAndDeployCall) imageTargets() []model.ImageTarget {
	targs := make([]model.ImageTarget, 0, len(c.specs))
	for _, spec := range c.specs {
		t, ok := spec.(model.ImageTarget)
		if ok {
			targs = append(targs, t)
		}
	}
	return targs
}

func (c buildAndDeployCall) k8s() model.K8sTarget {
	for _, spec := range c.specs {
		t, ok := spec.(model.K8sTarget)
		if ok {
			return t
		}
	}
	return model.K8sTarget{}
}

func (c buildAndDeployCall) dc() model.DockerComposeTarget {
	for _, spec := range c.specs {
		t, ok := spec.(model.DockerComposeTarget)
		if ok {
			return t
		}
	}
	return model.DockerComposeTarget{}
}

func (c buildAndDeployCall) local() model.LocalTarget {
	for _, spec := range c.specs {
		t, ok := spec.(model.LocalTarget)
		if ok {
			return t
		}
	}
	return model.LocalTarget{}
}

func (c buildAndDeployCall) dcState() store.BuildState {
	return c.state[c.dc().ID()]
}

func (c buildAndDeployCall) k8sState() store.BuildState {
	return c.state[c.k8s().ID()]
}

func (c buildAndDeployCall) oneImageState() store.BuildState {
	imageStates := make([]store.BuildState, 0)
	for k, v := range c.state {
		if k.Type == model.TargetTypeImage {
			imageStates = append(imageStates, v)
		}
	}

	if len(imageStates) != 1 {
		panic(fmt.Sprintf("More than one state: %v", c.state))
	}
	return imageStates[0]
}

type fakeBuildAndDeployer struct {
	t     *testing.T
	mu    sync.Mutex
	calls chan buildAndDeployCall

	completeBuildsManually bool
	buildCompletionChans   sync.Map // map[string]buildCompletionChannel; close channel at buildCompletionChans[k(targs)] to
	// complete the build started for targs (where k(targs) generates a unique string key for the set of targets)

	buildCount int

	// Set this to simulate a container update that returns the container IDs
	// it updated.
	nextLiveUpdateContainerIDs []container.ID

	// Inject the container ID of the container started by Docker Compose.
	// If not set, we will auto-generate an ID.
	nextDockerComposeContainerID    container.ID
	nextDockerComposeContainerState *dockertypes.ContainerState

	targetObjectTree          map[model.TargetID]podbuilder.PodObjectTree
	nextDeployedUID           types.UID
	nextPodTemplateSpecHashes []k8s.PodTemplateSpecHash

	// Set this to simulate a build with no results and an error.
	// Do not set this directly, use fixture.SetNextBuildError
	nextBuildError error

	// Set this to simulate a live-update compile error
	//
	// This is slightly different than a compile error, because the containers are
	// still running with the synced files. The build system returns a
	// result with the container ID.
	nextLiveUpdateCompileError error

	buildLogOutput map[model.TargetID]string

	resultsByID store.BuildResultSet

	// kClient registers deployed entities for subsequent retrieval.
	kClient *k8s.FakeK8sClient
}

var _ buildcontrol.BuildAndDeployer = &fakeBuildAndDeployer{}

func (b *fakeBuildAndDeployer) nextBuildResult(iTarget model.ImageTarget, deployTarget model.TargetSpec) store.BuildResult {
	tag := fmt.Sprintf("tilt-%d", b.buildCount)
	localRefTagged := container.MustWithTag(iTarget.Refs.LocalRef(), tag)
	clusterRefTagged := container.MustWithTag(iTarget.Refs.ClusterRef(), tag)

	var result store.BuildResult
	containerIDs := b.nextLiveUpdateContainerIDs
	if len(containerIDs) > 0 {
		result = store.NewLiveUpdateBuildResult(iTarget.ID(), containerIDs)
	} else {
		result = store.NewImageBuildResult(iTarget.ID(), localRefTagged, clusterRefTagged)
	}
	return result
}

func (b *fakeBuildAndDeployer) BuildAndDeploy(ctx context.Context, st store.RStore, specs []model.TargetSpec, state store.BuildStateSet) (brs store.BuildResultSet, err error) {
	b.mu.Lock()
	b.buildCount++
	buildKey := stringifyTargetIDs(specs)
	b.registerBuild(buildKey)

	if !b.completeBuildsManually {
		// i.e. we should complete builds automatically: mark the build for completion now,
		// so we return immediately at the end of BuildAndDeploy.
		b.completeBuild(buildKey)
	}

	call := buildAndDeployCall{count: b.buildCount, specs: specs, state: state}
	if call.dc().Empty() && call.k8s().Empty() && call.local().Empty() {
		b.t.Fatalf("Invalid call: %+v", call)
	}

	ids := []model.TargetID{}
	for _, spec := range specs {
		id := spec.ID()
		ids = append(ids, id)
		output, ok := b.buildLogOutput[id]
		if ok {
			logger.Get(ctx).Infof("%s", output)
		}
	}

	defer func() {
		b.mu.Unlock()

		// block until we know we're supposed to resolve this build
		b.waitUntilBuildCompleted(ctx, buildKey)

		// don't update b.calls until the end, to ensure appropriate actions have been dispatched first
		select {
		case b.calls <- call:
		default:
			b.t.Error("writing to fakeBuildAndDeployer would block. either there's a bug or the buffer size needs to be increased")
		}

		logger.Get(ctx).Infof("fake built %s. error: %v", ids, err)
	}()

	err = b.nextBuildError
	b.nextBuildError = nil
	if err != nil {
		return nil, err
	}

	iTargets := model.ExtractImageTargets(specs)
	fakeImageExistsCheck := func(ctx context.Context, iTarget model.ImageTarget, namedTagged reference.NamedTagged) (bool, error) {
		return true, nil
	}
	queue, err := buildcontrol.NewImageTargetQueue(ctx, iTargets, state, fakeImageExistsCheck)
	if err != nil {
		return nil, err
	}

	err = queue.RunBuilds(func(target model.TargetSpec, depResults []store.BuildResult) (store.BuildResult, error) {
		iTarget := target.(model.ImageTarget)
		var deployTarget model.TargetSpec
		if !call.dc().Empty() {
			if buildcontrol.IsImageDeployedToDC(iTarget, call.dc()) {
				deployTarget = call.dc()
			}
		} else {
			if buildcontrol.IsImageDeployedToK8s(iTarget, call.k8s()) {
				deployTarget = call.k8s()
			}
		}

		return b.nextBuildResult(iTarget, deployTarget), nil
	})
	result := queue.NewResults()
	if err != nil {
		return result, err
	}

	if !call.dc().Empty() && len(b.nextLiveUpdateContainerIDs) == 0 {
		dcContainerID := container.ID(fmt.Sprintf("dc-%s", path.Base(call.dc().ID().Name.String())))
		if b.nextDockerComposeContainerID != "" {
			dcContainerID = b.nextDockerComposeContainerID
		}

		dcContainerState := b.nextDockerComposeContainerState
		result[call.dc().ID()] = store.NewDockerComposeDeployResult(
			call.dc().ID(), dcContainerID, dcContainerState)
	}

	if kTarg := call.k8s(); !kTarg.Empty() {
		var deployed []k8s.K8sEntity
		var templateSpecHashes []k8s.PodTemplateSpecHash

		explicitDeploymentEntities := b.targetObjectTree[kTarg.ID()]
		if len(explicitDeploymentEntities) != 0 {
			if b.nextDeployedUID != "" {
				b.t.Fatalf("Cannot set both explicit deployed entities + next deployed UID")
			}
			if len(b.nextPodTemplateSpecHashes) != 0 {
				b.t.Fatalf("Cannot set both explicit deployed entities + next pod template spec hashes")
			}

			// register Deployment + ReplicaSet so that other parts of the system can properly retrieve them
			b.kClient.Inject(
				explicitDeploymentEntities.Deployment(),
				explicitDeploymentEntities.ReplicaSet())

			// only return the Deployment entity as deployed since the ReplicaSet + Pod are created implicitly,
			// i.e. they are not returned in a normal apply call for a Deployment
			deployed = []k8s.K8sEntity{explicitDeploymentEntities.Deployment()}
			hash := explicitDeploymentEntities.Pod().Labels()[k8s.TiltPodTemplateHashLabel]
			if hash != "" {
				templateSpecHashes = append(templateSpecHashes, k8s.PodTemplateSpecHash(hash))
			}
		} else {
			deployed, err = k8s.ParseYAMLFromString(kTarg.YAML)
			if err != nil {
				return result, err
			}

			for i := 0; i < len(deployed); i++ {
				uid := types.UID(uuid.New().String())
				if b.nextDeployedUID != "" {
					uid = b.nextDeployedUID
					b.nextDeployedUID = ""
				}
				k8s.SetUIDForTest(b.t, &deployed[i], string(uid))
			}

			templateSpecHashes = podTemplateSpecHashesForTarg(b.t, kTarg)
			if len(b.nextPodTemplateSpecHashes) != 0 {
				templateSpecHashes = b.nextPodTemplateSpecHashes
				b.nextPodTemplateSpecHashes = nil
			}
		}

		result[call.k8s().ID()] = store.NewK8sDeployResult(call.k8s().ID(), templateSpecHashes, deployed)
	}

	err = b.nextLiveUpdateCompileError
	b.nextLiveUpdateCompileError = nil
	b.nextLiveUpdateContainerIDs = nil
	b.nextDockerComposeContainerID = ""

	for key, val := range result {
		b.resultsByID[key] = val
	}

	return result, err
}

func (b *fakeBuildAndDeployer) getOrCreateBuildCompletionChannel(key string) buildCompletionChannel {
	ch := make(buildCompletionChannel)
	val, _ := b.buildCompletionChans.LoadOrStore(key, ch)

	var ok bool
	ch, ok = val.(buildCompletionChannel)
	if !ok {
		panic(fmt.Sprintf("exected map value of type: buildCompletionChannel, got %T", val))
	}

	return ch
}

func (b *fakeBuildAndDeployer) registerBuild(key string) {
	b.getOrCreateBuildCompletionChannel(key)
}

func (b *fakeBuildAndDeployer) waitUntilBuildCompleted(ctx context.Context, key string) {
	ch := b.getOrCreateBuildCompletionChannel(key)

	// wait until channel for this build is closed, or context is canceled/finishes.
	select {
	case <-ch:
	case <-ctx.Done():
	}

	b.buildCompletionChans.Delete(key)
}

func newFakeBuildAndDeployer(t *testing.T) *fakeBuildAndDeployer {
	return &fakeBuildAndDeployer{
		t:                t,
		calls:            make(chan buildAndDeployCall, 20),
		buildLogOutput:   make(map[model.TargetID]string),
		resultsByID:      store.BuildResultSet{},
		kClient:          k8s.NewFakeK8sClient(t),
		targetObjectTree: make(map[model.TargetID]podbuilder.PodObjectTree),
	}
}

func (b *fakeBuildAndDeployer) completeBuild(key string) {
	ch := b.getOrCreateBuildCompletionChannel(key)
	close(ch)
}

func TestUpper_Up(t *testing.T) {
	f := newTestFixture(t)
	defer f.TearDown()
	manifest := f.newManifest("foobar")

	f.setManifests([]model.Manifest{manifest})

	storeErr := make(chan error, 1)
	go func() {
		storeErr <- f.upper.Init(f.ctx, InitAction{
			EngineMode:   store.EngineModeUp,
			TiltfilePath: f.JoinPath("Tiltfile"),
			StartTime:    f.Now(),
		})
	}()

	call := f.nextCallComplete()
	assert.Equal(t, manifest.K8sTarget().ID(), call.k8s().ID())
	close(f.b.calls)

	// cancel the context to simulate a Ctrl-C
	f.cancel()
	assert.ErrorIs(t, <-storeErr, context.Canceled, "Upper returned unexpected error")

	state := f.upper.store.RLockState()
	defer f.upper.store.RUnlockState()

	buildRecord := state.ManifestTargets[manifest.Name].Status().LastBuild()
	lines := strings.Split(state.LogStore.SpanLog(buildRecord.SpanID), "\n")
	assertLineMatches(t, lines, regexp.MustCompile("fake built .*foobar"))
}

func TestUpper_UpK8sEntityOrdering(t *testing.T) {
	f := newTestFixture(t)
	defer f.TearDown()

	postgresEntities, err := k8s.ParseYAMLFromString(testyaml.PostgresYAML)
	require.NoError(t, err)
	yaml, err := k8s.SerializeSpecYAML(postgresEntities[:3]) // only take entities that don't belong to a workload
	require.NoError(t, err)
	f.WriteFile("Tiltfile", `k8s_yaml('postgres.yaml')`)
	f.WriteFile("postgres.yaml", yaml)

	err = f.upper.Init(f.ctx, InitAction{
		EngineMode:   store.EngineModeCI,
		TiltfilePath: f.JoinPath("Tiltfile"),
		StartTime:    f.Now(),
	})
	require.NoError(t, err)

	call := f.nextCallComplete()
	entities, err := k8s.ParseYAMLFromString(call.k8s().YAML)
	require.NoError(t, err)
	expectedKindOrder := []string{"PersistentVolume", "PersistentVolumeClaim", "ConfigMap"}
	actualKindOrder := make([]string, len(entities))
	for i, e := range entities {
		actualKindOrder[i] = e.GVK().Kind
	}
	assert.Equal(t, expectedKindOrder, actualKindOrder,
		"YAML on the manifest should be in sorted order")

	f.assertAllBuildsConsumed()
}

func TestUpper_CI(t *testing.T) {
	f := newTestFixture(t)
	defer f.TearDown()

	manifest := f.newManifest("foobar")
	pb := f.registerForDeployer(manifest)
	f.setManifests([]model.Manifest{manifest})

	storeErr := make(chan error, 1)
	go func() {
		storeErr <- f.upper.Init(f.ctx, InitAction{
			EngineMode:   store.EngineModeCI,
			TiltfilePath: f.JoinPath("Tiltfile"),
			UserArgs:     nil, // equivalent to `tilt up --watch=false` (i.e. not specifying any manifest names)
			StartTime:    f.Now(),
		})
	}()

	call := f.nextCallComplete()
	close(f.b.calls)
	assert.Equal(t, "foobar", call.k8s().ID().Name.String())

	f.startPod(pb.WithPhase(string(v1.PodRunning)).Build(), manifest.Name)
	require.NoError(t, <-storeErr)
}

func TestUpper_UpWatchError(t *testing.T) {
	f := newTestFixture(t)
	defer f.TearDown()
	manifest := f.newManifest("foobar")
	f.Start([]model.Manifest{manifest})

	f.fsWatcher.Errors <- context.Canceled

	err := <-f.upperInitResult
	if assert.NotNil(t, err) {
		assert.Equal(t, "context canceled", err.Error())
	}
}

func TestUpper_UpWatchFileChange(t *testing.T) {
	f := newTestFixture(t)
	defer f.TearDown()
	manifest := f.newManifest("foobar")
	pb := f.registerForDeployer(manifest)
	f.Start([]model.Manifest{manifest})

	f.timerMaker.MaxTimerLock.Lock()
	call := f.nextCallComplete()
	assert.Equal(t, manifest.ImageTargetAt(0), call.firstImgTarg())
	assert.Equal(t, []string{}, call.oneImageState().FilesChanged())

	f.podEvent(pb.Build())

	fileRelPath := "fdas"
	f.fsWatcher.Events <- watch.NewFileEvent(f.JoinPath(fileRelPath))

	call = f.nextCallComplete()
	assert.Equal(t, manifest.ImageTargetAt(0), call.firstImgTarg())
	assert.Equal(t, "gcr.io/some-project-162817/sancho:tilt-1", call.oneImageState().LastLocalImageAsString())
	fileAbsPath := f.JoinPath(fileRelPath)
	assert.Equal(t, []string{fileAbsPath}, call.oneImageState().FilesChanged())

	f.withManifestState("foobar", func(ms store.ManifestState) {
		assert.True(t, ms.LastBuild().Reason.Has(model.BuildReasonFlagChangedFiles))
		assert.True(t, ms.LastBuild().HasBuildType(model.BuildTypeImage))
	})

	err := f.Stop()
	assert.NoError(t, err)
	f.assertAllBuildsConsumed()
}

func TestUpper_UpWatchCoalescedFileChanges(t *testing.T) {
	f := newTestFixture(t)
	defer f.TearDown()
	manifest := f.newManifest("foobar")
	pb := f.registerForDeployer(manifest)
	f.Start([]model.Manifest{manifest})

	f.timerMaker.MaxTimerLock.Lock()
	call := f.nextCall()
	assert.Equal(t, manifest.ImageTargetAt(0), call.firstImgTarg())
	assert.Equal(t, []string{}, call.oneImageState().FilesChanged())

	f.podEvent(pb.Build())

	f.timerMaker.RestTimerLock.Lock()
	fileRelPaths := []string{"fdas", "giueheh"}
	for _, fileRelPath := range fileRelPaths {
		f.fsWatcher.Events <- watch.NewFileEvent(f.JoinPath(fileRelPath))
	}
	time.Sleep(time.Millisecond)
	f.timerMaker.RestTimerLock.Unlock()

	call = f.nextCall()
	assert.Equal(t, manifest.ImageTargetAt(0), call.firstImgTarg())

	var fileAbsPaths []string
	for _, fileRelPath := range fileRelPaths {
		fileAbsPaths = append(fileAbsPaths, f.JoinPath(fileRelPath))
	}
	assert.Equal(t, fileAbsPaths, call.oneImageState().FilesChanged())

	err := f.Stop()
	assert.NoError(t, err)

	f.assertAllBuildsConsumed()
}

func TestUpper_UpWatchCoalescedFileChangesHitMaxTimeout(t *testing.T) {
	f := newTestFixture(t)
	defer f.TearDown()
	manifest := f.newManifest("foobar")
	pb := f.registerForDeployer(manifest)
	f.Start([]model.Manifest{manifest})

	call := f.nextCall()
	assert.Equal(t, manifest.ImageTargetAt(0), call.firstImgTarg())
	assert.Equal(t, []string{}, call.oneImageState().FilesChanged())

	f.podEvent(pb.Build())

	f.timerMaker.MaxTimerLock.Lock()
	f.timerMaker.RestTimerLock.Lock()
	fileRelPaths := []string{"fdas", "giueheh"}
	for _, fileRelPath := range fileRelPaths {
		f.fsWatcher.Events <- watch.NewFileEvent(f.JoinPath(fileRelPath))
	}
	time.Sleep(time.Millisecond)
	f.timerMaker.MaxTimerLock.Unlock()

	call = f.nextCall()
	assert.Equal(t, manifest.ImageTargetAt(0), call.firstImgTarg())

	var fileAbsPaths []string
	for _, fileRelPath := range fileRelPaths {
		fileAbsPaths = append(fileAbsPaths, f.JoinPath(fileRelPath))
	}
	assert.Equal(t, fileAbsPaths, call.oneImageState().FilesChanged())

	err := f.Stop()
	assert.NoError(t, err)

	f.assertAllBuildsConsumed()
}

func TestFirstBuildFails_Up(t *testing.T) {
	f := newTestFixture(t)
	defer f.TearDown()
	manifest := f.newManifest("foobar")
	f.SetNextBuildError(errors.New("Build failed"))

	f.Start([]model.Manifest{manifest})

	call := f.nextCall()
	assert.True(t, call.oneImageState().IsEmpty())

	f.fsWatcher.Events <- watch.NewFileEvent(f.JoinPath("a.go"))

	call = f.nextCall()
	assert.True(t, call.oneImageState().IsEmpty())
	assert.Equal(t, []string{f.JoinPath("a.go")}, call.oneImageState().FilesChanged())

	err := f.Stop()
	assert.NoError(t, err)
	f.assertAllBuildsConsumed()
}

func TestFirstBuildCancels_Up(t *testing.T) {
	f := newTestFixture(t)
	defer f.TearDown()
	manifest := f.newManifest("foobar")
	f.SetNextBuildError(context.Canceled)

	f.Start([]model.Manifest{manifest})

	call := f.nextCall()
	assert.True(t, call.oneImageState().IsEmpty())

	err := f.Stop()
	assert.NoError(t, err)
	f.assertAllBuildsConsumed()
}

func TestFirstBuildFails_CI(t *testing.T) {
	f := newTestFixture(t)
	defer f.TearDown()
	manifest := f.newManifest("foobar")
	buildFailedToken := errors.New("doesn't compile")
	f.SetNextBuildError(buildFailedToken)

	f.setManifests([]model.Manifest{manifest})
	f.Init(InitAction{
		EngineMode:   store.EngineModeCI,
		TiltfilePath: f.JoinPath("Tiltfile"),
		TerminalMode: store.TerminalModeHUD,
		StartTime:    f.Now(),
	})

	f.WaitUntilManifestState("build has failed", manifest.ManifestName(), func(st store.ManifestState) bool {
		return st.LastBuild().Error != nil
	})

	select {
	case err := <-f.upperInitResult:
		require.NotNil(t, err)
		assert.Contains(t, err.Error(), "doesn't compile")
	case <-time.After(stdTimeout):
		t.Fatal("Timed out waiting for exit action")
	}

	f.withState(func(es store.EngineState) {
		assert.True(t, es.ExitSignal)
	})
}

func TestRebuildWithChangedFiles(t *testing.T) {
	f := newTestFixture(t)
	defer f.TearDown()
	manifest := f.newManifest("foobar")
	pb := f.registerForDeployer(manifest)
	f.Start([]model.Manifest{manifest})

	call := f.nextCallComplete("first build")
	assert.True(t, call.oneImageState().IsEmpty())
	f.podEvent(pb.Build())

	// Simulate a change to a.go that makes the build fail.
	f.SetNextBuildError(errors.New("build failed"))
	f.fsWatcher.Events <- watch.NewFileEvent(f.JoinPath("a.go"))

	call = f.nextCallComplete("failed build from a.go change")
	assert.Equal(t, "gcr.io/some-project-162817/sancho:tilt-1", call.oneImageState().LastLocalImageAsString())
	assert.Equal(t, []string{f.JoinPath("a.go")}, call.oneImageState().FilesChanged())

	// Simulate a change to b.go
	f.fsWatcher.Events <- watch.NewFileEvent(f.JoinPath("b.go"))

	// The next build should only treat b.go as changed.
	call = f.nextCallComplete("build on last successful result")
	assert.Equal(t, []string{f.JoinPath("b.go")}, call.oneImageState().FilesChanged())
	assert.Equal(t, "gcr.io/some-project-162817/sancho:tilt-1",
		call.oneImageState().LastLocalImageAsString())

	err := f.Stop()
	assert.NoError(t, err)

	f.assertAllBuildsConsumed()
}

func TestThreeBuilds(t *testing.T) {
	f := newTestFixture(t)
	defer f.TearDown()
	manifest := f.newManifest("fe")
	pb := f.registerForDeployer(manifest)
	f.Start([]model.Manifest{manifest})

	call := f.nextCallComplete("first build")
	assert.True(t, call.oneImageState().IsEmpty())
	f.podEvent(pb.Build())

	f.fsWatcher.Events <- watch.NewFileEvent(f.JoinPath("a.go"))

	call = f.nextCallComplete("second build")
	assert.Equal(t, []string{f.JoinPath("a.go")}, call.oneImageState().FilesChanged())
	f.podEvent(pb.Build())

	// Simulate a change to b.go
	f.fsWatcher.Events <- watch.NewFileEvent(f.JoinPath("b.go"))

	call = f.nextCallComplete("third build")
	assert.Equal(t, []string{f.JoinPath("b.go")}, call.oneImageState().FilesChanged())
	f.podEvent(pb.Build())

	f.withManifestState("fe", func(ms store.ManifestState) {
		assert.Equal(t, 2, len(ms.BuildHistory))
		assert.Equal(t, []string{f.JoinPath("b.go")}, ms.BuildHistory[0].Edits)
		assert.Equal(t, []string{f.JoinPath("a.go")}, ms.BuildHistory[1].Edits)
	})

	err := f.Stop()
	assert.NoError(t, err)
}

func TestRebuildWithSpuriousChangedFiles(t *testing.T) {
	f := newTestFixture(t)
	defer f.TearDown()
	manifest := f.newManifest("foobar")
	pb := f.registerForDeployer(manifest)
	f.Start([]model.Manifest{manifest})

	call := f.nextCall()
	assert.True(t, call.oneImageState().IsEmpty())
	f.podEvent(pb.Build())

	// Simulate a change to .#a.go that's a broken symlink.
	realPath := filepath.Join(f.Path(), "a.go")
	tmpPath := filepath.Join(f.Path(), ".#a.go")
	_ = os.Symlink(realPath, tmpPath)

	f.fsWatcher.Events <- watch.NewFileEvent(tmpPath)

	f.assertNoCall()

	f.TouchFiles([]string{realPath})
	f.fsWatcher.Events <- watch.NewFileEvent(realPath)

	call = f.nextCall()
	assert.Equal(t, []string{realPath}, call.oneImageState().FilesChanged())

	err := f.Stop()
	assert.NoError(t, err)
	f.assertAllBuildsConsumed()
}

func TestConfigFileChangeClearsBuildStateToForceImageBuild(t *testing.T) {
	f := newTestFixture(t)
	defer f.TearDown()
	f.WriteFile("Tiltfile", `
docker_build('gcr.io/windmill-public-containers/servantes/snack', '.', live_update=[sync('.', '/app')])
k8s_yaml('snack.yaml')
	`)
	f.WriteFile("Dockerfile", `FROM iron/go:prod`)
	f.WriteFile("snack.yaml", simpleYAML)

	f.loadAndStart()

	// First call: with the old manifest
	call := f.nextCall("old manifest")
	assert.Equal(t, `FROM iron/go:prod`, call.firstImgTarg().DockerBuildInfo().Dockerfile)

	f.WriteConfigFiles("Dockerfile", `FROM iron/go:dev`)

	// Second call: new manifest!
	call = f.nextCall("new manifest")
	assert.Equal(t, "FROM iron/go:dev", call.firstImgTarg().DockerBuildInfo().Dockerfile)
	assert.Equal(t, testyaml.SnackYAMLPostConfig, call.k8s().YAML)

	// Since the manifest changed, we cleared the previous build state to force an image build
	// (i.e. check that we called BuildAndDeploy with no pre-existing state)
	assert.False(t, call.oneImageState().HasLastResult())

	var manifest model.Manifest
	f.withState(func(es store.EngineState) {
		manifest = es.Manifests()[0]
	})
	pb := podbuilder.New(t, manifest).WithDeploymentUID(f.lastDeployedUID(manifest.Name))
	// the manifest thinks it deployed a Deployment whose UID we used - fake the ReplicaSet to go with it
	f.kClient.Inject(pb.ObjectTreeEntities().ReplicaSet())
	f.podEvent(pb.Build())

	f.fsWatcher.Events <- watch.NewFileEvent(f.JoinPath("random_file.go"))

	// third call: new manifest should persist
	call = f.nextCall("persist new manifest")
	assert.Equal(t, "FROM iron/go:dev", call.firstImgTarg().DockerBuildInfo().Dockerfile)

	// Unchanged manifest --> we do NOT clear the build state
	assert.True(t, call.oneImageState().HasLastResult())

	err := f.Stop()
	assert.NoError(t, err)
	f.assertAllBuildsConsumed()
}

func TestMultipleChangesOnlyDeployOneManifest(t *testing.T) {
	f := newTestFixture(t)
	defer f.TearDown()

	f.WriteFile("Tiltfile", `
docker_build("gcr.io/windmill-public-containers/servantes/snack", "./snack", dockerfile="Dockerfile1")
docker_build("gcr.io/windmill-public-containers/servantes/doggos", "./doggos", dockerfile="Dockerfile2")

k8s_yaml(['snack.yaml', 'doggos.yaml'])
k8s_resource('snack', new_name='baz')
k8s_resource('doggos', new_name='quux')
`)
	f.WriteFile("snack.yaml", simpleYAML)
	f.WriteFile("Dockerfile1", `FROM iron/go:prod`)
	f.WriteFile("Dockerfile2", `FROM iron/go:prod`)
	f.WriteFile("doggos.yaml", testyaml.DoggosDeploymentYaml)

	f.loadAndStart()

	// First call: with the old manifests
	call := f.nextCall("old manifest (baz)")
	assert.Equal(t, `FROM iron/go:prod`, call.firstImgTarg().DockerBuildInfo().Dockerfile)
	assert.Equal(t, "baz", string(call.k8s().Name))

	call = f.nextCall("old manifest (quux)")
	assert.Equal(t, `FROM iron/go:prod`, call.firstImgTarg().DockerBuildInfo().Dockerfile)
	assert.Equal(t, "quux", string(call.k8s().Name))

	// rewrite the dockerfiles
	f.WriteConfigFiles(
		"Dockerfile1", `FROM iron/go:dev1`,
		"Dockerfile2", "FROM iron/go:dev2")

	// Builds triggered by config file changes
	call = f.nextCall("manifest from config files (baz)")
	assert.Equal(t, `FROM iron/go:dev1`, call.firstImgTarg().DockerBuildInfo().Dockerfile)
	assert.Equal(t, "baz", string(call.k8s().Name))

	call = f.nextCall("manifest from config files (quux)")
	assert.Equal(t, `FROM iron/go:dev2`, call.firstImgTarg().DockerBuildInfo().Dockerfile)
	assert.Equal(t, "quux", string(call.k8s().Name))

	// Now change (only one) dockerfile
	f.WriteConfigFiles("Dockerfile1", `FROM node:10`)

	// Second call: one new manifest!
	call = f.nextCall("changed config file --> new manifest")

	assert.Equal(t, "baz", string(call.k8s().Name))
	assert.ElementsMatch(t, []string{}, call.oneImageState().FilesChanged())

	// Since the manifest changed, we cleared the previous build state to force an image build
	assert.False(t, call.oneImageState().HasLastResult())

	// Importantly the other manifest, quux, is _not_ called -- the DF change didn't affect its manifest
	err := f.Stop()
	assert.Nil(t, err)
	f.assertAllBuildsConsumed()
}

func TestSecondResourceIsBuilt(t *testing.T) {
	f := newTestFixture(t)
	defer f.TearDown()

	f.WriteFile("Tiltfile", `
docker_build("gcr.io/windmill-public-containers/servantes/snack", "./snack", dockerfile="Dockerfile1")

k8s_yaml('snack.yaml')
k8s_resource('snack', new_name='baz')  # rename "snack" --> "baz"
`)
	f.WriteFile("snack.yaml", simpleYAML)
	f.WriteFile("Dockerfile1", `FROM iron/go:dev1`)
	f.WriteFile("Dockerfile2", `FROM iron/go:dev2`)
	f.WriteFile("doggos.yaml", testyaml.DoggosDeploymentYaml)

	f.loadAndStart()

	// First call: with one resource
	call := f.nextCall("old manifest (baz)")
	assert.Equal(t, "FROM iron/go:dev1", call.firstImgTarg().DockerBuildInfo().Dockerfile)
	assert.Equal(t, "baz", string(call.k8s().Name))

	f.assertNoCall()

	// Now add a second resource
	f.WriteConfigFiles("Tiltfile", `
docker_build("gcr.io/windmill-public-containers/servantes/snack", "./snack", dockerfile="Dockerfile1")
docker_build("gcr.io/windmill-public-containers/servantes/doggos", "./doggos", dockerfile="Dockerfile2")

k8s_yaml(['snack.yaml', 'doggos.yaml'])
k8s_resource('snack', new_name='baz')  # rename "snack" --> "baz"
k8s_resource('doggos', new_name='quux')  # rename "doggos" --> "quux"
`)

	// Expect a build of quux, the new resource
	call = f.nextCall("changed config file --> new manifest")
	assert.Equal(t, "quux", string(call.k8s().Name))
	assert.ElementsMatch(t, []string{}, call.oneImageState().FilesChanged())

	err := f.Stop()
	assert.Nil(t, err)
	f.assertAllBuildsConsumed()
}

func TestConfigChange_NoOpChange(t *testing.T) {
	f := newTestFixture(t)
	defer f.TearDown()

	f.WriteFile("Tiltfile", `
docker_build('gcr.io/windmill-public-containers/servantes/snack', './src', dockerfile='Dockerfile')
k8s_yaml('snack.yaml')`)
	f.WriteFile("Dockerfile", `FROM iron/go:dev1`)
	f.WriteFile("snack.yaml", simpleYAML)
	f.WriteFile("src/main.go", "hello")

	f.loadAndStart()

	// First call: with the old manifests
	call := f.nextCall("initial call")
	assert.Equal(t, "FROM iron/go:dev1", call.firstImgTarg().DockerBuildInfo().Dockerfile)
	assert.Equal(t, "snack", string(call.k8s().Name))

	// Write same contents to Dockerfile -- an "edit" event for a config file,
	// but it doesn't change the manifest at all.
	f.WriteConfigFiles("Dockerfile", `FROM iron/go:dev1`)
	f.assertNoCall("Dockerfile hasn't changed, so there shouldn't be any builds")

	// Second call: Editing the Dockerfile means we have to reevaluate the Tiltfile.
	// Editing the random file means we have to do a rebuild. BUT! The Dockerfile
	// hasn't changed, so the manifest hasn't changed, so we can do an incremental build.
	changed := f.WriteFile("src/main.go", "goodbye")
	f.fsWatcher.Events <- watch.NewFileEvent(changed)

	call = f.nextCall("build from file change")
	assert.Equal(t, "snack", string(call.k8s().Name))
	assert.ElementsMatch(t, []string{
		f.JoinPath("src/main.go"),
	}, call.oneImageState().FilesChanged())
	assert.True(t, call.oneImageState().HasLastResult(), "Unchanged manifest --> we do NOT clear the build state")

	err := f.Stop()
	assert.Nil(t, err)
	f.assertAllBuildsConsumed()
}

func TestConfigChange_TiltfileErrorAndFixWithNoChanges(t *testing.T) {
	f := newTestFixture(t)
	defer f.TearDown()

	origTiltfile := `
docker_build('gcr.io/windmill-public-containers/servantes/snack', './src', dockerfile='Dockerfile')
k8s_yaml('snack.yaml')`
	f.WriteFile("Tiltfile", origTiltfile)
	f.WriteFile("Dockerfile", `FROM iron/go:dev`)
	f.WriteFile("snack.yaml", simpleYAML)

	f.loadAndStart()

	// First call: all is well
	_ = f.nextCall("first call")

	// Second call: change Tiltfile, break manifest
	f.WriteConfigFiles("Tiltfile", "borken")
	f.WaitUntil("tiltfile error set", func(st store.EngineState) bool {
		return st.LastTiltfileError() != nil
	})
	f.assertNoCall("Tiltfile error should prevent BuildAndDeploy from being called")

	// Third call: put Tiltfile back. No change to manifest or to synced files, so expect no build.
	f.WriteConfigFiles("Tiltfile", origTiltfile)
	f.WaitUntil("tiltfile error cleared", func(st store.EngineState) bool {
		return st.LastTiltfileError() == nil
	})

	f.withState(func(state store.EngineState) {
		assert.Equal(t, "", buildcontrol.NextManifestNameToBuild(state).String())
	})
}

func TestConfigChange_TiltfileErrorAndFixWithFileChange(t *testing.T) {
	f := newTestFixture(t)
	defer f.TearDown()

	tiltfileWithCmd := func(cmd string) string {
		return fmt.Sprintf(`
docker_build('gcr.io/windmill-public-containers/servantes/snack', './src', dockerfile='Dockerfile',
    live_update=[
        sync('./src', '/src'),
        run('%s')
    ]
)
k8s_yaml('snack.yaml')
`, cmd)
	}

	f.WriteFile("Tiltfile", tiltfileWithCmd("original"))
	f.WriteFile("Dockerfile", `FROM iron/go:dev`)
	f.WriteFile("snack.yaml", simpleYAML)

	f.loadAndStart()

	// First call: all is well
	_ = f.nextCall("first call")

	// Second call: change Tiltfile, break manifest
	f.WriteConfigFiles("Tiltfile", "borken")
	f.WaitUntil("tiltfile error set", func(st store.EngineState) bool {
		return st.LastTiltfileError() != nil
	})

	f.assertNoCall("Tiltfile error should prevent BuildAndDeploy from being called")

	// Third call: put Tiltfile back. manifest changed, so expect a build
	f.WriteConfigFiles("Tiltfile", tiltfileWithCmd("changed"))

	call := f.nextCall("fixed broken config and rebuilt manifest")
	assert.False(t, call.oneImageState().HasLastResult(),
		"expected this call to have NO image (since we should have cleared it to force an image build)")

	f.WaitUntil("tiltfile error cleared", func(state store.EngineState) bool {
		return state.LastTiltfileError() == nil
	})

	f.withManifestTarget("snack", func(mt store.ManifestTarget) {
		expectedCmd := model.ToUnixCmd("changed")
		expectedCmd.Dir = f.Path()
		assert.Equal(t, expectedCmd, mt.Manifest.ImageTargetAt(0).LiveUpdateInfo().RunSteps()[0].Cmd,
			"Tiltfile change should have propagated to manifest")
	})

	err := f.Stop()
	assert.Nil(t, err)
	f.assertAllBuildsConsumed()
}

func TestConfigChange_TriggerModeChangePropagatesButDoesntInvalidateBuild(t *testing.T) {
	f := newTestFixture(t)
	defer f.TearDown()

	origTiltfile := `
docker_build('gcr.io/windmill-public-containers/servantes/snack', './src', dockerfile='Dockerfile')
k8s_yaml('snack.yaml')`
	f.WriteFile("Tiltfile", origTiltfile)
	f.WriteFile("Dockerfile", `FROM iron/go:dev1`)
	f.WriteFile("snack.yaml", simpleYAML)

	f.loadAndStart()

	_ = f.nextCall("initial build")
	f.WaitUntilManifest("manifest has triggerMode = auto (default)", "snack", func(mt store.ManifestTarget) bool {
		return mt.Manifest.TriggerMode == model.TriggerModeAuto
	})

	// Update Tiltfile to change the trigger mode of the manifest
	tiltfileWithTriggerMode := fmt.Sprintf(`%s

trigger_mode(TRIGGER_MODE_MANUAL)`, origTiltfile)
	f.WriteConfigFiles("Tiltfile", tiltfileWithTriggerMode)

	f.assertNoCall("A change to TriggerMode shouldn't trigger an update (doesn't invalidate current build)")
	f.WaitUntilManifest("triggerMode has changed on manifest", "snack", func(mt store.ManifestTarget) bool {
		return mt.Manifest.TriggerMode == model.TriggerModeManualWithAutoInit
	})

	err := f.Stop()
	assert.Nil(t, err)
	f.assertAllBuildsConsumed()
}

func TestConfigChange_ManifestWithPendingChangesBuildsIfTriggerModeChangedToAuto(t *testing.T) {
	f := newTestFixture(t)
	defer f.TearDown()

	baseTiltfile := `trigger_mode(%s)
docker_build('gcr.io/windmill-public-containers/servantes/snack', './src', dockerfile='Dockerfile')
k8s_yaml('snack.yaml')`
	triggerManualTiltfile := fmt.Sprintf(baseTiltfile, "TRIGGER_MODE_MANUAL")
	f.WriteFile("Tiltfile", triggerManualTiltfile)
	f.WriteFile("Dockerfile", `FROM iron/go:dev1`)
	f.WriteFile("snack.yaml", simpleYAML)

	f.loadAndStart()

	// First call: with the old manifests
	_ = f.nextCall("initial build")
	var imageTargetID model.TargetID
	f.WaitUntilManifest("manifest has triggerMode = manual_after_initial", "snack", func(mt store.ManifestTarget) bool {
		imageTargetID = mt.Manifest.ImageTargetAt(0).ID() // grab for later
		return mt.Manifest.TriggerMode == model.TriggerModeManualWithAutoInit
	})

	f.fsWatcher.Events <- watch.NewFileEvent(f.JoinPath("src/main.go"))
	f.WaitUntil("pending change appears", func(st store.EngineState) bool {
		return len(st.BuildStatus(imageTargetID).PendingFileChanges) > 0
	})
	f.assertNoCall("even tho there are pending changes, manual manifest shouldn't build w/o explicit trigger")

	// Update Tiltfile to change the trigger mode of the manifest
	triggerAutoTiltfile := fmt.Sprintf(baseTiltfile, "TRIGGER_MODE_AUTO")
	f.WriteConfigFiles("Tiltfile", triggerAutoTiltfile)

	call := f.nextCall("manifest updated b/c it's now TriggerModeAuto")
	assert.True(t, call.oneImageState().HasLastResult(),
		"we did NOT clear the build state (b/c a change to Manifest.TriggerMode does NOT invalidate the build")
	f.WaitUntilManifest("triggerMode has changed on manifest", "snack", func(mt store.ManifestTarget) bool {
		return mt.Manifest.TriggerMode == model.TriggerModeAuto
	})
	f.WaitUntil("manifest is no longer in trigger queue", func(st store.EngineState) bool {
		return len(st.TriggerQueue) == 0
	})

	err := f.Stop()
	assert.Nil(t, err)
	f.assertAllBuildsConsumed()
}

func TestConfigChange_ManifestIncludingInitialBuildsIfTriggerModeChangedToManualAfterInitial(t *testing.T) {
	f := newTestFixture(t)
	defer f.TearDown()

	foo := f.newManifest("foo").WithTriggerMode(model.TriggerModeManual)
	bar := f.newManifest("bar")

	f.Start([]model.Manifest{foo, bar})

	// foo should be skipped, and just bar built
	call := f.nextCallComplete("initial build")
	require.Equal(t, bar.ImageTargetAt(0), call.firstImgTarg())

	// since foo is "Manual", it should not be built on startup
	// make sure there's nothing waiting to build
	f.withState(func(state store.EngineState) {
		n := buildcontrol.NextManifestNameToBuild(state)
		require.Equal(t, model.ManifestName(""), n)
	})

	// change the trigger mode
	foo = foo.WithTriggerMode(model.TriggerModeManualWithAutoInit)
	f.store.Dispatch(configs.ConfigsReloadedAction{
		FinishTime: f.Now(),
		Manifests:  []model.Manifest{foo, bar},
	})

	// now that it is a trigger mode that should build on startup, a build should kick off
	// even though we didn't trigger anything
	call = f.nextCallComplete("second build")
	require.Equal(t, foo.ImageTargetAt(0), call.firstImgTarg())

	err := f.Stop()
	assert.Nil(t, err)
	f.assertAllBuildsConsumed()
}

func TestConfigChange_FilenamesLoggedInManifestBuild(t *testing.T) {
	f := newTestFixture(t)
	defer f.TearDown()

	f.WriteFile("Tiltfile", `
k8s_yaml('snack.yaml')
docker_build('gcr.io/windmill-public-containers/servantes/snack', './src')`)
	f.WriteFile("src/Dockerfile", `FROM iron/go:dev`)
	f.WriteFile("snack.yaml", simpleYAML)

	f.loadAndStart()

	f.WaitUntilManifestState("snack loaded", "snack", func(ms store.ManifestState) bool {
		return len(ms.BuildHistory) == 1
	})

	// make a config file change to kick off a new build
	f.WriteFile("Tiltfile", `
k8s_yaml('snack.yaml')
docker_build('gcr.io/windmill-public-containers/servantes/snack', './src', ignore='Dockerfile')`)
	f.fsWatcher.Events <- watch.NewFileEvent(f.JoinPath("Tiltfile"))

	f.WaitUntilManifestState("snack reloaded", "snack", func(ms store.ManifestState) bool {
		return len(ms.BuildHistory) == 2
	})

	f.withState(func(es store.EngineState) {
		expected := fmt.Sprintf("1 File Changed: [%s]", f.JoinPath("Tiltfile"))
		require.Contains(t, es.LogStore.ManifestLog("snack"), expected)
	})

	err := f.Stop()
	assert.Nil(t, err)
}

func TestConfigChange_LocalResourceChange(t *testing.T) {
	f := newTestFixture(t)
	defer f.TearDown()

	f.WriteFile("Tiltfile", `print('tiltfile 1')
local_resource('local', 'echo one fish two fish', deps='foo.bar')`)

	f.loadAndStart()

	// First call: with the old manifests
	call := f.nextCall("initial call")
	assert.Equal(t, "local", string(call.local().Name))
	assert.Equal(t, "echo one fish two fish", call.local().UpdateCmd.String())

	// Change the definition of the resource -- this changes the manifest which should trigger an updated
	f.WriteConfigFiles("Tiltfile", `print('tiltfile 2')
local_resource('local', 'echo red fish blue fish', deps='foo.bar')`)
	call = f.nextCall("rebuild from config change")
	assert.Equal(t, "echo red fish blue fish", call.local().UpdateCmd.String())

	err := f.Stop()
	assert.Nil(t, err)
	f.assertAllBuildsConsumed()
}

func TestDockerRebuildWithChangedFiles(t *testing.T) {
	f := newTestFixture(t)
	defer f.TearDown()
	df := `FROM golang
ADD ./ ./
go build ./...
`
	manifest := f.newManifest("foobar")
	manifest = manifest.WithImageTarget(manifest.ImageTargetAt(0).WithBuildDetails(
		model.DockerBuild{
			Dockerfile: df,
			BuildPath:  f.Path(),
		}))

	f.Start([]model.Manifest{manifest})

	call := f.nextCallComplete("first build")
	assert.True(t, call.oneImageState().IsEmpty())

	// Simulate a change to main.go
	mainPath := filepath.Join(f.Path(), "main.go")
	f.fsWatcher.Events <- watch.NewFileEvent(mainPath)

	// Check that this triggered a rebuild.
	call = f.nextCallComplete("rebuild triggered")
	assert.Equal(t, []string{mainPath}, call.oneImageState().FilesChanged())

	err := f.Stop()
	assert.NoError(t, err)
	f.assertAllBuildsConsumed()
}

func TestHudUpdated(t *testing.T) {
	f := newTestFixture(t)
	defer f.TearDown()

	manifest := f.newManifest("foobar")

	f.Start([]model.Manifest{manifest})
	call := f.nextCall()
	assert.True(t, call.oneImageState().IsEmpty())

	f.WaitUntilHUD("hud update", func(v view.View) bool {
		return len(v.Resources) == 2
	})

	err := f.Stop()
	assert.Equal(t, nil, err)

	assert.Equal(t, 2, len(f.fakeHud().LastView.Resources))
	assert.Equal(t, store.TiltfileManifestName, f.fakeHud().LastView.Resources[0].Name)
	rv := f.fakeHud().LastView.Resources[1]
	assert.Equal(t, manifest.Name, model.ManifestName(rv.Name))
	f.assertAllBuildsConsumed()
}

func TestDisabledHudUpdated(t *testing.T) {
	if runtime.GOOS == "windows" {
		t.Skip("TODO(nick): Investigate")
	}
	f := newTestFixture(t)
	defer f.TearDown()

	manifest := f.newManifest("foobar")
	opt := func(ia InitAction) InitAction {
		ia.TerminalMode = store.TerminalModeStream
		return ia
	}

	f.Start([]model.Manifest{manifest}, opt)
	call := f.nextCall()
	assert.True(t, call.oneImageState().IsEmpty())

	// Make sure we're done logging stuff, then grab # processed bytes
	f.WaitUntil("foobar logs appear", func(es store.EngineState) bool {
		return strings.Contains(f.log.String(), "Initial Build • foobar")
	})

	assert.True(t, f.ts.ProcessedLogs > 0)
	oldCheckpoint := f.ts.ProcessedLogs

	// Log something new, make sure it's reflected
	msg := []byte("hello world!\n")
	f.store.Dispatch(store.NewGlobalLogAction(logger.InfoLvl, msg))

	f.WaitUntil("hello world logs appear", func(es store.EngineState) bool {
		return strings.Contains(f.log.String(), "hello world!")
	})

	assert.True(t, f.ts.ProcessedLogs > oldCheckpoint)

	err := f.Stop()
	assert.Equal(t, nil, err)

	f.assertAllBuildsConsumed()

}

func TestPodEvent(t *testing.T) {
	f := newTestFixture(t)
	defer f.TearDown()
	manifest := f.newManifest("foobar")
	pb := f.registerForDeployer(manifest)
	f.Start([]model.Manifest{manifest})

	call := f.nextCall()
	assert.True(t, call.oneImageState().IsEmpty())

	pod := pb.WithPhase("CrashLoopBackOff").Build()
	f.podEvent(pod)

	f.WaitUntilHUDResource("hud update", "foobar", func(res view.Resource) bool {
		return res.K8sInfo().PodName == pod.Name
	})

	rv := f.hudResource("foobar")
	assert.Equal(t, pod.Name, rv.K8sInfo().PodName)
	assert.Equal(t, "CrashLoopBackOff", rv.K8sInfo().PodStatus)

	assert.NoError(t, f.Stop())
	f.assertAllBuildsConsumed()
}

func TestPodResetRestartsAction(t *testing.T) {
	f := newTestFixture(t)
	defer f.TearDown()
	manifest := f.newManifest("fe")
	pb := f.registerForDeployer(manifest)
	f.Start([]model.Manifest{manifest})

	call := f.nextCall()
	assert.True(t, call.oneImageState().IsEmpty())

	f.podEvent(pb.Build())

	pb = pb.
		WithPhase("CrashLoopBackOff").
		WithRestartCount(1)
	f.podEvent(pb.Build())

	f.WaitUntilManifestState("restart seen", "fe", func(ms store.ManifestState) bool {
		return store.VisiblePodContainerRestarts(ms.MostRecentPod()) == 1
	})

	f.store.Dispatch(store.NewPodResetRestartsAction(
		k8s.PodID(pb.Build().Name), "fe", 1))

	f.WaitUntilManifestState("restart cleared", "fe", func(ms store.ManifestState) bool {
		return store.VisiblePodContainerRestarts(ms.MostRecentPod()) == 0
	})

	assert.NoError(t, f.Stop())
}

func TestPodEventOrdering(t *testing.T) {
	f := newTestFixture(t)
	defer f.TearDown()

	manifest := f.newManifest("fe")

	past := f.Now().Add(-time.Minute)
	now := f.Now()
	uidPast := types.UID("deployment-uid-past")
	uidNow := types.UID("deployment-uid-now")
	pb := podbuilder.New(f.T(), manifest)
	pbA := pb.WithPodName("pod-a")
	pbB := pb.WithPodName("pod-b")
	pbC := pb.WithPodName("pod-c")
	podAPast := pbA.WithPodUID("pod-a-past").WithCreationTime(past).WithDeploymentUID(uidPast)
	podBPast := pbB.WithPodUID("pod-b-past").WithCreationTime(past).WithDeploymentUID(uidPast)
	podANow := pbA.WithPodUID("pod-a-now").WithCreationTime(now).WithDeploymentUID(uidNow)
	podBNow := pbB.WithPodUID("pod-b-now").WithCreationTime(now).WithDeploymentUID(uidNow)
	podCNow := pbC.WithCreationTime(now).WithDeploymentUID(uidNow)
	podCNowDeleting := podCNow.WithDeletionTime(now)

	// Test the pod events coming in in different orders,
	// and the manifest ends up with podANow and podBNow
	podOrders := [][]podbuilder.PodBuilder{
		{podAPast, podBPast, podANow, podBNow},
		{podAPast, podANow, podBPast, podBNow},
		{podANow, podAPast, podBNow, podBPast},
		{podAPast, podBPast, podANow, podCNow, podCNowDeleting, podBNow},
	}

	for i, order := range podOrders {
		t.Run(fmt.Sprintf("TestPodOrder%d", i), func(t *testing.T) {
			f := newTestFixture(t)
			defer f.TearDown()

			// simulate the old deployment as already existing (but don't associate with this manifest)
			oldEntities := pb.WithDeploymentUID(uidPast).ObjectTreeEntities()
			f.kClient.Inject(oldEntities.Deployment(), oldEntities.ReplicaSet())

			// register the current deployment UID so that it will be "deployed" on build
			f.b.targetObjectTree[manifest.K8sTarget().ID()] = pb.WithDeploymentUID(uidNow).ObjectTreeEntities()

			f.Start([]model.Manifest{manifest})

			call := f.nextCall()
			assert.True(t, call.oneImageState().IsEmpty())
			f.WaitUntilManifestState("uid deployed", "fe", func(ms store.ManifestState) bool {
				return ms.K8sRuntimeState().DeployedEntities.ContainsUID(uidNow)
			})

			for _, pb := range order {
				f.podEvent(pb.Build())
			}

			f.upper.store.Dispatch(
				store.NewLogAction("fe", k8sconv.SpanIDForPod(manifest.Name, podBNow.PodName()), logger.InfoLvl, nil, []byte("pod b log\n")))

			f.WaitUntil("pod log seen", func(state store.EngineState) bool {
				ms, _ := state.ManifestState(manifest.Name)
				spanID := k8sconv.SpanIDForPod(manifest.Name, k8s.PodID(ms.MostRecentPod().Name))
				return spanID != "" && strings.Contains(state.LogStore.SpanLog(spanID), "pod b log")
			})

			f.withManifestState("fe", func(ms store.ManifestState) {
				runtime := ms.K8sRuntimeState()
				require.Equal(t, uidNow, runtime.PodAncestorUID)
				if assert.Equal(t, 2, runtime.PodLen()) {
					timecmp.AssertTimeEqual(t, now, runtime.Pods["pod-a"].CreatedAt)
					timecmp.AssertTimeEqual(t, now, runtime.Pods["pod-b"].CreatedAt)
				}
			})

			assert.NoError(t, f.Stop())
		})
	}
}

func TestPodEventContainerStatus(t *testing.T) {
	f := newTestFixture(t)
	defer f.TearDown()
	manifest := f.newManifest("foobar")
	pb := f.registerForDeployer(manifest)
	f.Start([]model.Manifest{manifest})

	var ref reference.NamedTagged
	f.WaitUntilManifestState("image appears", "foobar", func(ms store.ManifestState) bool {
		result := ms.BuildStatus(manifest.ImageTargetAt(0).ID()).LastResult
		ref = store.ClusterImageRefFromBuildResult(result)
		return ref != nil
	})

	pod := pb.Build()
	pod.Status = k8s.FakePodStatus(ref, "Running")
	pod.Status.ContainerStatuses[0].ContainerID = ""
	pod.Spec = k8s.FakePodSpec(ref)
	f.podEvent(pod)

	podState := v1alpha1.Pod{}
	f.WaitUntilManifestState("container status", "foobar", func(ms store.ManifestState) bool {
		podState = ms.MostRecentPod()
		return podState.Name == pod.Name && len(podState.Containers) > 0
	})

	container := podState.Containers[0]
	assert.Equal(t, "", container.ID)
	assert.Equal(t, "main", container.Name)
	assert.Equal(t, []int32{8080}, container.Ports)

	err := f.Stop()
	assert.Nil(t, err)
}

func TestPodEventContainerStatusWithoutImage(t *testing.T) {
	f := newTestFixture(t)
	defer f.TearDown()
	manifest := model.Manifest{
		Name: model.ManifestName("foobar"),
	}.WithDeployTarget(k8s.MustTarget("foobar", SanchoYAML))
	pb := f.registerForDeployer(manifest)
	ref := container.MustParseNamedTagged("dockerhub/we-didnt-build-this:foo")
	f.Start([]model.Manifest{manifest})

	f.WaitUntilManifestState("first build complete", "foobar", func(ms store.ManifestState) bool {
		return len(ms.BuildHistory) > 0
	})

	pod := pb.Build()
	pod.Status = k8s.FakePodStatus(ref, "Running")

	// If we have no image target to match container status by image ref,
	// we should just take the first one, i.e. this one
	pod.Status.ContainerStatuses[0].Name = "first-container"
	pod.Status.ContainerStatuses[0].ContainerID = "docker://great-container-id"

	pod.Spec = v1.PodSpec{
		Containers: []v1.Container{
			{
				Name:  "second-container",
				Image: "gcr.io/windmill-public-containers/tilt-synclet:latest",
				Ports: []v1.ContainerPort{{ContainerPort: 9999}},
			},
			// we match container spec by NAME, so we'll get this one even tho it comes second.
			{
				Name:  "first-container",
				Image: ref.Name(),
				Ports: []v1.ContainerPort{{ContainerPort: 8080}},
			},
		},
	}

	f.podEvent(pod)

	podState := v1alpha1.Pod{}
	f.WaitUntilManifestState("container status", "foobar", func(ms store.ManifestState) bool {
		podState = ms.MostRecentPod()
		return podState.Name == pod.Name && len(podState.Containers) > 0
	})

	// If we have no image target to match container by image ref, we just take the first one
	container := podState.Containers[0]
	assert.Equal(t, "great-container-id", string(container.ID))
	assert.Equal(t, "first-container", string(container.Name))
	assert.Equal(t, []int32{8080}, store.AllPodContainerPorts(podState))

	err := f.Stop()
	assert.Nil(t, err)
}

func TestPodUnexpectedContainerStartsImageBuild(t *testing.T) {
	f := newTestFixture(t)
	defer f.TearDown()
	f.bc.DisableForTesting()

	name := model.ManifestName("foobar")
	manifest := f.newManifest(name.String())
	f.Start([]model.Manifest{manifest})

	// since build controller is disabled, we need to manually simulate the deployment
	hash := k8s.PodTemplateSpecHash("fake-hash")
	pb := podbuilder.New(t, manifest).
		WithPodName("mypod").
		WithTemplateSpecHash(hash).
		WithContainerID("myfunnycontainerid")
	entities := pb.ObjectTreeEntities()
	f.kClient.Inject(entities...)

	st := f.store.LockMutableStateForTesting()
	ms, _ := st.ManifestState(name)
	krs := ms.K8sRuntimeState()
	krs.DeployedPodTemplateSpecHashSet.Add(hash)
	krs.DeployedEntities = k8s.ObjRefList{entities.Deployment().ToObjectReference()}
	ms.RuntimeState = krs
	f.store.UnlockMutableState()

	// Start and end a fake build to set manifestState.ExpectedContainerId
	f.fsWatcher.Events <- watch.NewFileEvent(f.JoinPath("go/a"))

	f.WaitUntil("builds ready & changed file recorded", func(st store.EngineState) bool {
		ms, _ := st.ManifestState(manifest.Name)
		return buildcontrol.NextManifestNameToBuild(st) == manifest.Name && ms.HasPendingFileChanges()
	})
	spanID0 := SpanIDForBuildLog(0)
	f.store.Dispatch(buildcontrol.BuildStartedAction{
		ManifestName: manifest.Name,
		StartTime:    f.Now(),
		SpanID:       spanID0,
	})

	f.store.Dispatch(buildcontrol.NewBuildCompleteAction(name,
		spanID0,
		liveUpdateResultSet(manifest, "theOriginalContainer"), nil))

	f.WaitUntil("nothing waiting for build", func(st store.EngineState) bool {
		return st.CompletedBuildCount == 1 && buildcontrol.NextManifestNameToBuild(st) == ""
	})

	f.podEvent(pb.Build())

	f.WaitUntilManifestState("NeedsRebuildFromCrash set to True", "foobar", func(ms store.ManifestState) bool {
		return ms.NeedsRebuildFromCrash
	})

	f.WaitUntil("manifest queued for build b/c it's crashing", func(st store.EngineState) bool {
		return buildcontrol.NextManifestNameToBuild(st) == manifest.Name
	})
}

func TestPodUnexpectedContainerStartsImageBuildOutOfOrderEvents(t *testing.T) {
	f := newTestFixture(t)
	defer f.TearDown()
	f.bc.DisableForTesting()

	name := model.ManifestName("foobar")
	manifest := f.newManifest(name.String())

	f.Start([]model.Manifest{manifest})

	// since build controller is disabled, we need to manually simulate the deployment
	ptsh := k8s.PodTemplateSpecHash("abc123hash")
	pb := podbuilder.New(t, manifest).
		WithTemplateSpecHash(ptsh).
		WithContainerID("myfunnycontainerid")
	entities := pb.ObjectTreeEntities()
	f.kClient.Inject(entities...)

	st := f.store.LockMutableStateForTesting()
	ms, _ := st.ManifestState(name)
	krs := ms.K8sRuntimeState()
	krs.DeployedPodTemplateSpecHashSet.Add(ptsh)
	krs.DeployedEntities = k8s.ObjRefList{entities.Deployment().ToObjectReference()}
	ms.RuntimeState = krs
	f.store.UnlockMutableState()

	// Start a fake build
	f.fsWatcher.Events <- watch.NewFileEvent(f.JoinPath("go/a"))
	f.WaitUntil("builds ready & changed file recorded", func(st store.EngineState) bool {
		ms, _ := st.ManifestState(manifest.Name)
		return buildcontrol.NextManifestNameToBuild(st) == manifest.Name && ms.HasPendingFileChanges()
	})
	spanID0 := SpanIDForBuildLog(0)
	f.store.Dispatch(buildcontrol.BuildStartedAction{
		ManifestName: manifest.Name,
		StartTime:    f.Now(),
		SpanID:       spanID0,
	})

	// Simulate k8s restarting the container due to a crash.
	f.podEvent(pb.Build())

	// ...and finish the build. Even though this action comes in AFTER the pod
	// event w/ unexpected container,  we should still be able to detect the mismatch.
	f.store.Dispatch(buildcontrol.NewBuildCompleteAction(name, spanID0,
		liveUpdateResultSet(manifest, "theOriginalContainer"), nil))

	f.WaitUntilManifestState("NeedsRebuildFromCrash set to True", "foobar", func(ms store.ManifestState) bool {
		return ms.NeedsRebuildFromCrash
	})
	f.WaitUntil("manifest queued for build b/c it's crashing", func(st store.EngineState) bool {
		return buildcontrol.NextManifestNameToBuild(st) == manifest.Name
	})
}

func TestPodUnexpectedContainerAfterSuccessfulUpdate(t *testing.T) {
	f := newTestFixture(t)
	defer f.TearDown()
	f.bc.DisableForTesting()

	name := model.ManifestName("foobar")
	manifest := f.newManifest(name.String())
	ptsh := k8s.PodTemplateSpecHash("abc123hash")

	f.Start([]model.Manifest{manifest})

	// Start and end a normal build
	f.fsWatcher.Events <- watch.NewFileEvent(f.JoinPath("go/a"))
	f.WaitUntil("builds ready & changed file recorded", func(st store.EngineState) bool {
		ms, _ := st.ManifestState(manifest.Name)
		return buildcontrol.NextManifestNameToBuild(st) == manifest.Name && ms.HasPendingFileChanges()
	})

	spanID0 := SpanIDForBuildLog(0)
	f.store.Dispatch(buildcontrol.BuildStartedAction{
		ManifestName: manifest.Name,
		StartTime:    f.Now(),
		SpanID:       spanID0,
	})
	ancestorUID := types.UID("fake-uid")
	pb := podbuilder.New(t, manifest).
		WithPodName("mypod").
		WithContainerID("normal-container-id").
		WithDeploymentUID(ancestorUID).
		WithTemplateSpecHash(ptsh)

	// since build controller is disabled, simulate the deployment manually
	entities := pb.ObjectTreeEntities()
	f.kClient.Inject(entities.Deployment(), entities.ReplicaSet())

	f.store.Dispatch(buildcontrol.NewBuildCompleteAction(name,
		spanID0,
		deployResultSet(manifest, pb, []k8s.PodTemplateSpecHash{ptsh}), nil))

	f.podEvent(pb.Build())

	f.WaitUntil("nothing waiting for build", func(st store.EngineState) bool {
		return st.CompletedBuildCount == 1 && buildcontrol.NextManifestNameToBuild(st) == ""
	})

	// Start another fake build
	f.fsWatcher.Events <- watch.NewFileEvent(f.JoinPath("go/a"))
	f.WaitUntil("waiting for builds to be ready", func(st store.EngineState) bool {
		return buildcontrol.NextManifestNameToBuild(st) == manifest.Name
	})

	spanID1 := SpanIDForBuildLog(1)
	f.store.Dispatch(buildcontrol.BuildStartedAction{
		ManifestName: manifest.Name,
		StartTime:    f.Now(),
		SpanID:       spanID1,
	})

	// Simulate a pod crash, then a build completion
	f.podEvent(pb.WithContainerID("funny-container-id").Build())

	f.store.Dispatch(buildcontrol.NewBuildCompleteAction(name,
		spanID1,
		liveUpdateResultSet(manifest, "normal-container-id"), nil))

	f.WaitUntilManifestState("NeedsRebuildFromCrash set to True", "foobar", func(ms store.ManifestState) bool {
		return ms.NeedsRebuildFromCrash
	})

	f.WaitUntil("manifest queued for build b/c it's crashing", func(st store.EngineState) bool {
		return buildcontrol.NextManifestNameToBuild(st) == manifest.Name
	})
}

func TestPodEventUpdateByTimestamp(t *testing.T) {
	f := newTestFixture(t)
	defer f.TearDown()
	manifest := f.newManifest("foobar")
	pb := f.registerForDeployer(manifest)
	f.Start([]model.Manifest{manifest})

	call := f.nextCall()
	assert.True(t, call.oneImageState().IsEmpty())

	firstCreationTime := f.Now()
	pod := pb.
		WithCreationTime(firstCreationTime).
		WithPhase("CrashLoopBackOff").
		Build()
	f.podEvent(pod)
	f.WaitUntilHUDResource("hud update crash", "foobar", func(res view.Resource) bool {
		return res.K8sInfo().PodStatus == "CrashLoopBackOff"
	})

	pb = podbuilder.New(t, manifest).
		WithPodName("my-new-pod").
		WithCreationTime(firstCreationTime.Add(time.Minute * 2))
	newPod := pb.Build()
	f.podEvent(newPod)
	f.WaitUntilHUDResource("hud update running", "foobar", func(res view.Resource) bool {
		return res.K8sInfo().PodStatus == "Running"
	})

	rv := f.hudResource("foobar")
	assert.Equal(t, newPod.Name, rv.K8sInfo().PodName)
	assert.Equal(t, "Running", rv.K8sInfo().PodStatus)

	assert.NoError(t, f.Stop())
	f.assertAllBuildsConsumed()
}

func TestPodDeleted(t *testing.T) {
	f := newTestFixture(t)
	defer f.TearDown()
	mn := model.ManifestName("foobar")
	manifest := f.newManifest(mn.String())
	pb := f.registerForDeployer(manifest)
	f.Start([]model.Manifest{manifest})

	call := f.nextCallComplete()
	assert.True(t, call.oneImageState().IsEmpty())

	creationTime := f.Now()
	pb = pb.WithCreationTime(creationTime)
	f.podEvent(pb.Build())

	f.WaitUntilManifestState("pod never seen", mn, func(state store.ManifestState) bool {
		return state.K8sRuntimeState().ContainsID(pb.PodName())
	})

	// set the DeletionTime on the pod and emit an event, ensuring that it gets removed
	f.podEvent(pb.WithDeletionTime(creationTime.Add(time.Minute)).Build())
	f.WaitUntilManifestState("podset is empty", mn, func(state store.ManifestState) bool {
		return state.K8sRuntimeState().PodLen() == 0
	})

	// recreate the pod
	f.podEvent(pb.Build())
	f.WaitUntilManifestState("pod never seen", mn, func(state store.ManifestState) bool {
		return state.K8sRuntimeState().ContainsID(pb.PodName())
	})

	// emit a true deletion event, ensuring that it gets removed
	f.kClient.EmitPodDelete(pb.Build())
	f.WaitUntilManifestState("podset is empty", mn, func(state store.ManifestState) bool {
		return state.K8sRuntimeState().PodLen() == 0
	})

	err := f.Stop()
	if err != nil {
		t.Fatal(err)
	}

	f.assertAllBuildsConsumed()
}

func TestPodEventUpdateByPodName(t *testing.T) {
	f := newTestFixture(t)
	defer f.TearDown()
	manifest := f.newManifest("foobar")
	pb := f.registerForDeployer(manifest)
	f.Start([]model.Manifest{manifest})

	call := f.nextCallComplete()
	assert.True(t, call.oneImageState().IsEmpty())

	creationTime := f.Now()
	pb = pb.
		WithCreationTime(creationTime).
		WithPhase("CrashLoopBackOff")
	f.podEvent(pb.Build())

	f.WaitUntilHUDResource("pod crashes", "foobar", func(res view.Resource) bool {
		return res.K8sInfo().PodStatus == "CrashLoopBackOff"
	})

	f.podEvent(pb.WithPhase("Running").Build())

	f.WaitUntilHUDResource("pod comes back", "foobar", func(res view.Resource) bool {
		return res.K8sInfo().PodStatus == "Running"
	})

	rv := f.hudResource("foobar")
	assert.Equal(t, pb.Build().Name, rv.K8sInfo().PodName)
	assert.Equal(t, "Running", rv.K8sInfo().PodStatus)

	err := f.Stop()
	if err != nil {
		t.Fatal(err)
	}

	f.assertAllBuildsConsumed()
}

func TestPodEventIgnoreOlderPod(t *testing.T) {
	f := newTestFixture(t)
	defer f.TearDown()
	manifest := f.newManifest("foobar")
	pb := f.registerForDeployer(manifest)
	f.Start([]model.Manifest{manifest})

	call := f.nextCall()
	assert.True(t, call.oneImageState().IsEmpty())

	creationTime := f.Now()
	pb = pb.
		WithPodName("my-new-pod").
		WithPhase("CrashLoopBackOff").
		WithCreationTime(creationTime)
	pod := pb.Build()
	f.podEvent(pod)
	f.WaitUntilHUDResource("hud update", "foobar", func(res view.Resource) bool {
		return res.K8sInfo().PodStatus == "CrashLoopBackOff"
	})

	pb = pb.WithCreationTime(creationTime.Add(time.Minute * -1))
	oldPod := pb.Build()
	f.podEvent(oldPod)
	time.Sleep(10 * time.Millisecond)

	assert.NoError(t, f.Stop())
	f.assertAllBuildsConsumed()

	rv := f.hudResource("foobar")
	assert.Equal(t, pod.Name, rv.K8sInfo().PodName)
	assert.Equal(t, "CrashLoopBackOff", rv.K8sInfo().PodStatus)
}

func TestPodContainerStatus(t *testing.T) {
	f := newTestFixture(t)
	defer f.TearDown()
	manifest := f.newManifest("fe")
	pb := f.registerForDeployer(manifest)
	f.Start([]model.Manifest{manifest})

	_ = f.nextCall()

	var ref reference.NamedTagged
	f.WaitUntilManifestState("image appears", "fe", func(ms store.ManifestState) bool {
		result := ms.BuildStatus(manifest.ImageTargetAt(0).ID()).LastResult
		ref = store.ClusterImageRefFromBuildResult(result)
		return ref != nil
	})

	startedAt := f.Now()
	pb = pb.WithCreationTime(startedAt)
	pod := pb.Build()
	f.podEvent(pod)
	f.WaitUntilManifestState("pod appears", "fe", func(ms store.ManifestState) bool {
		return ms.MostRecentPod().Name == pod.Name
	})

	pod = pb.Build()
	pod.Spec = k8s.FakePodSpec(ref)
	pod.Status = k8s.FakePodStatus(ref, "Running")
	f.podEvent(pod)

	f.WaitUntilManifestState("container is ready", "fe", func(ms store.ManifestState) bool {
		ports := store.AllPodContainerPorts(ms.MostRecentPod())
		return len(ports) == 1 && ports[0] == 8080
	})

	err := f.Stop()
	assert.NoError(t, err)

	f.assertAllBuildsConsumed()
}

// TODO(milas): rewrite this test as part of pod_watcher_test to better simulate initial state
// 	currently, to seed state in PodWatcher, it has to emit events, which is concerningly close to the actual logic
// 	it's trying to actually test
func TestPodAddedToStateOrNotByTemplateHash(t *testing.T) {
	deployedHash := k8s.PodTemplateSpecHash("some-hash-abc")
	nonMatchingHash := k8s.PodTemplateSpecHash("danger-will-robinson")
	ancestorUID := types.UID("some-ancestor")
	podUID := types.UID("special-pod-uid")
	podName := k8s.PodID("special-pod")
	otherPodID := k8s.PodID("other-pod")
	mName := model.ManifestName("foobar")

	tests := []struct {
		name                      string
		ptshMatch                 bool // does the pod template spec hash of incoming pod event match the PTSH we most recently deployed?
		ancestorSeen              bool // does the k8s runtime state already know about the ancestor UID of our pod?
		podSeen                   bool // instantiate runtime state with an old version of the pod we're getting events for
		haveAdditionalPod         bool // runtime state knows about another pod besides the one we're getting events for
		expectUpdatePodOnManifest bool // expect pod event to cause an update to manifestState.Pods
	}{
		{name: "new ancestor + ptsh OK",
			ptshMatch:                 true,
			ancestorSeen:              false,
			podSeen:                   false,
			haveAdditionalPod:         false,
			expectUpdatePodOnManifest: true,
		}, {name: "new ancestor + ptsh not OK",
			ptshMatch:                 false,
			ancestorSeen:              false,
			podSeen:                   false,
			haveAdditionalPod:         false,
			expectUpdatePodOnManifest: false,
		}, {name: "existing ancestor/new pod + ptsh OK",
			ptshMatch:                 true,
			ancestorSeen:              true,
			podSeen:                   false,
			haveAdditionalPod:         false,
			expectUpdatePodOnManifest: true,
		}, {name: "existing ancestor/new pod + ptsh OK + additional pod",
			ptshMatch:                 true,
			ancestorSeen:              true,
			podSeen:                   false,
			haveAdditionalPod:         true,
			expectUpdatePodOnManifest: true,
		}, {name: "existing ancestor/new pod + ptsh not OK",
			ptshMatch:                 false,
			ancestorSeen:              true,
			podSeen:                   false,
			haveAdditionalPod:         false,
			expectUpdatePodOnManifest: false,
		}, {name: "existing ancestor/new pod + ptsh not OK + additional pod",
			ptshMatch:                 false,
			ancestorSeen:              true,
			podSeen:                   false,
			haveAdditionalPod:         true,
			expectUpdatePodOnManifest: false,
		}, {name: "existing pod + ptsh OK",
			ptshMatch:                 true,
			ancestorSeen:              true,
			podSeen:                   true,
			haveAdditionalPod:         false,
			expectUpdatePodOnManifest: true,
		}, {name: "existing pod + ptsh OK + additional pod",
			ptshMatch:                 true,
			ancestorSeen:              true,
			podSeen:                   true,
			haveAdditionalPod:         true,
			expectUpdatePodOnManifest: true,
		}, {name: "existing pod + ptsh not OK",
			ptshMatch:                 false,
			ancestorSeen:              true,
			podSeen:                   true,
			haveAdditionalPod:         false,
			expectUpdatePodOnManifest: true,
		},
		{name: "existing pod + ptsh not OK + additional pod",
			ptshMatch:                 false,
			ancestorSeen:              true,
			podSeen:                   true,
			haveAdditionalPod:         true,
			expectUpdatePodOnManifest: true,
		},
	}
	for _, test := range tests {
		t.Run(test.name, func(t *testing.T) {
			f := newTestFixture(t)
			defer f.TearDown()
			manifest := f.newManifest(mName.String())

			// this test has very specific requirements, so need to set up K8s stuff manually
			pb := podbuilder.New(t, manifest).WithDeploymentUID(ancestorUID)
			entities := pb.ObjectTreeEntities()
			f.kClient.Inject(entities.Deployment(), entities.ReplicaSet())

			f.b.nextDeployedUID = ancestorUID
			f.b.nextPodTemplateSpecHashes = []k8s.PodTemplateSpecHash{deployedHash}
			f.Start([]model.Manifest{manifest})

			_ = f.nextCallComplete()

			if test.ancestorSeen {
				st := f.store.LockMutableStateForTesting()
				ms, ok := st.ManifestState(mName)
				require.True(t, ok, "couldn't find manifest state for %s", mName)
				krs := ms.K8sRuntimeState()
				krs.PodAncestorUID = ancestorUID
				ms.RuntimeState = krs
				f.store.UnlockMutableState()
			}

			if test.podSeen {
				existing := pb.
					WithPodUID(podUID).
					WithPodName(podName.String()).
					WithTemplateSpecHash(deployedHash).
					WithPhase("Running").Build()
				// because PodWatcher is the source of truth, anything written to EngineState will just get
				// overwritten/ignored; an event must be emitted and go through the flow to end up in the store
				f.podEvent(existing)
			}
			if test.haveAdditionalPod {
				additional := pb.
					WithPodUID("other-pod-uid").
					WithPodName(otherPodID.String()).
					WithNoTemplateSpecHash().
					WithPhase("Running").
					Build()
				// because PodWatcher is the source of truth, anything written to EngineState will just get
				// overwritten/ignored; an event must be emitted and go through the flow to end up in the store
				f.podEvent(additional)
			}

			// since we're dispatching real events to seed the initial state, evaluate things holistically to
			// ensure that the individual events didn't clobber each other in some way, i.e. we care about the
			// steady state
			f.WaitUntilManifestState("initial pod state incorrect", mName, func(ms store.ManifestState) bool {
				initialStateOK := true
				if test.podSeen {
					_, ok := ms.PodWithID(podName)
					initialStateOK = initialStateOK && ok
				}
				if test.haveAdditionalPod {
					_, ok := ms.PodWithID(otherPodID)
					initialStateOK = initialStateOK && ok
				}
				return initialStateOK
			})

			// Dispatch pod event
			podHash := deployedHash
			if !test.ptshMatch {
				podHash = nonMatchingHash
			}
			pb = pb.
				WithPodUID(podUID).
				WithPodName(podName.String()).
				WithTemplateSpecHash(podHash).
				WithPhase("CrashLoopBackOff")
			pod := pb.Build()
			f.podEvent(pod)

			if test.expectUpdatePodOnManifest {
				f.WaitUntilManifestState("pod on manifest state with updated status", mName,
					func(ms store.ManifestState) bool {
						foundPod, ok := ms.PodWithID(podName)
						return ok && foundPod.Status == "CrashLoopBackOff"
					})
				f.withManifestState(mName, func(ms store.ManifestState) {
					assert.Equal(t, ancestorUID, ms.K8sRuntimeState().PodAncestorUID,
						"expect k8s runtime state to have current pod ancestor UID")
				})
			} else {
				time.Sleep(10 * time.Millisecond)
				f.withManifestState(mName, func(ms store.ManifestState) {
					_, ok := ms.PodWithID(podName)
					assert.False(t, ok, "expect manifest to NOT have pod with ID %q", podName)
				})
			}

			if test.haveAdditionalPod {
				f.withManifestState(mName, func(ms store.ManifestState) {
					_, ok := ms.PodWithID(otherPodID)
					assert.True(t, ok, "expect manifest to have pod with ID %q", otherPodID)
				})
			}

			assert.NoError(t, f.Stop())
			f.assertAllBuildsConsumed()
		})
	}
}

func TestUpper_WatchDockerIgnoredFiles(t *testing.T) {
	f := newTestFixture(t)
	defer f.TearDown()
	manifest := f.newManifest("foobar")
	manifest = manifest.WithImageTarget(manifest.ImageTargetAt(0).
		WithDockerignores([]model.Dockerignore{
			{
				LocalPath: f.Path(),
				Patterns:  []string{"dignore.txt"},
			},
		}))

	f.Start([]model.Manifest{manifest})

	call := f.nextCall()
	assert.Equal(t, manifest.ImageTargetAt(0), call.firstImgTarg())

	f.fsWatcher.Events <- watch.NewFileEvent(f.JoinPath("dignore.txt"))
	f.assertNoCall("event for ignored file should not trigger build")

	err := f.Stop()
	assert.NoError(t, err)
	f.assertAllBuildsConsumed()
}

func TestUpper_ShowErrorPodLog(t *testing.T) {
	f := newTestFixture(t)
	defer f.TearDown()

	name := model.ManifestName("foobar")
	manifest := f.newManifest(name.String())
	pb := f.registerForDeployer(manifest)

	f.Start([]model.Manifest{manifest})
	f.waitForCompletedBuildCount(1)

	pod := pb.Build()
	f.startPod(pod, name)
	f.podLog(pod, name, "first string")

	f.fsWatcher.Events <- watch.NewFileEvent(f.JoinPath("go/a"))

	f.waitForCompletedBuildCount(2)
	f.podLog(pod, name, "second string")

	f.withState(func(state store.EngineState) {
		ms, _ := state.ManifestState(name)
		spanID := k8sconv.SpanIDForPod(name, k8s.PodID(ms.MostRecentPod().Name))
		assert.Equal(t, "first string\nsecond string\n", state.LogStore.SpanLog(spanID))
	})

	err := f.Stop()
	assert.NoError(t, err)
}

func TestUpperPodLogInCrashLoopThirdInstanceStillUp(t *testing.T) {
	f := newTestFixture(t)
	defer f.TearDown()

	name := model.ManifestName("foobar")
	manifest := f.newManifest(name.String())
	pb := f.registerForDeployer(manifest)

	f.Start([]model.Manifest{manifest})
	f.waitForCompletedBuildCount(1)

	f.startPod(pb.Build(), name)
	f.podLog(pb.Build(), name, "first string")
	pb = f.restartPod(pb)
	f.podLog(pb.Build(), name, "second string")
	pb = f.restartPod(pb)
	f.podLog(pb.Build(), name, "third string")

	// the third instance is still up, so we want to show the log from the last crashed pod plus the log from the current pod
	f.withState(func(es store.EngineState) {
		ms, _ := es.ManifestState(name)
		spanID := k8sconv.SpanIDForPod(name, k8s.PodID(ms.MostRecentPod().Name))
		assert.Contains(t, es.LogStore.SpanLog(spanID), "third string\n")
		assert.Contains(t, es.LogStore.ManifestLog(name), "second string\n")
		assert.Contains(t, es.LogStore.ManifestLog(name), "third string\n")
		assert.Contains(t, es.LogStore.ManifestLog(name),
			"WARNING: Detected container restart. Pod: foobar-fakePodID. Container: sancho.\n")
		assert.Contains(t, es.LogStore.SpanLog(spanID), "third string\n")
	})

	err := f.Stop()
	assert.NoError(t, err)
}

func TestUpperPodLogInCrashLoopPodCurrentlyDown(t *testing.T) {
	f := newTestFixture(t)
	defer f.TearDown()

	name := model.ManifestName("foobar")
	manifest := f.newManifest(name.String())
	pb := f.registerForDeployer(manifest)

	f.Start([]model.Manifest{manifest})
	f.waitForCompletedBuildCount(1)

	f.startPod(pb.Build(), name)
	f.podLog(pb.Build(), name, "first string")
	pb = f.restartPod(pb)
	f.podLog(pb.Build(), name, "second string")

	pod := pb.Build()
	pod.Status.ContainerStatuses[0].Ready = false
	f.notifyAndWaitForPodStatus(pod, name, func(pod v1alpha1.Pod) bool {
		return !store.AllPodContainersReady(pod)
	})

	f.withState(func(state store.EngineState) {
		ms, _ := state.ManifestState(name)
		spanID := k8sconv.SpanIDForPod(name, k8s.PodID(ms.MostRecentPod().Name))
		assert.Equal(t, "first string\nWARNING: Detected container restart. Pod: foobar-fakePodID. Container: sancho.\nsecond string\n",
			state.LogStore.SpanLog(spanID))
	})

	err := f.Stop()
	assert.NoError(t, err)
}

func TestUpperPodRestartsBeforeTiltStart(t *testing.T) {
	f := newTestFixture(t)
	defer f.TearDown()

	name := model.ManifestName("fe")
	manifest := f.newManifest(name.String())
	pb := f.registerForDeployer(manifest)

	f.Start([]model.Manifest{manifest})
	f.waitForCompletedBuildCount(1)

	f.startPod(pb.WithRestartCount(1).Build(), manifest.Name)

	f.withManifestState(name, func(ms store.ManifestState) {
		assert.Equal(t, int32(1), ms.MostRecentPod().BaselineRestartCount)
	})

	err := f.Stop()
	assert.NoError(t, err)
}

// This tests a bug that led to infinite redeploys:
// 1. Crash rebuild
// 2. Immediately do a container build, before we get the event with the new container ID in (1). This container build
//    should *not* happen in the pre-(1) container ID. Whether it happens in the container from (1) or yields a fresh
//    container build isn't too important
func TestUpperBuildImmediatelyAfterCrashRebuild(t *testing.T) {
	f := newTestFixture(t)
	defer f.TearDown()

	manifest := f.newManifest("fe")
	pb := f.registerForDeployer(manifest)
	f.Start([]model.Manifest{manifest})

	call := f.nextCall()
	assert.Equal(t, manifest.ImageTargetAt(0), call.firstImgTarg())
	assert.Equal(t, []string{}, call.oneImageState().FilesChanged())
	f.waitForCompletedBuildCount(1)

	f.b.nextLiveUpdateContainerIDs = []container.ID{podbuilder.FakeContainerID()}
	pod := pb.Build()
	f.podEvent(pb.Build())
	f.fsWatcher.Events <- watch.NewFileEvent(f.JoinPath("main.go"))

	call = f.nextCall()
	assert.Equal(t, pod.Name, call.oneImageState().OneContainerInfo().PodID.String())
	f.waitForCompletedBuildCount(2)
	f.withManifestState("fe", func(ms store.ManifestState) {
		assert.Equal(t, model.BuildReasonFlagChangedFiles, ms.LastBuild().Reason)
		assert.Equal(t, podbuilder.FakeContainerIDSet(1), ms.LiveUpdatedContainerIDs)
	})

	// Simulate a container restart where the new container isn't running yet
	// HACK(milas): by making the container ID an empty string, it'll get ignored; we should really just
	// 	properly set the container status
	pb = pb.WithContainerID("")
	f.podEvent(pb.Build())
	call = f.nextCall()
	assert.True(t, call.oneImageState().OneContainerInfo().Empty())
	f.waitForCompletedBuildCount(3)

	f.withManifestState("fe", func(ms store.ManifestState) {
		assert.Equal(t, model.BuildReasonFlagCrash, ms.LastBuild().Reason)
	})

	// kick off another build
	f.fsWatcher.Events <- watch.NewFileEvent(f.JoinPath("main2.go"))

	// at this point we have not received a pod event for pod that was started by the crash-rebuild,
	// so we should be waiting on the pod deploy to rebuild.
	f.assertNoCall()
	f.withState(func(st store.EngineState) {
		_, holds := buildcontrol.NextTargetToBuild(st)
		assert.Equal(t, store.HoldWaitingForDeploy, holds[manifest.Name])
	})

	err := f.Stop()
	assert.NoError(t, err)
	f.assertAllBuildsConsumed()
}

func TestUpperRecordPodWithMultipleContainers(t *testing.T) {
	f := newTestFixture(t)
	defer f.TearDown()

	name := model.ManifestName("foobar")
	manifest := f.newManifest(name.String())
	pb := f.registerForDeployer(manifest)

	f.Start([]model.Manifest{manifest})
	f.waitForCompletedBuildCount(1)

	pod := pb.Build()
	pod.Status.ContainerStatuses = append(pod.Status.ContainerStatuses, v1.ContainerStatus{
		Name:        "sidecar",
		Image:       "sidecar-image",
		Ready:       false,
		ContainerID: "docker://sidecar",
	})

	f.startPod(pod, manifest.Name)
	f.notifyAndWaitForPodStatus(pod, manifest.Name, func(pod v1alpha1.Pod) bool {
		if len(pod.Containers) != 2 {
			return false
		}

		c1 := pod.Containers[0]
		require.Equal(t, container.Name("sancho").String(), c1.Name)
		require.Equal(t, podbuilder.FakeContainerID().String(), c1.ID)
		require.True(t, c1.Ready)

		c2 := pod.Containers[1]
		require.Equal(t, container.Name("sidecar").String(), c2.Name)
		require.Equal(t, container.ID("sidecar").String(), c2.ID)
		require.False(t, c2.Ready)

		return true
	})

	err := f.Stop()
	assert.NoError(t, err)
}

func TestUpperProcessOtherContainersIfOneErrors(t *testing.T) {
	f := newTestFixture(t)
	defer f.TearDown()

	name := model.ManifestName("foobar")
	manifest := f.newManifest(name.String())
	pb := f.registerForDeployer(manifest)

	f.Start([]model.Manifest{manifest})
	f.waitForCompletedBuildCount(1)

	pod := pb.Build()
	pod.Status.ContainerStatuses = append(pod.Status.ContainerStatuses, v1.ContainerStatus{
		Name:  "extra1",
		Image: "extra1-image",
		Ready: false,
		// when populating container info for this pod, we'll error when we try to parse
		// this cID -- we should still populate info for the other containers, though.
		ContainerID: "malformed",
	}, v1.ContainerStatus{
		Name:        "extra2",
		Image:       "extra2-image",
		Ready:       false,
		ContainerID: "docker://extra2",
	})

	f.startPod(pod, manifest.Name)
	f.notifyAndWaitForPodStatus(pod, manifest.Name, func(pod v1alpha1.Pod) bool {
		if len(pod.Containers) != 2 {
			return false
		}

		require.Equal(t, container.Name("sancho").String(), pod.Containers[0].Name)
		require.Equal(t, container.Name("extra2").String(), pod.Containers[1].Name)

		return true
	})

	err := f.Stop()
	assert.NoError(t, err)
}

func TestUpper_ServiceEvent(t *testing.T) {
	f := newTestFixture(t)
	defer f.TearDown()

	manifest := f.newManifest("foobar")

	f.Start([]model.Manifest{manifest})
	f.waitForCompletedBuildCount(1)

	result := f.b.resultsByID[manifest.K8sTarget().ID()]
	uid := result.(store.K8sBuildResult).DeployedEntities[0].UID
	svc := servicebuilder.New(t, manifest).WithUID(uid).WithPort(8080).WithIP("1.2.3.4").Build()
	err := k8swatch.DispatchServiceChange(f.store, svc, manifest.Name, "")
	require.NoError(t, err)

	f.WaitUntilManifestState("lb updated", "foobar", func(ms store.ManifestState) bool {
		return len(ms.K8sRuntimeState().LBs) > 0
	})

	err = f.Stop()
	assert.NoError(t, err)

	ms, _ := f.upper.store.RLockState().ManifestState(manifest.Name)
	defer f.upper.store.RUnlockState()
	lbs := ms.K8sRuntimeState().LBs
	assert.Equal(t, 1, len(lbs))
	url, ok := lbs[k8s.ServiceName(svc.Name)]
	if !ok {
		t.Fatalf("%v did not contain key 'myservice'", lbs)
	}
	assert.Equal(t, "http://1.2.3.4:8080/", url.String())
}

func TestUpper_ServiceEventRemovesURL(t *testing.T) {
	f := newTestFixture(t)
	defer f.TearDown()

	manifest := f.newManifest("foobar")

	f.Start([]model.Manifest{manifest})
	f.waitForCompletedBuildCount(1)

	result := f.b.resultsByID[manifest.K8sTarget().ID()]
	uid := result.(store.K8sBuildResult).DeployedEntities[0].UID
	sb := servicebuilder.New(t, manifest).WithUID(uid).WithPort(8080).WithIP("1.2.3.4")
	svc := sb.Build()
	err := k8swatch.DispatchServiceChange(f.store, svc, manifest.Name, "")
	require.NoError(t, err)

	f.WaitUntilManifestState("lb url added", "foobar", func(ms store.ManifestState) bool {
		url := ms.K8sRuntimeState().LBs[k8s.ServiceName(svc.Name)]
		if url == nil {
			return false
		}
		return "http://1.2.3.4:8080/" == url.String()
	})

	svc = sb.WithIP("").Build()
	err = k8swatch.DispatchServiceChange(f.store, svc, manifest.Name, "")
	require.NoError(t, err)

	f.WaitUntilManifestState("lb url removed", "foobar", func(ms store.ManifestState) bool {
		url := ms.K8sRuntimeState().LBs[k8s.ServiceName(svc.Name)]
		return url == nil
	})

	err = f.Stop()
	assert.NoError(t, err)
}

func TestUpper_PodLogs(t *testing.T) {
	f := newTestFixture(t)
	defer f.TearDown()

	name := model.ManifestName("fe")
	manifest := f.newManifest(string(name))
	pb := f.registerForDeployer(manifest)

	f.Start([]model.Manifest{manifest})
	f.waitForCompletedBuildCount(1)

	pod := pb.Build()
	f.startPod(pod, name)
	f.podLog(pod, name, "Hello world!\n")

	err := f.Stop()
	assert.NoError(t, err)
}

func TestK8sEventGlobalLogAndManifestLog(t *testing.T) {
	f := newTestFixture(t)
	defer f.TearDown()

	name := model.ManifestName("fe")
	manifest := f.newManifest(string(name))

	f.Start([]model.Manifest{manifest})
	f.waitForCompletedBuildCount(1)

	objRef := v1.ObjectReference{UID: f.lastDeployedUID(name)}
	warnEvt := &v1.Event{
		InvolvedObject: objRef,
		Message:        "something has happened zomg",
		Type:           v1.EventTypeWarning,
		ObjectMeta: metav1.ObjectMeta{
			CreationTimestamp: apis.NewTime(f.Now()),
			Namespace:         k8s.DefaultNamespace.String(),
		},
	}
	f.kClient.UpsertEvent(warnEvt)

	f.WaitUntil("event message appears in manifest log", func(st store.EngineState) bool {
		return strings.Contains(st.LogStore.ManifestLog(name), "something has happened zomg")
	})

	f.withState(func(st store.EngineState) {
		assert.Contains(t, st.LogStore.String(), "something has happened zomg", "event message not in global log")
	})

	err := f.Stop()
	assert.NoError(t, err)
}

func TestK8sEventNotLoggedIfNoManifestForUID(t *testing.T) {
	f := newTestFixture(t)
	defer f.TearDown()

	name := model.ManifestName("fe")
	manifest := f.newManifest(string(name))

	f.Start([]model.Manifest{manifest})
	f.waitForCompletedBuildCount(1)

	warnEvt := &v1.Event{
		InvolvedObject: v1.ObjectReference{UID: types.UID("someRandomUID")},
		Message:        "something has happened zomg",
		Type:           v1.EventTypeWarning,
		ObjectMeta: metav1.ObjectMeta{
			CreationTimestamp: apis.NewTime(f.Now()),
			Namespace:         k8s.DefaultNamespace.String(),
		},
	}
	f.kClient.UpsertEvent(warnEvt)

	time.Sleep(10 * time.Millisecond)

	assert.NotContains(t, f.log.String(), "something has happened zomg",
		"should not log event message b/c it doesn't have a UID -> Manifest mapping")
}

func TestHudExitNoError(t *testing.T) {
	f := newTestFixture(t)
	defer f.TearDown()
	f.Start([]model.Manifest{})
	f.store.Dispatch(hud.NewExitAction(nil))
	err := f.WaitForExit()
	assert.NoError(t, err)
}

func TestHudExitWithError(t *testing.T) {
	f := newTestFixture(t)
	defer f.TearDown()
	f.Start([]model.Manifest{})
	e := errors.New("helllllo")
	f.store.Dispatch(hud.NewExitAction(e))
	_ = f.WaitForNoExit()
}

func TestNewConfigsAreWatchedAfterFailure(t *testing.T) {
	f := newTestFixture(t)
	defer f.TearDown()
	f.loadAndStart()

	f.WriteConfigFiles("Tiltfile", "read_file('foo.txt')")
	f.WaitUntil("foo.txt is a config file", func(state store.EngineState) bool {
		for _, s := range state.ConfigFiles {
			if s == f.JoinPath("foo.txt") {
				return true
			}
		}
		return false
	})
}

func TestDockerComposeUp(t *testing.T) {
	f := newTestFixture(t)
	defer f.TearDown()
	redis, server := f.setupDCFixture()

	f.Start([]model.Manifest{redis, server})
	call := f.nextCall()
	assert.True(t, call.dcState().IsEmpty())
	assert.False(t, call.dc().ID().Empty())
	assert.Equal(t, redis.DockerComposeTarget().ID(), call.dc().ID())
	call = f.nextCall()
	assert.True(t, call.dcState().IsEmpty())
	assert.False(t, call.dc().ID().Empty())
	assert.Equal(t, server.DockerComposeTarget().ID(), call.dc().ID())
}

func TestDockerComposeRedeployFromFileChange(t *testing.T) {
	f := newTestFixture(t)
	defer f.TearDown()
	_, m := f.setupDCFixture()

	f.Start([]model.Manifest{m})

	// Initial build
	call := f.nextCall()
	assert.True(t, call.dcState().IsEmpty())

	// Change a file -- should trigger build
	f.fsWatcher.Events <- watch.NewFileEvent(f.JoinPath("package.json"))
	call = f.nextCall()
	assert.Equal(t, []string{f.JoinPath("package.json")}, call.dcState().FilesChanged())
}

// TODO(maia): TestDockerComposeEditConfigFiles once DC manifests load faster (http://bit.ly/2RBX4g5)

func TestDockerComposeEventSetsStatus(t *testing.T) {
	f := newTestFixture(t)
	defer f.TearDown()
	_, m := f.setupDCFixture()

	f.Start([]model.Manifest{m})
	f.waitForCompletedBuildCount(1)

	// Send event corresponding to status = "In Progress"
	f.dispatchDCEvent(m, dockercompose.ActionCreate, docker.NewCreatedContainerState())

	f.WaitUntilManifestState("resource status = 'In Progress'", m.ManifestName(), func(ms store.ManifestState) bool {
		return ms.DCRuntimeState().RuntimeStatus() == v1alpha1.RuntimeStatusPending
	})

	beforeStart := f.Now()

	// Send event corresponding to status = "OK"
	f.dispatchDCEvent(m, dockercompose.ActionStart, docker.NewRunningContainerState())

	f.WaitUntilManifestState("resource status = 'OK'", m.ManifestName(), func(ms store.ManifestState) bool {
		return ms.DCRuntimeState().RuntimeStatus() == v1alpha1.RuntimeStatusOK
	})

	f.withManifestState(m.ManifestName(), func(ms store.ManifestState) {
		startTime := ms.DCRuntimeState().StartTime
		assert.True(t, timecmp.AfterOrEqual(startTime, beforeStart))
	})

	// An event unrelated to status shouldn't change the status
	f.dispatchDCEvent(m, dockercompose.ActionExecCreate, docker.NewRunningContainerState())

	time.Sleep(10 * time.Millisecond)
	f.WaitUntilManifestState("resource status = 'OK'", m.ManifestName(), func(ms store.ManifestState) bool {
		return ms.DCRuntimeState().RuntimeStatus() == v1alpha1.RuntimeStatusOK
	})
}

func TestDockerComposeStartsEventWatcher(t *testing.T) {
	f := newTestFixture(t)
	defer f.TearDown()
	_, m := f.setupDCFixture()

	// Actual behavior is that we init with zero manifests, and add in manifests
	// after Tiltfile loads. Mimic that here.
	f.Start([]model.Manifest{})
	time.Sleep(10 * time.Millisecond)

	f.store.Dispatch(configs.ConfigsReloadedAction{
		Manifests:  []model.Manifest{m},
		FinishTime: f.Now(),
	})
	f.waitForCompletedBuildCount(1)

	// Is DockerComposeEventWatcher watching for events??
	f.dispatchDCEvent(m, dockercompose.ActionCreate, docker.NewCreatedContainerState())

	f.WaitUntilManifestState("resource status = 'In Progress'", m.ManifestName(), func(ms store.ManifestState) bool {
		return ms.DCRuntimeState().RuntimeStatus() == v1alpha1.RuntimeStatusPending
	})
}

func TestDockerComposeRecordsBuildLogs(t *testing.T) {
	f := newTestFixture(t)
	defer f.TearDown()
	m, _ := f.setupDCFixture()
	expected := "yarn install"
	f.setBuildLogOutput(m.DockerComposeTarget().ID(), expected)

	f.loadAndStart()
	f.waitForCompletedBuildCount(2)

	// recorded in global log
	f.withState(func(st store.EngineState) {
		assert.Contains(t, st.LogStore.String(), expected)

		ms, _ := st.ManifestState(m.ManifestName())
		spanID := ms.LastBuild().SpanID
		assert.Contains(t, st.LogStore.SpanLog(spanID), expected)
	})
}

func TestDockerComposeRecordsRunLogs(t *testing.T) {
	f := newTestFixture(t)
	defer f.TearDown()
	m, _ := f.setupDCFixture()
	expected := "hello world"
	output := make(chan string, 1)
	output <- expected
	defer close(output)
	f.setDCRunLogOutput(m.DockerComposeTarget(), output)

	f.loadAndStart()
	f.waitForCompletedBuildCount(2)

	f.WaitUntil("wait until manifest state has a log", func(state store.EngineState) bool {
		ms, _ := state.ManifestState(m.ManifestName())
		spanID := ms.DCRuntimeState().SpanID
		return spanID != "" && state.LogStore.SpanLog(spanID) != ""
	})

	// recorded on manifest state
	f.withState(func(es store.EngineState) {
		ms, _ := es.ManifestState(m.ManifestName())
		spanID := ms.DCRuntimeState().SpanID
		assert.Contains(t, es.LogStore.SpanLog(spanID), expected)
		assert.Equal(t, 1, strings.Count(es.LogStore.ManifestLog(m.ManifestName()), expected))
	})
}

func TestDockerComposeFiltersRunLogs(t *testing.T) {
	f := newTestFixture(t)
	defer f.TearDown()
	m, _ := f.setupDCFixture()
	expected := "Attaching to snack\n"
	output := make(chan string, 1)
	output <- expected
	defer close(output)
	f.setDCRunLogOutput(m.DockerComposeTarget(), output)

	f.loadAndStart()
	f.waitForCompletedBuildCount(2)

	// recorded on manifest state
	f.withState(func(es store.EngineState) {
		ms, _ := es.ManifestState(m.ManifestName())
		spanID := ms.DCRuntimeState().SpanID
		assert.NotContains(t, es.LogStore.SpanLog(spanID), expected)
	})
}

// NOTE(nick): The weird structure of this test is vesigial from when
// we inferred crash from ContainerState rather than sequences of events.
func TestDockerComposeDetectsCrashes(t *testing.T) {
	f := newTestFixture(t)
	defer f.TearDown()
	m1, m2 := f.setupDCFixture()

	f.loadAndStart()
	f.waitForCompletedBuildCount(2)

	f.withManifestState(m1.ManifestName(), func(st store.ManifestState) {
		assert.NotEqual(t, v1alpha1.RuntimeStatusError, st.DCRuntimeState().RuntimeStatus())
	})

	f.withManifestState(m2.ManifestName(), func(st store.ManifestState) {
		assert.NotEqual(t, v1alpha1.RuntimeStatusError, st.DCRuntimeState().RuntimeStatus())
	})

	for _, action := range []dockercompose.Action{
		dockercompose.ActionKill,
		dockercompose.ActionKill,
		dockercompose.ActionDie,
		dockercompose.ActionStop,
		dockercompose.ActionRename,
		dockercompose.ActionCreate,
		dockercompose.ActionStart,
		dockercompose.ActionDie,
	} {
		if action == dockercompose.ActionDie {
			f.dispatchDCEvent(m1, action, docker.NewExitErrorContainerState())
		} else {
			f.dispatchDCEvent(m1, action, docker.NewCreatedContainerState())
		}
	}

	f.WaitUntilManifestState("is crashing", m1.ManifestName(), func(st store.ManifestState) bool {
		return st.DCRuntimeState().RuntimeStatus() == v1alpha1.RuntimeStatusError
	})

	f.withManifestState(m2.ManifestName(), func(st store.ManifestState) {
		assert.NotEqual(t, v1alpha1.RuntimeStatusError, st.DCRuntimeState().RuntimeStatus())
	})

	for _, action := range []dockercompose.Action{
		dockercompose.ActionKill,
		dockercompose.ActionKill,
		dockercompose.ActionDie,
		dockercompose.ActionStop,
		dockercompose.ActionRename,
		dockercompose.ActionCreate,
		dockercompose.ActionStart,
	} {
		f.dispatchDCEvent(m1, action, docker.NewRunningContainerState())
	}

	f.WaitUntilManifestState("is not crashing", m1.ManifestName(), func(st store.ManifestState) bool {
		return st.DCRuntimeState().RuntimeStatus() == v1alpha1.RuntimeStatusOK
	})
}

func TestDockerComposeBuildCompletedSetsStatusToUpIfSuccessful(t *testing.T) {
	f := newTestFixture(t)
	defer f.TearDown()
	m1, _ := f.setupDCFixture()

	expected := container.ID("aaaaaa")
	f.b.nextDockerComposeContainerID = expected

	containerState := docker.NewRunningContainerState()
	f.b.nextDockerComposeContainerState = &containerState

	f.loadAndStart()

	f.waitForCompletedBuildCount(2)

	f.withManifestState(m1.ManifestName(), func(st store.ManifestState) {
		state, ok := st.RuntimeState.(dockercompose.State)
		if !ok {
			t.Fatal("expected RuntimeState to be docker compose, but it wasn't")
		}
		assert.Equal(t, expected, state.ContainerID)
		assert.Equal(t, v1alpha1.RuntimeStatusOK, state.RuntimeStatus())
	})
}

func TestEmptyTiltfile(t *testing.T) {
	f := newTestFixture(t)
	defer f.TearDown()
	f.WriteFile("Tiltfile", "")

	closeCh := make(chan error)
	go func() {
		err := f.upper.Start(f.ctx, []string{}, model.TiltBuild{}, store.EngineModeUp,
			f.JoinPath("Tiltfile"), store.TerminalModeHUD,
			analytics.OptIn, token.Token("unit test token"),
			"nonexistent.example.com")
		closeCh <- err
	}()
	f.WaitUntil("build is set", func(st store.EngineState) bool {
		return !st.TiltfileState.LastBuild().Empty()
	})
	f.withState(func(st store.EngineState) {
		assert.Contains(t, st.TiltfileState.LastBuild().Error.Error(), "No resources found. Check out ")
		assertContainsOnce(t, st.LogStore.String(), "No resources found. Check out ")
		assertContainsOnce(t, st.LogStore.ManifestLog(store.TiltfileManifestName), "No resources found. Check out ")

		buildRecord := st.TiltfileState.LastBuild()
		assertContainsOnce(t, st.LogStore.SpanLog(buildRecord.SpanID), "No resources found. Check out ")
	})

	f.cancel()

	err := <-closeCh
	testutils.FailOnNonCanceledErr(t, err, "upper.Start failed")
}

func TestUpperStart(t *testing.T) {
	f := newTestFixture(t)
	defer f.TearDown()

	tok := token.Token("unit test token")
	cloudAddress := "nonexistent.example.com"

	closeCh := make(chan error)

	f.WriteFile("Tiltfile", "")
	go func() {
		err := f.upper.Start(f.ctx, []string{"foo", "bar"}, model.TiltBuild{},
			store.EngineModeUp, f.JoinPath("Tiltfile"), store.TerminalModeHUD,
			analytics.OptIn, tok, cloudAddress)
		closeCh <- err
	}()
	f.WaitUntil("init action processed", func(state store.EngineState) bool {
		return !state.TiltStartTime.IsZero()
	})

	f.withState(func(state store.EngineState) {
		require.Equal(t, []string{"foo", "bar"}, state.UserConfigState.Args)
		require.Equal(t, f.JoinPath("Tiltfile"), state.TiltfilePath)
		require.Equal(t, tok, state.Token)
		require.Equal(t, analytics.OptIn, state.AnalyticsEffectiveOpt())
		require.Equal(t, cloudAddress, state.CloudAddress)
	})

	f.cancel()

	err := <-closeCh
	testutils.FailOnNonCanceledErr(t, err, "upper.Start failed")
}

func TestWatchManifestsWithCommonAncestor(t *testing.T) {
	f := newTestFixture(t)
	defer f.TearDown()
	m1, m2 := NewManifestsWithCommonAncestor(f)
	f.Start([]model.Manifest{m1, m2})

	f.waitForCompletedBuildCount(2)

	call := f.nextCall("m1 build1")
	assert.Equal(t, m1.K8sTarget(), call.k8s())

	call = f.nextCall("m2 build1")
	assert.Equal(t, m2.K8sTarget(), call.k8s())

	f.WriteFile(filepath.Join("common", "a.txt"), "hello world")

	aPath := f.JoinPath("common", "a.txt")
	f.fsWatcher.Events <- watch.NewFileEvent(aPath)

	f.waitForCompletedBuildCount(4)

	// Make sure that both builds are triggered, and that they
	// are triggered in a particular order.
	call = f.nextCall("m1 build2")
	assert.Equal(t, m1.K8sTarget(), call.k8s())

	state := call.state[m1.ImageTargets[0].ID()]
	assert.Equal(t, map[string]bool{aPath: true}, state.FilesChangedSet)

	// Make sure that when the second build is triggered, we did the bookkeeping
	// correctly around reusing the image and propagating DepsChanged when
	// we deploy the second k8s target.
	call = f.nextCall("m2 build2")
	assert.Equal(t, m2.K8sTarget(), call.k8s())

	id := m2.ImageTargets[0].ID()
	result := f.b.resultsByID[id]
	assert.Equal(t, store.NewBuildState(result, nil, nil), call.state[id])

	id = m2.ImageTargets[1].ID()
	result = f.b.resultsByID[id]

	// Assert the 2nd image was not re-used from the previous result.
	assert.NotEqual(t, result, call.state[id].LastResult)
	assert.Equal(t, map[model.TargetID]bool{m2.ImageTargets[0].ID(): true},
		call.state[id].DepsChangedSet)

	err := f.Stop()
	assert.NoError(t, err)
	f.assertAllBuildsConsumed()
}

func TestConfigChangeThatChangesManifestIsIncludedInManifestsChangedFile(t *testing.T) {
	// https://app.clubhouse.io/windmill/story/5701/test-testconfigchangethatchangesmanifestisincludedinmanifestschangedfile-is-flaky
	t.Skip("TODO(nick): fix this")

	f := newTestFixture(t)
	defer f.TearDown()

	tiltfile := `
docker_build('gcr.io/windmill-public-containers/servantes/snack', '.')
k8s_yaml('snack.yaml')`
	f.WriteFile("Tiltfile", tiltfile)
	f.WriteFile("Dockerfile", `FROM iron/go:dev`)
	f.WriteFile("snack.yaml", testyaml.Deployment("snack", "gcr.io/windmill-public-containers/servantes/snack:old"))

	f.loadAndStart()

	f.waitForCompletedBuildCount(1)

	f.WriteFile("snack.yaml", testyaml.Deployment("snack", "gcr.io/windmill-public-containers/servantes/snack:new"))
	f.fsWatcher.Events <- watch.NewFileEvent(f.JoinPath("snack.yaml"))

	f.waitForCompletedBuildCount(2)

	f.withManifestState("snack", func(ms store.ManifestState) {
		require.Equal(t, []string{f.JoinPath("snack.yaml")}, ms.LastBuild().Edits)
	})

	f.WriteFile("Dockerfile", `FROM iron/go:foobar`)
	f.fsWatcher.Events <- watch.NewFileEvent(f.JoinPath("Dockerfile"))

	f.waitForCompletedBuildCount(3)

	f.withManifestState("snack", func(ms store.ManifestState) {
		require.Equal(t, []string{f.JoinPath("Dockerfile")}, ms.LastBuild().Edits)
	})
}

func TestSetAnalyticsOpt(t *testing.T) {
	f := newTestFixture(t)
	defer f.TearDown()

	opt := func(ia InitAction) InitAction {
		ia.AnalyticsUserOpt = analytics.OptIn
		return ia
	}

	f.Start([]model.Manifest{}, opt)
	f.store.Dispatch(store.AnalyticsUserOptAction{Opt: analytics.OptOut})
	f.WaitUntil("opted out", func(state store.EngineState) bool {
		return state.AnalyticsEffectiveOpt() == analytics.OptOut
	})

	// if we don't wait for 1 here, it's possible the state flips to out and back to in before the subscriber sees it,
	// and we end up with no events
	f.opter.WaitUntilCount(t, 1)

	f.store.Dispatch(store.AnalyticsUserOptAction{Opt: analytics.OptIn})
	f.WaitUntil("opted in", func(state store.EngineState) bool {
		return state.AnalyticsEffectiveOpt() == analytics.OptIn
	})

	f.opter.WaitUntilCount(t, 2)

	err := f.Stop()
	if !assert.NoError(t, err) {
		return
	}
	assert.Equal(t, []analytics.Opt{analytics.OptOut, analytics.OptIn}, f.opter.Calls())
}

func TestFeatureFlagsStoredOnState(t *testing.T) {
	f := newTestFixture(t)
	defer f.TearDown()

	f.Start([]model.Manifest{})

	f.store.Dispatch(configs.ConfigsReloadedAction{
		FinishTime: f.Now(),
		Features:   map[string]bool{"foo": true},
	})

	f.WaitUntil("feature is enabled", func(state store.EngineState) bool {
		return state.Features["foo"] == true
	})

	f.store.Dispatch(configs.ConfigsReloadedAction{
		FinishTime: f.Now(),
		Features:   map[string]bool{"foo": false},
	})

	f.WaitUntil("feature is disabled", func(state store.EngineState) bool {
		return state.Features["foo"] == false
	})
}

func TestTeamIDStoredOnState(t *testing.T) {
	f := newTestFixture(t)
	defer f.TearDown()

	f.Start([]model.Manifest{})

	f.store.Dispatch(configs.ConfigsReloadedAction{
		FinishTime: f.Now(),
		TeamID:     "sharks",
	})

	f.WaitUntil("teamID is set to sharks", func(state store.EngineState) bool {
		return state.TeamID == "sharks"
	})

	f.store.Dispatch(configs.ConfigsReloadedAction{
		FinishTime: f.Now(),
		TeamID:     "jets",
	})

	f.WaitUntil("teamID is set to jets", func(state store.EngineState) bool {
		return state.TeamID == "jets"
	})
}

func TestBuildLogAction(t *testing.T) {
	f := newTestFixture(t)
	defer f.TearDown()
	f.bc.DisableForTesting()

	manifest := f.newManifest("alert-injester")
	f.Start([]model.Manifest{manifest})

	f.store.Dispatch(buildcontrol.BuildStartedAction{
		ManifestName: manifest.Name,
		StartTime:    f.Now(),
		SpanID:       SpanIDForBuildLog(1),
	})

	f.store.Dispatch(store.NewLogAction(manifest.Name, SpanIDForBuildLog(1), logger.InfoLvl, nil, []byte(`a
bc
def
ghij`)))

	f.WaitUntil("log appears", func(es store.EngineState) bool {
		ms, _ := es.ManifestState("alert-injester")
		spanID := ms.CurrentBuild.SpanID
		return spanID != "" && len(es.LogStore.SpanLog(spanID)) > 0
	})

	f.withState(func(s store.EngineState) {
		assert.Contains(t, s.LogStore.String(), `alert-injest… │ a
alert-injest… │ bc
alert-injest… │ def
alert-injest… │ ghij`)
	})

	err := f.Stop()
	assert.Nil(t, err)
}

func TestBuildErrorLoggedOnceByUpper(t *testing.T) {
	f := newTestFixture(t)
	defer f.TearDown()

	manifest := f.newManifest("alert-injester")
	err := errors.New("cats and dogs, living together")
	f.b.nextBuildError = err

	f.Start([]model.Manifest{manifest})

	f.waitForCompletedBuildCount(1)

	// so the test name says "once", but the fake builder also logs once, so we get it twice
	f.withState(func(state store.EngineState) {
		require.Equal(t, 2, strings.Count(state.LogStore.String(), err.Error()))
	})
}

func TestTiltfileChangedFilesOnlyLoggedAfterFirstBuild(t *testing.T) {
	f := newTestFixture(t)
	defer f.TearDown()

	f.WriteFile("Tiltfile", `
docker_build('gcr.io/windmill-public-containers/servantes/snack', './src', dockerfile='Dockerfile')
k8s_yaml('snack.yaml')`)
	f.WriteFile("Dockerfile", `FROM iron/go:dev1`)
	f.WriteFile("snack.yaml", simpleYAML)
	f.WriteFile("src/main.go", "hello")

	f.loadAndStart()

	f.WaitUntil("Tiltfile loaded", func(state store.EngineState) bool {
		return len(state.TiltfileState.BuildHistory) == 1
	})

	// we shouldn't log changes for first build
	f.withState(func(state store.EngineState) {
		require.NotContains(t, state.LogStore.String(), "changed: [")
	})

	f.WriteFile("Tiltfile", `
docker_build('gcr.io/windmill-public-containers/servantes/snack', './src', dockerfile='Dockerfile', ignore='foo')
k8s_yaml('snack.yaml')`)
	f.fsWatcher.Events <- watch.NewFileEvent(f.JoinPath("Tiltfile"))

	f.WaitUntil("Tiltfile reloaded", func(state store.EngineState) bool {
		return len(state.TiltfileState.BuildHistory) == 2
	})

	f.withState(func(state store.EngineState) {
		expectedMessage := fmt.Sprintf("1 File Changed: [%s]", f.JoinPath("Tiltfile"))
		require.Contains(t, state.LogStore.String(), expectedMessage)
	})
}

func TestDeployUIDsInEngineState(t *testing.T) {
	f := newTestFixture(t)
	defer f.TearDown()

	uid := types.UID("fake-uid")
	f.b.nextDeployedUID = uid

	manifest := f.newManifest("fe")
	f.Start([]model.Manifest{manifest})

	_ = f.nextCall()
	f.WaitUntilManifestState("UID in ManifestState", "fe", func(state store.ManifestState) bool {
		return state.K8sRuntimeState().DeployedEntities.ContainsUID(uid)
	})

	err := f.Stop()
	assert.NoError(t, err)
	f.assertAllBuildsConsumed()
}

func TestEnableFeatureOnFail(t *testing.T) {
	f := newTestFixture(t)
	defer f.TearDown()

	f.WriteFile("Tiltfile", `
enable_feature('snapshots')
fail('goodnight moon')
`)

	f.loadAndStart()

	f.WaitUntil("Tiltfile loaded", func(state store.EngineState) bool {
		return len(state.TiltfileState.BuildHistory) == 1
	})
	f.withState(func(state store.EngineState) {
		assert.True(t, state.Features["snapshots"])
	})
}

func TestEnableMetrics(t *testing.T) {
	f := newTestFixture(t)
	defer f.TearDown()

	f.WriteFile("Tiltfile", `
experimental_metrics_settings(enabled=True)
fail('goodnight moon')
`)

	f.loadAndStart()

	f.WaitUntil("Tiltfile loaded", func(state store.EngineState) bool {
		return len(state.TiltfileState.BuildHistory) == 1
	})
	f.withState(func(state store.EngineState) {
		assert.True(t, state.MetricsSettings.Enabled)
	})

	f.WriteFile("Tiltfile", `
experimental_metrics_settings(enabled=False)
k8s_yaml('snack.yaml')
`)
	f.WriteFile("snack.yaml", simpleYAML)
	f.fsWatcher.Events <- watch.NewFileEvent(f.JoinPath("Tiltfile"))

	f.WaitUntil("Tiltfile reloaded", func(state store.EngineState) bool {
		return len(state.TiltfileState.BuildHistory) == 2
	})
	f.withState(func(state store.EngineState) {
		assert.False(t, state.MetricsSettings.Enabled)
	})
}

func TestSecretScrubbed(t *testing.T) {
	f := newTestFixture(t)
	defer f.TearDown()

	tiltfile := `
print('about to print secret')
print('aGVsbG8=')
k8s_yaml('secret.yaml')`
	f.WriteFile("Tiltfile", tiltfile)
	f.WriteFile("secret.yaml", `
apiVersion: v1
kind: Secret
metadata:
  name: my-secret
data:
  client-secret: aGVsbG8=
`)

	f.loadAndStart()

	f.waitForCompletedBuildCount(1)

	f.withState(func(state store.EngineState) {
		log := state.LogStore.String()
		assert.Contains(t, log, "about to print secret")
		assert.NotContains(t, log, "aGVsbG8=")
		assert.Contains(t, log, "[redacted secret my-secret:client-secret]")
	})
}

func TestShortSecretNotScrubbed(t *testing.T) {
	f := newTestFixture(t)
	defer f.TearDown()

	tiltfile := `
print('about to print secret: s')
k8s_yaml('secret.yaml')`
	f.WriteFile("Tiltfile", tiltfile)
	f.WriteFile("secret.yaml", `
apiVersion: v1
kind: Secret
metadata:
  name: my-secret
stringData:
  client-secret: s
`)

	f.loadAndStart()

	f.waitForCompletedBuildCount(1)

	f.withState(func(state store.EngineState) {
		log := state.LogStore.String()
		assert.Contains(t, log, "about to print secret: s")
		assert.NotContains(t, log, "redacted")
	})
}

func TestDisableDockerPrune(t *testing.T) {
	f := newTestFixture(t)
	defer f.TearDown()

	f.WriteFile("Dockerfile", `FROM iron/go:prod`)
	f.WriteFile("snack.yaml", simpleYAML)

	f.WriteFile("Tiltfile", `
docker_prune_settings(disable=True)
`+simpleTiltfile)

	f.loadAndStart()

	f.WaitUntil("Tiltfile loaded", func(state store.EngineState) bool {
		return len(state.TiltfileState.BuildHistory) == 1
	})
	f.withState(func(state store.EngineState) {
		assert.False(t, state.DockerPruneSettings.Enabled)
	})
}

func TestDockerPruneEnabledByDefault(t *testing.T) {
	f := newTestFixture(t)
	defer f.TearDown()

	f.WriteFile("Tiltfile", simpleTiltfile)
	f.WriteFile("Dockerfile", `FROM iron/go:prod`)
	f.WriteFile("snack.yaml", simpleYAML)

	f.loadAndStart()

	f.WaitUntil("Tiltfile loaded", func(state store.EngineState) bool {
		return len(state.TiltfileState.BuildHistory) == 1
	})
	f.withState(func(state store.EngineState) {
		assert.True(t, state.DockerPruneSettings.Enabled)
		assert.Equal(t, model.DockerPruneDefaultMaxAge, state.DockerPruneSettings.MaxAge)
		assert.Equal(t, model.DockerPruneDefaultInterval, state.DockerPruneSettings.Interval)
	})
}

func TestHasEverBeenReadyK8s(t *testing.T) {
	f := newTestFixture(t)
	defer f.TearDown()

	m := f.newManifest("foobar")
	pb := f.registerForDeployer(m)
	f.Start([]model.Manifest{m})

	f.waitForCompletedBuildCount(1)
	f.withManifestState(m.Name, func(ms store.ManifestState) {
		require.False(t, ms.RuntimeState.HasEverBeenReadyOrSucceeded())
	})

	f.podEvent(pb.WithContainerReady(true).Build())
	f.WaitUntilManifestState("flagged ready", m.Name, func(state store.ManifestState) bool {
		return state.RuntimeState.HasEverBeenReadyOrSucceeded()
	})
}

func TestHasEverBeenCompleteK8s(t *testing.T) {
	f := newTestFixture(t)
	defer f.TearDown()

	m := f.newManifest("foobar")
	pb := f.registerForDeployer(m)
	f.Start([]model.Manifest{m})

	f.waitForCompletedBuildCount(1)
	f.withManifestState(m.Name, func(ms store.ManifestState) {
		require.False(t, ms.RuntimeState.HasEverBeenReadyOrSucceeded())
	})

	f.podEvent(pb.WithPhase(string(v1.PodSucceeded)).Build())
	f.WaitUntilManifestState("flagged ready", m.Name, func(state store.ManifestState) bool {
		return state.RuntimeState.HasEverBeenReadyOrSucceeded()
	})
}

func TestHasEverBeenReadyLocal(t *testing.T) {
	f := newTestFixture(t)
	defer f.TearDown()

	m := manifestbuilder.New(f, "foobar").WithLocalResource("foo", []string{f.Path()}).Build()
	f.b.nextBuildError = errors.New("failure!")
	f.Start([]model.Manifest{m})

	// first build will fail, HasEverBeenReadyOrSucceeded should be false
	f.waitForCompletedBuildCount(1)
	f.withManifestState(m.Name, func(ms store.ManifestState) {
		require.False(t, ms.RuntimeState.HasEverBeenReadyOrSucceeded())
	})

	// second build will succeed, HasEverBeenReadyOrSucceeded should be true
	f.fsWatcher.Events <- watch.NewFileEvent(f.JoinPath("bar", "main.go"))
	f.WaitUntilManifestState("flagged ready", m.Name, func(state store.ManifestState) bool {
		return state.RuntimeState.HasEverBeenReadyOrSucceeded()
	})
}

func TestHasEverBeenReadyDC(t *testing.T) {
	f := newTestFixture(t)
	defer f.TearDown()

	m, _ := f.setupDCFixture()
	f.Start([]model.Manifest{m})

	f.waitForCompletedBuildCount(1)
	f.withManifestState(m.Name, func(ms store.ManifestState) {
		require.NotNil(t, ms.RuntimeState)
		require.False(t, ms.RuntimeState.HasEverBeenReadyOrSucceeded())
	})

	// second build will succeed, HasEverBeenReadyOrSucceeded should be true
	f.dispatchDCEvent(m, dockercompose.ActionStart, docker.NewRunningContainerState())

	f.WaitUntilManifestState("flagged ready", m.Name, func(state store.ManifestState) bool {
		return state.RuntimeState.HasEverBeenReadyOrSucceeded()
	})
}

func TestVersionSettingsStoredOnState(t *testing.T) {
	f := newTestFixture(t)
	defer f.TearDown()

	f.Start([]model.Manifest{})

	vs := model.VersionSettings{
		CheckUpdates: false,
	}
	f.store.Dispatch(configs.ConfigsReloadedAction{
		FinishTime:      f.Now(),
		VersionSettings: vs,
	})

	f.WaitUntil("CheckVersionUpdates is set to false", func(state store.EngineState) bool {
		return state.VersionSettings.CheckUpdates == false
	})
}

func TestAnalyticsTiltfileOpt(t *testing.T) {
	f := newTestFixture(t)
	defer f.TearDown()

	f.Start([]model.Manifest{})

	f.withState(func(state store.EngineState) {
		assert.Equal(t, analytics.OptDefault, state.AnalyticsEffectiveOpt())
	})

	f.store.Dispatch(configs.ConfigsReloadedAction{
		FinishTime:           f.Now(),
		AnalyticsTiltfileOpt: analytics.OptIn,
	})

	f.WaitUntil("analytics tiltfile opt-in", func(state store.EngineState) bool {
		return state.AnalyticsTiltfileOpt == analytics.OptIn
	})

	f.withState(func(state store.EngineState) {
		assert.Equal(t, analytics.OptIn, state.AnalyticsEffectiveOpt())
	})
}

func TestConfigArgsChangeCausesTiltfileRerun(t *testing.T) {
	f := newTestFixture(t)
	defer f.TearDown()

	f.WriteFile("Tiltfile", `
print('hello')
config.define_string_list('foo')
cfg = config.parse()
print('foo=', cfg['foo'])`)

	opt := func(ia InitAction) InitAction {
		ia.UserArgs = []string{"--foo", "bar"}
		return ia
	}

	f.loadAndStart(opt)

	f.WaitUntil("first tiltfile build finishes", func(state store.EngineState) bool {
		return len(state.TiltfileState.BuildHistory) == 1
	})

	f.withState(func(state store.EngineState) {
		spanID := state.TiltfileState.LastBuild().SpanID
		require.Contains(t, state.LogStore.SpanLog(spanID), `foo= ["bar"]`)
	})
	f.store.Dispatch(server.SetTiltfileArgsAction{Args: []string{"--foo", "baz", "--foo", "quu"}})

	f.WaitUntil("second tiltfile build finishes", func(state store.EngineState) bool {
		return len(state.TiltfileState.BuildHistory) == 2
	})

	f.withState(func(state store.EngineState) {
		spanID := state.TiltfileState.LastBuild().SpanID
		require.Contains(t, state.LogStore.SpanLog(spanID), `foo= ["baz", "quu"]`)
	})
}

func TestTelemetryLogAction(t *testing.T) {
	f := newTestFixture(t)
	defer f.TearDown()

	f.Start([]model.Manifest{})

	f.store.Dispatch(store.NewLogAction(model.TiltfileManifestName, "0", logger.InfoLvl, nil, []byte("testing")))

	f.WaitUntil("log is stored", func(state store.EngineState) bool {
		l := state.LogStore.ManifestLog(store.TiltfileManifestName)
		return strings.Contains(l, "testing")
	})
}

func TestLocalResourceServeWithNoUpdate(t *testing.T) {
	f := newTestFixture(t)
	defer f.TearDown()

	m := manifestbuilder.New(f, "foo").
		WithLocalServeCmd("true").
		Build()

	f.Start([]model.Manifest{m})

	f.WaitUntil("resource is served", func(state store.EngineState) bool {
		return strings.Contains(state.LogStore.ManifestLog(m.Name), "Starting cmd true")
	})

	err := f.Stop()
	require.NoError(t, err)
}

func TestLocalResourceServeChangeCmd(t *testing.T) {
	f := newTestFixture(t)
	defer f.TearDown()

	f.WriteFile("Tiltfile", "local_resource('foo', serve_cmd='true')")

	f.loadAndStart()

	f.WaitUntil("true is served", func(state store.EngineState) bool {
		return strings.Contains(state.LogStore.ManifestLog("foo"), "Starting cmd true")
	})

	f.WriteFile("Tiltfile", "local_resource('foo', serve_cmd='false')")
	f.fsWatcher.Events <- watch.NewFileEvent(f.JoinPath("Tiltfile"))

	f.WaitUntil("false is served", func(state store.EngineState) bool {
		return strings.Contains(state.LogStore.ManifestLog("foo"), "Starting cmd false")
	})

	f.fe.RequireNoKnownProcess(t, "true")

	err := f.Stop()
	require.NoError(t, err)
}

func TestDefaultUpdateSettings(t *testing.T) {
	f := newTestFixture(t)
	defer f.TearDown()

	f.WriteFile("Dockerfile", `FROM iron/go:prod`)
	f.WriteFile("snack.yaml", simpleYAML)

	f.WriteFile("Tiltfile", simpleTiltfile)

	f.loadAndStart()

	f.WaitUntil("Tiltfile loaded", func(state store.EngineState) bool {
		return len(state.TiltfileState.BuildHistory) == 1
	})
	f.withState(func(state store.EngineState) {
		assert.Equal(t, model.DefaultUpdateSettings(), state.UpdateSettings)
	})
}

func TestSetK8sUpsertTimeout(t *testing.T) {
	f := newTestFixture(t)
	defer f.TearDown()

	f.WriteFile("Dockerfile", `FROM iron/go:prod`)
	f.WriteFile("snack.yaml", simpleYAML)

	f.WriteFile("Tiltfile", `
update_settings(k8s_upsert_timeout_secs=123)
`+simpleTiltfile)
	f.loadAndStart()

	f.WaitUntil("Tiltfile loaded", func(state store.EngineState) bool {
		return len(state.TiltfileState.BuildHistory) == 1
	})
	f.withState(func(state store.EngineState) {
		assert.Equal(t, 123*time.Second, state.UpdateSettings.K8sUpsertTimeout())
	})
}

func TestSetMaxBuildSlots(t *testing.T) {
	f := newTestFixture(t)
	defer f.TearDown()

	f.WriteFile("Dockerfile", `FROM iron/go:prod`)
	f.WriteFile("snack.yaml", simpleYAML)

	f.WriteFile("Tiltfile", `
update_settings(max_parallel_updates=123)
`+simpleTiltfile)
	f.loadAndStart()

	f.WaitUntil("Tiltfile loaded", func(state store.EngineState) bool {
		return len(state.TiltfileState.BuildHistory) == 1
	})
	f.withState(func(state store.EngineState) {
		assert.Equal(t, 123, state.UpdateSettings.MaxParallelUpdates())
	})
}

// https://github.com/tilt-dev/tilt/issues/3514
func TestTiltignoreRespectedOnError(t *testing.T) {
	f := newTestFixture(t)
	defer f.TearDown()

	f.WriteFile("Tiltfile", `local("echo hi > a.txt")
read_file('a.txt')
fail('x')`)
	f.WriteFile(".tiltignore", "a.txt")

	f.Init(InitAction{
		EngineMode:   store.EngineModeUp,
		TiltfilePath: f.JoinPath("Tiltfile"),
		TerminalMode: store.TerminalModeHUD,
		StartTime:    f.Now(),
	})

	f.WaitUntil(".tiltignore processed", func(es store.EngineState) bool {
		return strings.Contains(strings.Join(es.Tiltignore.Patterns, "\n"), "a.txt")
	})

	f.WriteFile(".tiltignore", "a.txt\nb.txt\n")
	f.fsWatcher.Events <- watch.NewFileEvent(f.JoinPath("Tiltfile"))

	f.WaitUntil(".tiltignore processed", func(es store.EngineState) bool {
		return strings.Contains(strings.Join(es.Tiltignore.Patterns, "\n"), "b.txt")
	})

	err := f.Stop()
	assert.NoError(t, err)
}

func TestHandleTiltfileTriggerQueue(t *testing.T) {
	f := newTestFixture(t)
	defer f.TearDown()

	f.WriteFile("Tiltfile", `print("hello world")`)

	f.Init(InitAction{
		EngineMode:   store.EngineModeUp,
		TiltfilePath: f.JoinPath("Tiltfile"),
		TerminalMode: store.TerminalModeHUD,
		StartTime:    f.Now(),
	})

	f.WaitUntil("init action processed", func(state store.EngineState) bool {
		return !state.TiltStartTime.IsZero()
	})

	f.withState(func(st store.EngineState) {
		assert.False(t, st.TiltfileInTriggerQueue(),
			"initial state should NOT have Tiltfile in trigger queue")
		assert.Equal(t, model.BuildReasonNone, st.TiltfileState.TriggerReason,
			"initial state should not have Tiltfile trigger reason")
	})
	action := server.AppendToTriggerQueueAction{Name: model.TiltfileManifestName, Reason: 123}
	f.store.Dispatch(action)

	f.WaitUntil("Tiltfile trigger processed", func(st store.EngineState) bool {
		return st.TiltfileInTriggerQueue() && st.TiltfileState.TriggerReason == 123
	})

	f.WaitUntil("Tiltfile built and trigger cleared", func(st store.EngineState) bool {
		return len(st.TiltfileState.BuildHistory) == 2 && // Tiltfile built b/c it was triggered...

			// and the trigger was cleared
			!st.TiltfileInTriggerQueue() && st.TiltfileState.TriggerReason == model.BuildReasonNone
	})

	err := f.Stop()
	assert.NoError(t, err)
}

func TestOverrideTriggerModeEvent(t *testing.T) {
	f := newTestFixture(t)
	defer f.TearDown()

	manifest := f.newManifest("foo")
	f.Start([]model.Manifest{manifest})

	f.WaitUntilManifest("manifest has triggerMode = auto (default)", "foo", func(mt store.ManifestTarget) bool {
		return mt.Manifest.TriggerMode == model.TriggerModeAuto
	})

	f.upper.store.Dispatch(server.OverrideTriggerModeAction{
		ManifestNames: []model.ManifestName{"foo"},
		TriggerMode:   model.TriggerModeManualWithAutoInit,
	})

	f.WaitUntilManifest("triggerMode updated", "foo", func(mt store.ManifestTarget) bool {
		return mt.Manifest.TriggerMode == model.TriggerModeManualWithAutoInit
	})

	err := f.Stop()
	require.NoError(t, err)
}

func TestOverrideTriggerModeBadManifestLogsError(t *testing.T) {
	if runtime.GOOS == "windows" {
		t.Skip("TODO(nick): Investigate")
	}

	f := newTestFixture(t)
	defer f.TearDown()

	manifest := f.newManifest("foo")
	f.Start([]model.Manifest{manifest})

	f.WaitUntilManifest("manifest has triggerMode = auto (default)", "foo", func(mt store.ManifestTarget) bool {
		return mt.Manifest.TriggerMode == model.TriggerModeAuto
	})

	f.upper.store.Dispatch(server.OverrideTriggerModeAction{
		ManifestNames: []model.ManifestName{"bar"},
		TriggerMode:   model.TriggerModeManualWithAutoInit,
	})

	err := f.log.WaitUntilContains("no such manifest", stdTimeout)
	require.NoError(t, err)

	err = f.Stop()
	require.NoError(t, err)
}

func TestOverrideTriggerModeBadTriggerModeLogsError(t *testing.T) {
	f := newTestFixture(t)
	defer f.TearDown()

	manifest := f.newManifest("foo")
	f.Start([]model.Manifest{manifest})

	f.WaitUntilManifest("manifest has triggerMode = auto (default)", "foo", func(mt store.ManifestTarget) bool {
		return mt.Manifest.TriggerMode == model.TriggerModeAuto
	})

	f.upper.store.Dispatch(server.OverrideTriggerModeAction{
		ManifestNames: []model.ManifestName{"fooo"},
		TriggerMode:   12345,
	})

	err := f.log.WaitUntilContains("invalid trigger mode", stdTimeout)
	require.NoError(t, err)

	err = f.Stop()
	require.NoError(t, err)
}

func TestPortForwardActions(t *testing.T) {
	f := newTestFixture(t)
	defer f.TearDown()

	pfAName := "port-forward-A"

	pfA := &portforward.PortForward{
		ObjectMeta: metav1.ObjectMeta{Name: pfAName},
		Spec:       portforward.PortForwardSpec{PodName: "pod-A"},
	}

	f.Start([]model.Manifest{})

	f.upper.store.Dispatch(portforward.NewPortForwardCreateAction(pfA))
	f.WaitUntil("port forward A stored on state", func(st store.EngineState) bool {
		return len(st.PortForwards) == 1 && equality.Semantic.DeepEqual(pfA, st.PortForwards[pfAName])
	})

	f.upper.store.Dispatch(portforward.PortForwardDeleteAction{Name: "something-random"})
	time.Sleep(time.Millisecond * 5)
	f.WaitUntil("port forward A still on state", func(st store.EngineState) bool {
		return len(st.PortForwards) == 1 && equality.Semantic.DeepEqual(pfA, st.PortForwards[pfAName])
	})

	f.upper.store.Dispatch(portforward.PortForwardDeleteAction{Name: pfAName})
	f.WaitUntil("port forward A removed from state", func(st store.EngineState) bool {
		return len(st.PortForwards) == 0
	})

	err := f.Stop()
	require.NoError(t, err)
}

type testFixture struct {
	*tempdir.TempDirFixture
	t                          *testing.T
	ctx                        context.Context
	cancel                     func()
	clock                      clockwork.Clock
	upper                      Upper
	b                          *fakeBuildAndDeployer
	fsWatcher                  *fsevent.FakeMultiWatcher
	timerMaker                 *fsevent.FakeTimerMaker
	docker                     *docker.FakeClient
	kClient                    *k8s.FakeK8sClient
	hud                        hud.HeadsUpDisplay
	ts                         *hud.TerminalStream
	upperInitResult            chan error
	log                        *bufsync.ThreadSafeBuffer
	store                      *store.Store
	bc                         *BuildController
	cc                         *configs.ConfigsController
	dcc                        *dockercompose.FakeDCClient
	tfl                        tiltfile.TiltfileLoader
	opter                      *tiltanalytics.FakeOpter
	dp                         *dockerprune.DockerPruner
	fe                         *cmd.FakeExecer
	fpm                        *cmd.FakeProberManager
	overrideMaxParallelUpdates int
	ctrlClient                 ctrlclient.Client

	onchangeCh        chan bool
	sessionController *session.Controller
}

func newTestFixture(t *testing.T) *testFixture {
	f := tempdir.NewTempDirFixture(t)

	dir := dirs.NewTiltDevDirAt(f.Path())
	log := bufsync.NewThreadSafeBuffer()
	to := tiltanalytics.NewFakeOpter(analytics.OptIn)
	ctx, _, ta := testutils.ForkedCtxAndAnalyticsWithOpterForTest(log, to)
	ctx, cancel := context.WithCancel(ctx)

	watcher := fsevent.NewFakeMultiWatcher()
	b := newFakeBuildAndDeployer(t)

	timerMaker := fsevent.MakeFakeTimerMaker(t)

	dockerClient := docker.NewFakeClient()

	ns := k8s.Namespace("default")
	kdms := k8swatch.NewManifestSubscriber(ns)
	of := k8s.ProvideOwnerFetcher(ctx, b.kClient)
	rd := k8swatch.NewContainerRestartDetector()
	pw := k8swatch.NewPodWatcher(b.kClient, of, rd)
	sw := k8swatch.NewServiceWatcher(b.kClient, of, ns)

	fSub := fixtureSub{ch: make(chan bool, 1000)}
	st := store.NewStore(UpperReducer, store.LogActionsFlag(false))
	require.NoError(t, st.AddSubscriber(ctx, fSub))

	bc := NewBuildController(b)

	err := os.Mkdir(f.JoinPath(".git"), os.FileMode(0777))
	if err != nil {
		t.Fatal(err)
	}

	clock := clockwork.NewRealClock()
	env := k8s.EnvDockerDesktop
	cdc := controllers.ProvideDeferredClient()
	plm := runtimelog.NewPodLogManager(cdc)
	plsc := podlogstream.NewController(ctx, cdc, st, b.kClient)
	ccb := controllers.NewClientBuilder(cdc).WithUncached(&v1alpha1.FileWatch{})
	fwms := fswatch.NewManifestSubscriber(cdc)
	pfs := portforward.NewSubscriber(b.kClient)
	au := engineanalytics.NewAnalyticsUpdater(ta, engineanalytics.CmdTags{})
	ar := engineanalytics.ProvideAnalyticsReporter(ta, st, b.kClient, env)
	fakeDcc := dockercompose.NewFakeDockerComposeClient(t, ctx)
	k8sContextExt := k8scontext.NewExtension("fake-context", env)
	versionExt := version.NewExtension(model.TiltBuild{Version: "0.5.0"})
	configExt := config.NewExtension("up")
	tfl := tiltfile.ProvideTiltfileLoader(ta, b.kClient, k8sContextExt, versionExt, configExt, fakeDcc, "localhost", feature.MainDefaults, env)
	cc := configs.NewConfigsController(tfl, dockerClient)
	dcw := dcwatch.NewEventWatcher(fakeDcc, dockerClient)
	dclm := runtimelog.NewDockerComposeLogManager(fakeDcc)
	memconn := server.ProvideMemConn()
	serverOptions, err := server.ProvideTiltServerOptions(ctx, model.TiltBuild{}, memconn, "corgi-charge", testdata.CertKey(), 0)
	require.NoError(t, err)
	webListener, err := server.ProvideWebListener("localhost", 0)
	require.NoError(t, err)
	configAccess := server.ProvideConfigAccess(dir)
	hudsc := server.ProvideHeadsUpServerController(
		configAccess, "tilt-default", webListener, serverOptions,
		&server.HeadsUpServer{}, assets.NewFakeServer(), model.WebURL{})
	ewm := k8swatch.NewEventWatchManager(b.kClient, of, ns)
	tcum := cloud.NewStatusManager(httptest.NewFakeClientEmptyJSON(), clock)
	fe := cmd.NewFakeExecer()
	fpm := cmd.NewFakeProberManager()
	fwc := filewatch.NewController(st, watcher.NewSub, timerMaker.Maker())
	cmds := cmd.NewController(ctx, fe, fpm, cdc, st)
	lsc := local.NewServerController(cdc)
	sessionController := session.NewController(cdc)
	ts := hud.NewTerminalStream(hud.NewIncrementalPrinter(log), st)
	tp := prompt.NewTerminalPrompt(ta, prompt.TTYOpen, openurl.BrowserOpen,
		log, "localhost", model.WebURL{})
	h := hud.NewFakeHud()
	tscm, err := controllers.NewTiltServerControllerManager(serverOptions, v1alpha1.NewScheme(), ccb)
	require.NoError(t, err, "Failed to create Tilt API server controller manager")
	cb := controllers.NewControllerBuilder(tscm, controllers.ProvideControllers(
		fwc,
		cmds,
		plsc,
	))

	dp := dockerprune.NewDockerPruner(dockerClient)
	dp.DisabledForTesting(true)

	ret := &testFixture{
		TempDirFixture:    f,
		t:                 t,
		ctx:               ctx,
		cancel:            cancel,
		clock:             clock,
		b:                 b,
		fsWatcher:         watcher,
		timerMaker:        &timerMaker,
		docker:            dockerClient,
		kClient:           b.kClient,
		hud:               h,
		ts:                ts,
		log:               log,
		store:             st,
		bc:                bc,
		onchangeCh:        fSub.ch,
		cc:                cc,
		dcc:               fakeDcc,
		tfl:               tfl,
		opter:             to,
		dp:                dp,
		fe:                fe,
		fpm:               fpm,
		ctrlClient:        cdc,
		sessionController: sessionController,
	}

	ret.disableEnvAnalyticsOpt()

	tc := telemetry.NewController(clock, tracer.NewSpanCollector(ctx))
	podm := k8srollout.NewPodMonitor()

	de := metrics.NewDeferredExporter()
	mc := metrics.NewController(de, model.TiltBuild{}, "")
	uss := uisession.NewSubscriber()
	urs := uiresource.NewSubscriber()

<<<<<<< HEAD
	subs := ProvideSubscribers(hudsc, tscm, cb, h, ts, tp, kdms, pw, sw, plm, pfs, fwms, bc, cc, dcw, dclm, ar, au, ewm, tcum, dp, tc, lsc, podm, sessionController, mc, apiportforward.NewReconciler(b.kClient))
=======
	subs := ProvideSubscribers(hudsc, tscm, cb, h, ts, tp, kdms, pw, sw, plm, pfs, fwms, bc, cc, dcw, dclm, ar, au, ewm, tcum, dp, tc, lsc, podm, sessionController, mc, uss, urs)
>>>>>>> bcd51278
	ret.upper, err = NewUpper(ctx, st, subs)
	require.NoError(t, err)

	go func() {
		err := h.Run(ctx, ret.upper.Dispatch, hud.DefaultRefreshInterval)
		testutils.FailOnNonCanceledErr(t, err, "hud.Run failed")
	}()

	return ret
}

func (f *testFixture) Now() time.Time {
	return f.clock.Now()
}

func (f *testFixture) fakeHud() *hud.FakeHud {
	fakeHud, ok := f.hud.(*hud.FakeHud)
	if !ok {
		f.t.Fatalf("called f.fakeHud() on a test fixure without a fakeHud (instead f.hud is of type: %T", f.hud)
	}
	return fakeHud
}

// starts the upper with the given manifests, bypassing normal tiltfile loading
func (f *testFixture) Start(manifests []model.Manifest, initOptions ...initOption) {
	f.t.Helper()
	f.setManifests(manifests)

	ia := InitAction{
		EngineMode:   store.EngineModeUp,
		TiltfilePath: f.JoinPath("Tiltfile"),
		TerminalMode: store.TerminalModeHUD,
		StartTime:    f.Now(),
	}
	for _, o := range initOptions {
		ia = o(ia)
	}
	f.Init(ia)
}

func (f *testFixture) setManifests(manifests []model.Manifest) {
	tfl := tiltfile.NewFakeTiltfileLoader()
	tfl.Result.Manifests = manifests
	f.tfl = tfl
	f.cc.SetTiltfileLoaderForTesting(tfl)
}

func (f *testFixture) setMaxParallelUpdates(n int) {
	f.overrideMaxParallelUpdates = n

	state := f.store.LockMutableStateForTesting()
	state.UpdateSettings = state.UpdateSettings.WithMaxParallelUpdates(n)
	f.store.UnlockMutableState()
}

func (f *testFixture) disableEnvAnalyticsOpt() {
	state := f.store.LockMutableStateForTesting()
	state.AnalyticsEnvOpt = analytics.OptDefault
	f.store.UnlockMutableState()
}

type initOption func(ia InitAction) InitAction

func (f *testFixture) Init(action InitAction) {
	f.t.Helper()
	watchFiles := action.EngineMode.WatchesFiles()
	f.upperInitResult = make(chan error, 10)

	go func() {
		err := f.upper.Init(f.ctx, action)
		if err != nil && err != context.Canceled {
			// Print this out here in case the test never completes
			log.Printf("upper exited: %v\n", err)
			f.cancel()
		}
		select {
		case f.upperInitResult <- err:
		default:
			fmt.Println("writing to upperInitResult would block!")
			panic(err)
		}
	}()

	f.WaitUntil("tiltfile build finishes", func(st store.EngineState) bool {
		return !st.TiltfileState.LastBuild().Empty()
	})

	state := f.store.LockMutableStateForTesting()
	expectedWatchCount := len(fswatch.FileWatchesFromManifests(*state))
	if f.overrideMaxParallelUpdates > 0 {
		state.UpdateSettings = state.UpdateSettings.WithMaxParallelUpdates(f.overrideMaxParallelUpdates)
	}
	f.store.UnlockMutableState()

	f.PollUntil("watches set up", func() bool {
		if !watchFiles {
			return true
		}

		select {
		case x := <-f.upperInitResult:
			// this is a weird case - if there was an error early on,
			// the file watches might never have been set up, but this
			// isn't a useful place for the test to fail, so just put
			// the error we stole back on the channel (nobody else can
			// be listening for it yet, so there's no race here) and
			// pretend everything is okay with file watching
			f.upperInitResult <- x
			return true
		default:
		}

		// wait for FileWatch objects to exist AND have a status indicating they're running
		var fwList v1alpha1.FileWatchList
		if err := f.ctrlClient.List(f.ctx, &fwList); err != nil {
			return false
		}
		activeWatches := 0
		for _, fw := range fwList.Items {
			if !fw.Status.MonitorStartTime.IsZero() {
				activeWatches++
			}
		}
		return activeWatches >= expectedWatchCount
	})
}

func (f *testFixture) Stop() error {
	f.cancel()
	err := <-f.upperInitResult
	if err == context.Canceled {
		return nil
	} else {
		return err
	}
}

func (f *testFixture) WaitForExit() error {
	select {
	case <-time.After(stdTimeout):
		f.T().Fatalf("Timed out waiting for upper to exit")
		return nil
	case err := <-f.upperInitResult:
		return err
	}
}

func (f *testFixture) WaitForNoExit() error {
	select {
	case <-time.After(stdTimeout):
		return nil
	case err := <-f.upperInitResult:
		f.T().Fatalf("upper exited when it shouldn't have")
		return err
	}
}

func (f *testFixture) SetNextBuildError(err error) {
	// Before setting the nextBuildError, make sure that any in-flight builds (state.BuildStartedCount)
	// have hit the buildAndDeployer (f.b.buildCount); by the time we've incremented buildCount and
	// the fakeBaD mutex is unlocked, we've already grabbed the nextBuildError for that build,
	// so we can freely set it here for a future build.
	f.WaitUntil("any in-flight builds have hit the buildAndDeployer", func(state store.EngineState) bool {
		f.b.mu.Lock()
		defer f.b.mu.Unlock()
		return f.b.buildCount == state.StartedBuildCount
	})

	_ = f.store.RLockState()
	f.b.mu.Lock()
	f.b.nextBuildError = err
	f.b.mu.Unlock()
	f.store.RUnlockState()
}

func (f *testFixture) SetNextLiveUpdateCompileError(err error, containerIDs []container.ID) {
	f.WaitUntil("any in-flight builds have hit the buildAndDeployer", func(state store.EngineState) bool {
		f.b.mu.Lock()
		defer f.b.mu.Unlock()
		return f.b.buildCount == state.StartedBuildCount
	})

	_ = f.store.RLockState()
	f.b.mu.Lock()
	f.b.nextLiveUpdateCompileError = err
	f.b.nextLiveUpdateContainerIDs = containerIDs
	f.b.mu.Unlock()
	f.store.RUnlockState()
}

// Wait until the given view test passes.
func (f *testFixture) WaitUntilHUD(msg string, isDone func(view.View) bool) {
	f.fakeHud().WaitUntil(f.T(), f.ctx, msg, isDone)
}

func (f *testFixture) WaitUntilHUDResource(msg string, name model.ManifestName, isDone func(view.Resource) bool) {
	f.fakeHud().WaitUntilResource(f.T(), f.ctx, msg, name, isDone)
}

// Wait until the given engine state test passes.
func (f *testFixture) WaitUntil(msg string, isDone func(store.EngineState) bool) {
	f.T().Helper()

	ctx, cancel := context.WithTimeout(f.ctx, stdTimeout)
	defer cancel()

	isCanceled := false

	for {
		state := f.upper.store.RLockState()
		done := isDone(state)
		fatalErr := state.FatalError
		f.upper.store.RUnlockState()
		if done {
			return
		}
		if fatalErr != nil {
			f.T().Fatalf("Store had fatal error: %v", fatalErr)
		}

		if isCanceled {
			f.T().Fatalf("Timed out waiting for: %s", msg)
		}

		select {
		case <-ctx.Done():
			// Let the loop run the isDone test one more time
			isCanceled = true
		case <-f.onchangeCh:
		}
	}
}

func (f *testFixture) withState(tf func(store.EngineState)) {
	state := f.upper.store.RLockState()
	defer f.upper.store.RUnlockState()
	tf(state)
}

func (f *testFixture) withManifestTarget(name model.ManifestName, tf func(ms store.ManifestTarget)) {
	f.withState(func(es store.EngineState) {
		mt, ok := es.ManifestTargets[name]
		if !ok {
			f.T().Fatalf("no manifest state for name %s", name)
		}
		tf(*mt)
	})
}

func (f *testFixture) withManifestState(name model.ManifestName, tf func(ms store.ManifestState)) {
	f.withManifestTarget(name, func(mt store.ManifestTarget) {
		tf(*mt.State)
	})
}

// Poll until the given state passes. This should be used for checking things outside
// the state loop. Don't use this to check state inside the state loop.
func (f *testFixture) PollUntil(msg string, isDone func() bool) {
	f.t.Helper()
	ctx, cancel := context.WithTimeout(f.ctx, stdTimeout)
	defer cancel()

	ticker := time.NewTicker(10 * time.Millisecond)
	for {
		done := isDone()
		if done {
			return
		}

		select {
		case <-ctx.Done():
			f.T().Fatalf("Timed out waiting for: %s", msg)
		case <-ticker.C:
		}
	}
}

func (f *testFixture) WaitUntilManifest(msg string, name model.ManifestName, isDone func(store.ManifestTarget) bool) {
	f.t.Helper()
	f.WaitUntil(msg, func(es store.EngineState) bool {
		mt, ok := es.ManifestTargets[model.ManifestName(name)]
		if !ok {
			return false
		}
		return isDone(*mt)
	})
}

func (f *testFixture) WaitUntilManifestState(msg string, name model.ManifestName, isDone func(store.ManifestState) bool) {
	f.t.Helper()
	f.WaitUntilManifest(msg, name, func(mt store.ManifestTarget) bool {
		return isDone(*(mt.State))
	})
}

// gets the args for the next BaD call and blocks until that build is reflected in EngineState
func (f *testFixture) nextCallComplete(msgAndArgs ...interface{}) buildAndDeployCall {
	f.t.Helper()
	call := f.nextCall(msgAndArgs...)
	f.waitForCompletedBuildCount(call.count)
	return call
}

// gets the args passed to the next call to the BaDer
// note that if you're using this to block until a build happens, it only blocks until the BaDer itself finishes
// so it can return before the build has actually been processed by the upper or the EngineState reflects
// the completed build.
// using `nextCallComplete` will ensure you block until the EngineState reflects the completed build.
func (f *testFixture) nextCall(msgAndArgs ...interface{}) buildAndDeployCall {
	f.t.Helper()
	msg := "timed out waiting for BuildAndDeployCall"
	if len(msgAndArgs) > 0 {
		format := msgAndArgs[0].(string)
		args := msgAndArgs[1:]
		msg = fmt.Sprintf("%s: %s", msg, fmt.Sprintf(format, args...))
	}

	for {
		select {
		case call := <-f.b.calls:
			return call
		case <-time.After(stdTimeout):
			f.T().Fatal(msg)
		}
	}
}

func (f *testFixture) assertNoCall(msgAndArgs ...interface{}) {
	f.t.Helper()
	msg := "expected there to be no BuildAndDeployCalls, but found one"
	if len(msgAndArgs) > 0 {
		msg = fmt.Sprintf("expected there to be no BuildAndDeployCalls, but found one: %s", msgAndArgs...)
	}
	for {
		select {
		case call := <-f.b.calls:
			f.T().Fatalf("%s\ncall:\n%s", msg, spew.Sdump(call))
		case <-time.After(stdTimeout):
			return
		}
	}
}

func (f *testFixture) lastDeployedUID(manifestName model.ManifestName) types.UID {
	var manifest model.Manifest
	f.withManifestTarget(manifestName, func(mt store.ManifestTarget) {
		manifest = mt.Manifest
	})
	result := f.b.resultsByID[manifest.K8sTarget().ID()]
	k8sResult, ok := result.(store.K8sBuildResult)
	if !ok {
		return ""
	}
	if len(k8sResult.DeployedEntities) > 0 {
		return k8sResult.DeployedEntities[0].UID
	}
	return ""
}

func (f *testFixture) startPod(pod *v1.Pod, manifestName model.ManifestName) {
	f.t.Helper()
	f.podEvent(pod)
	f.WaitUntilManifestState("pod appears", manifestName, func(ms store.ManifestState) bool {
		return ms.MostRecentPod().Name == pod.Name
	})
}

func (f *testFixture) podLog(pod *v1.Pod, manifestName model.ManifestName, s string) {
	podID := k8s.PodID(pod.Name)
	f.upper.store.Dispatch(store.NewLogAction(manifestName, k8sconv.SpanIDForPod(manifestName, podID), logger.InfoLvl, nil, []byte(s+"\n")))

	f.WaitUntil("pod log seen", func(es store.EngineState) bool {
		ms, _ := es.ManifestState(manifestName)
		spanID := k8sconv.SpanIDForPod(manifestName, k8s.PodID(ms.MostRecentPod().Name))
		return strings.Contains(es.LogStore.SpanLog(spanID), s)
	})
}

func (f *testFixture) restartPod(pb podbuilder.PodBuilder) podbuilder.PodBuilder {
	restartCount := pb.RestartCount() + 1
	pb = pb.WithRestartCount(restartCount)

	f.podEvent(pb.Build())

	f.WaitUntilManifestState("pod restart seen", pb.ManifestName(), func(ms store.ManifestState) bool {
		return store.AllPodContainerRestarts(ms.MostRecentPod()) == int32(restartCount)
	})
	return pb
}

func (f *testFixture) notifyAndWaitForPodStatus(pod *v1.Pod, mn model.ManifestName, pred func(pod v1alpha1.Pod) bool) {
	f.podEvent(pod)
	f.WaitUntilManifestState("pod status change seen", mn, func(state store.ManifestState) bool {
		return pred(state.MostRecentPod())
	})
}

func (f *testFixture) waitForCompletedBuildCount(count int) {
	f.t.Helper()
	f.WaitUntil(fmt.Sprintf("%d builds done", count), func(state store.EngineState) bool {
		return state.CompletedBuildCount >= count
	})
}

func (f *testFixture) LogLines() []string {
	return strings.Split(f.log.String(), "\n")
}

func (f *testFixture) TearDown() {
	if f.T().Failed() {
		f.withState(func(es store.EngineState) {
			fmt.Println(es.LogStore.String())
		})
	}
	f.TempDirFixture.TearDown()
	f.kClient.TearDown()
	close(f.fsWatcher.Events)
	close(f.fsWatcher.Errors)
	f.cancel()
}

func (f *testFixture) registerForDeployer(manifest model.Manifest) podbuilder.PodBuilder {
	pb := podbuilder.New(f.t, manifest)
	f.b.targetObjectTree[manifest.K8sTarget().ID()] = pb.ObjectTreeEntities()
	return pb
}

func (f *testFixture) podEvent(pod *v1.Pod) {
	f.t.Helper()
	for _, ownerRef := range pod.OwnerReferences {
		_, err := f.kClient.GetMetaByReference(f.ctx, v1.ObjectReference{
			UID:  ownerRef.UID,
			Name: ownerRef.Name,
		})
		if err != nil {
			f.t.Logf("Owner reference uid[%s] name[%s] for pod[%s] does not exist in fake client",
				ownerRef.UID, ownerRef.Name, pod.Name)
		}
	}

	f.kClient.UpsertPod(pod)
}

func (f *testFixture) newManifest(name string) model.Manifest {
	iTarget := NewSanchoLiveUpdateImageTarget(f)
	return manifestbuilder.New(f, model.ManifestName(name)).
		WithK8sYAML(SanchoYAML).
		WithImageTarget(iTarget).
		Build()
}

func (f *testFixture) newManifestWithRef(name string, ref reference.Named) model.Manifest {
	refSel := container.NewRefSelector(ref)

	iTarget := NewSanchoLiveUpdateImageTarget(f)
	iTarget.Refs.ConfigurationRef = refSel

	return manifestbuilder.New(f, model.ManifestName(name)).
		WithK8sYAML(SanchoYAML).
		WithImageTarget(iTarget).
		Build()
}

func (f *testFixture) newDockerBuildManifestWithBuildPath(name string, path string) model.Manifest {
	db := model.DockerBuild{Dockerfile: "FROM alpine", BuildPath: path}
	iTarget := NewSanchoLiveUpdateImageTarget(f).WithBuildDetails(db)
	iTarget.Refs.ConfigurationRef = container.MustParseSelector(strings.ToLower(name)) // each target should have a unique ID
	return manifestbuilder.New(f, model.ManifestName(name)).
		WithK8sYAML(SanchoYAML).
		WithImageTarget(iTarget).
		Build()
}

func (f *testFixture) assertAllBuildsConsumed() {
	close(f.b.calls)

	for call := range f.b.calls {
		f.T().Fatalf("Build not consumed: %+v", call)
	}
}

func (f *testFixture) loadAndStart(initOptions ...initOption) {
	f.t.Helper()
	ia := InitAction{
		EngineMode:   store.EngineModeUp,
		TiltfilePath: f.JoinPath("Tiltfile"),
		TerminalMode: store.TerminalModeHUD,
		StartTime:    f.Now(),
	}
	for _, opt := range initOptions {
		ia = opt(ia)
	}
	f.Init(ia)
}

func (f *testFixture) WriteConfigFiles(args ...string) {
	f.t.Helper()
	if (len(args) % 2) != 0 {
		f.T().Fatalf("WriteConfigFiles needs an even number of arguments; got %d", len(args))
	}

	for i := 0; i < len(args); i += 2 {
		filename := f.JoinPath(args[i])
		contents := args[i+1]
		f.WriteFile(filename, contents)

		// Fire an FS event thru the normal pipeline, so that manifests get marked dirty.
		f.fsWatcher.Events <- watch.NewFileEvent(filename)
	}
}

func (f *testFixture) setupDCFixture() (redis, server model.Manifest) {
	dcp := filepath.Join(originalWD, "testdata", "fixture_docker-config.yml")
	dcpc, err := ioutil.ReadFile(dcp)
	if err != nil {
		f.T().Fatal(err)
	}
	f.WriteFile("docker-compose.yml", string(dcpc))

	dfp := filepath.Join(originalWD, "testdata", "server.dockerfile")
	dfc, err := ioutil.ReadFile(dfp)
	if err != nil {
		f.T().Fatal(err)
	}
	f.WriteFile("Dockerfile", string(dfc))

	f.WriteFile("Tiltfile", `docker_compose('docker-compose.yml')`)

	var dcConfig dockercompose.Config
	err = yaml.Unmarshal(dcpc, &dcConfig)
	if err != nil {
		f.T().Fatal(err)
	}

	svc := dcConfig.Services["server"]
	svc.Build.Context = f.Path()
	dcConfig.Services["server"] = svc

	y, err := yaml.Marshal(dcConfig)
	if err != nil {
		f.T().Fatal(err)
	}
	f.dcc.ConfigOutput = string(y)

	f.dcc.ServicesOutput = "redis\nserver\n"

	tlr := f.tfl.Load(f.ctx, f.JoinPath("Tiltfile"), model.UserConfigState{})
	if tlr.Error != nil {
		f.T().Fatal(tlr.Error)
	}

	if len(tlr.Manifests) != 2 {
		f.T().Fatalf("Expected two manifests. Actual: %v", tlr.Manifests)
	}

	return tlr.Manifests[0], tlr.Manifests[1]
}

func (f *testFixture) setBuildLogOutput(id model.TargetID, output string) {
	f.b.buildLogOutput[id] = output
}

func (f *testFixture) setDCRunLogOutput(dc model.DockerComposeTarget, output <-chan string) {
	f.dcc.RunLogOutput[dc.Name] = output
}

func (f *testFixture) hudResource(name model.ManifestName) view.Resource {
	res, ok := f.fakeHud().LastView.Resource(name)
	if !ok {
		f.T().Fatalf("Resource not found: %s", name)
	}
	return res
}

func (f *testFixture) completeBuildForManifest(m model.Manifest) {
	f.b.completeBuild(targetIDStringForManifest(m))
}

func podTemplateSpecHashesForTarg(t *testing.T, targ model.K8sTarget) []k8s.PodTemplateSpecHash {
	entities, err := k8s.ParseYAMLFromString(targ.YAML)
	require.NoError(t, err)

	var ptsh []k8s.PodTemplateSpecHash
	for _, e := range entities {
		hashes := podTemplateSpecHashes(t, &e)
		ptsh = append(ptsh, hashes...)
	}

	return ptsh
}

func podTemplateSpecHashes(t *testing.T, e *k8s.K8sEntity) []k8s.PodTemplateSpecHash {
	templateSpecs, err := k8s.ExtractPodTemplateSpec(e)
	require.NoError(t, err)

	var hashes []k8s.PodTemplateSpecHash
	for _, ts := range templateSpecs {
		h, err := k8s.HashPodTemplateSpec(ts)
		require.NoError(t, err)
		hashes = append(hashes, h)
	}
	return hashes
}

type fixtureSub struct {
	ch chan bool
}

func (s fixtureSub) OnChange(ctx context.Context, st store.RStore, _ store.ChangeSummary) {
	s.ch <- true
}

func (f *testFixture) dispatchDCEvent(m model.Manifest, action dockercompose.Action, containerState dockertypes.ContainerState) {
	f.store.Dispatch(dcwatch.EventAction{
		Event: dockercompose.Event{
			ID:      "fake-container-id",
			Type:    dockercompose.TypeContainer,
			Action:  action,
			Service: m.ManifestName().String(),
		},
		Time:           f.clock.Now(),
		ContainerState: containerState,
	})
}

func deployResultSet(manifest model.Manifest, pb podbuilder.PodBuilder, hashes []k8s.PodTemplateSpecHash) store.BuildResultSet {
	resultSet := store.BuildResultSet{}
	tag := "deadbeef"
	for _, iTarget := range manifest.ImageTargets {
		localRefTagged := container.MustWithTag(iTarget.Refs.LocalRef(), tag)
		clusterRefTagged := container.MustWithTag(iTarget.Refs.LocalRef(), tag)
		resultSet[iTarget.ID()] = store.NewImageBuildResult(iTarget.ID(), localRefTagged, clusterRefTagged)
	}
	ktID := manifest.K8sTarget().ID()
	resultSet[ktID] = store.NewK8sDeployResult(ktID, hashes, []k8s.K8sEntity{pb.ObjectTreeEntities().Deployment()})
	return resultSet
}

func liveUpdateResultSet(manifest model.Manifest, id container.ID) store.BuildResultSet {
	resultSet := store.BuildResultSet{}
	for _, iTarget := range manifest.ImageTargets {
		resultSet[iTarget.ID()] = store.NewLiveUpdateBuildResult(iTarget.ID(), []container.ID{id})
	}
	return resultSet
}

func assertLineMatches(t *testing.T, lines []string, re *regexp.Regexp) {
	for _, line := range lines {
		if re.MatchString(line) {
			return
		}
	}
	t.Fatalf("Expected line to match: %s. Lines: %v", re.String(), lines)
}

func assertContainsOnce(t *testing.T, s string, val string) {
	assert.Contains(t, s, val)
	assert.Equal(t, 1, strings.Count(s, val), "Expected string to appear only once")
}

type fakeSnapshotUploader struct {
	count int
}

var _ cloud.SnapshotUploader = &fakeSnapshotUploader{}

func (f *fakeSnapshotUploader) TakeAndUpload(state store.EngineState) (cloud.SnapshotID, error) {
	f.count++
	return cloud.SnapshotID(fmt.Sprintf("snapshot%d", f.count)), nil
}

func (f *fakeSnapshotUploader) Upload(token token.Token, teamID string, snapshot *proto_webview.Snapshot) (cloud.SnapshotID, error) {
	panic("not implemented")
}

func (f *fakeSnapshotUploader) IDToSnapshotURL(id cloud.SnapshotID) string {
	panic("not implemented")
}

// stringifyTargetIDs attempts to make a unique string to identify any set of targets
// (order-agnostic) by sorting and then concatenating the target IDs.
func stringifyTargetIDs(targets []model.TargetSpec) string {
	ids := make([]string, len(targets))
	for i, t := range targets {
		ids[i] = t.ID().String()
	}
	sort.Strings(ids)
	return strings.Join(ids, "::")
}

func targetIDStringForManifest(m model.Manifest) string {
	return stringifyTargetIDs(m.TargetSpecs())
}<|MERGE_RESOLUTION|>--- conflicted
+++ resolved
@@ -4021,14 +4021,11 @@
 
 	de := metrics.NewDeferredExporter()
 	mc := metrics.NewController(de, model.TiltBuild{}, "")
+	pfr := apiportforward.NewReconciler(b.kClient)
 	uss := uisession.NewSubscriber()
 	urs := uiresource.NewSubscriber()
 
-<<<<<<< HEAD
-	subs := ProvideSubscribers(hudsc, tscm, cb, h, ts, tp, kdms, pw, sw, plm, pfs, fwms, bc, cc, dcw, dclm, ar, au, ewm, tcum, dp, tc, lsc, podm, sessionController, mc, apiportforward.NewReconciler(b.kClient))
-=======
-	subs := ProvideSubscribers(hudsc, tscm, cb, h, ts, tp, kdms, pw, sw, plm, pfs, fwms, bc, cc, dcw, dclm, ar, au, ewm, tcum, dp, tc, lsc, podm, sessionController, mc, uss, urs)
->>>>>>> bcd51278
+	subs := ProvideSubscribers(hudsc, tscm, cb, h, ts, tp, kdms, pw, sw, plm, pfs, fwms, bc, cc, dcw, dclm, ar, au, ewm, tcum, dp, tc, lsc, podm, sessionController, mc, pfr, uss, urs)
 	ret.upper, err = NewUpper(ctx, st, subs)
 	require.NoError(t, err)
 
