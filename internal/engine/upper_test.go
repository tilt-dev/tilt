package engine

import (
	"context"
	"errors"
	"fmt"
	"io/ioutil"
	"log"
	"os"
	"path"
	"path/filepath"
	"regexp"
	"strings"
	"sync"
	"testing"
	"time"

	"github.com/docker/distribution/reference"
	"github.com/google/uuid"
	"github.com/stretchr/testify/assert"
	"github.com/stretchr/testify/require"
	"github.com/windmilleng/wmclient/pkg/analytics"
	"gopkg.in/yaml.v2"
	v1 "k8s.io/api/core/v1"
	"k8s.io/apimachinery/pkg/types"

	engineanalytics "github.com/windmilleng/tilt/internal/engine/analytics"
	"github.com/windmilleng/tilt/internal/engine/buildcontrol"
	"github.com/windmilleng/tilt/internal/engine/telemetry"

	"github.com/windmilleng/tilt/internal/engine/dockerprune"

	tiltanalytics "github.com/windmilleng/tilt/internal/analytics"
	"github.com/windmilleng/tilt/internal/cloud"
	"github.com/windmilleng/tilt/internal/container"
	"github.com/windmilleng/tilt/internal/containerupdate"
	"github.com/windmilleng/tilt/internal/docker"
	"github.com/windmilleng/tilt/internal/dockercompose"
	"github.com/windmilleng/tilt/internal/engine/configs"
	"github.com/windmilleng/tilt/internal/engine/k8swatch"
	"github.com/windmilleng/tilt/internal/engine/runtimelog"
	"github.com/windmilleng/tilt/internal/feature"
	"github.com/windmilleng/tilt/internal/github"
	"github.com/windmilleng/tilt/internal/hud"
	"github.com/windmilleng/tilt/internal/hud/server"
	"github.com/windmilleng/tilt/internal/hud/view"
	"github.com/windmilleng/tilt/internal/k8s"
	"github.com/windmilleng/tilt/internal/k8s/testyaml"
	"github.com/windmilleng/tilt/internal/sliceutils"
	"github.com/windmilleng/tilt/internal/store"
	"github.com/windmilleng/tilt/internal/synclet"
	"github.com/windmilleng/tilt/internal/testutils"
	"github.com/windmilleng/tilt/internal/testutils/bufsync"
	"github.com/windmilleng/tilt/internal/testutils/httptest"
	"github.com/windmilleng/tilt/internal/testutils/manifestbuilder"
	"github.com/windmilleng/tilt/internal/testutils/podbuilder"
	"github.com/windmilleng/tilt/internal/testutils/servicebuilder"
	"github.com/windmilleng/tilt/internal/testutils/tempdir"
	"github.com/windmilleng/tilt/internal/tiltfile"
	"github.com/windmilleng/tilt/internal/tiltfile/k8scontext"
	"github.com/windmilleng/tilt/internal/token"
	"github.com/windmilleng/tilt/internal/tracer"
	"github.com/windmilleng/tilt/internal/watch"
	"github.com/windmilleng/tilt/pkg/assets"
	"github.com/windmilleng/tilt/pkg/logger"
	"github.com/windmilleng/tilt/pkg/model"
	"github.com/windmilleng/tilt/pkg/model/logstore"
	proto_webview "github.com/windmilleng/tilt/pkg/webview"
)

var originalWD string

type buildCompletionChannel chan bool

func init() {
	wd, err := os.Getwd()
	if err != nil {
		panic(err)
	}
	originalWD = wd
}

const (
	simpleTiltfile = `
docker_build('gcr.io/windmill-public-containers/servantes/snack', '.')
k8s_yaml('snack.yaml')
`
	simpleYAML = testyaml.SnackYaml
)

// represents a single call to `BuildAndDeploy`
type buildAndDeployCall struct {
	count int
	specs []model.TargetSpec
	state store.BuildStateSet
}

func (c buildAndDeployCall) firstImgTarg() model.ImageTarget {
	iTargs := c.imageTargets()
	if len(iTargs) > 0 {
		return iTargs[0]
	}
	return model.ImageTarget{}
}

func (c buildAndDeployCall) imageTargets() []model.ImageTarget {
	targs := make([]model.ImageTarget, 0, len(c.specs))
	for _, spec := range c.specs {
		t, ok := spec.(model.ImageTarget)
		if ok {
			targs = append(targs, t)
		}
	}
	return targs
}

func (c buildAndDeployCall) k8s() model.K8sTarget {
	for _, spec := range c.specs {
		t, ok := spec.(model.K8sTarget)
		if ok {
			return t
		}
	}
	return model.K8sTarget{}
}

func (c buildAndDeployCall) dc() model.DockerComposeTarget {
	for _, spec := range c.specs {
		t, ok := spec.(model.DockerComposeTarget)
		if ok {
			return t
		}
	}
	return model.DockerComposeTarget{}
}

func (c buildAndDeployCall) local() model.LocalTarget {
	for _, spec := range c.specs {
		t, ok := spec.(model.LocalTarget)
		if ok {
			return t
		}
	}
	return model.LocalTarget{}
}

func (c buildAndDeployCall) oneState() store.BuildState {
	if len(c.state) != 1 {
		panic(fmt.Sprintf("More than one state: %v", c.state))
	}
	for _, v := range c.state {
		return v
	}
	panic("space/time has unravelled, sorry")
}

type fakeBuildAndDeployer struct {
	t     *testing.T
	mu    sync.Mutex
	calls chan buildAndDeployCall

	completeBuildsManually bool
	buildCompletionChans   sync.Map // map[int]buildCompletionChannel; close channel at buildCompletionChans[n] to complete build #n

	buildCount int

	// Set this to simulate a container update that returns the container IDs
	// it updated.
	nextLiveUpdateContainerIDs []container.ID

	// Inject the container ID of the container started by Docker Compose.
	// If not set, we will auto-generate an ID.
	nextDockerComposeContainerID container.ID

	nextDeployedUID           types.UID
	nextPodTemplateSpecHashes []k8s.PodTemplateSpecHash

	// Set this to simulate the build failing. Do not set this directly, use fixture.SetNextBuildFailure
	nextBuildFailure error

	buildLogOutput map[model.TargetID]string

	resultsByID store.BuildResultSet
}

var _ BuildAndDeployer = &fakeBuildAndDeployer{}

func (b *fakeBuildAndDeployer) nextBuildResult(iTarget model.ImageTarget, deployTarget model.TargetSpec) store.BuildResult {
	named := iTarget.DeploymentRef
	nt, _ := reference.WithTag(named, fmt.Sprintf("tilt-%d", b.buildCount))

	var result store.BuildResult
	containerIDs := b.nextLiveUpdateContainerIDs
	if len(containerIDs) > 0 {
		result = store.NewLiveUpdateBuildResult(iTarget.ID(), nt, containerIDs)
	} else {
		result = store.NewImageBuildResult(iTarget.ID(), nt)
	}
	return result
}

func (b *fakeBuildAndDeployer) BuildAndDeploy(ctx context.Context, st store.RStore, specs []model.TargetSpec, state store.BuildStateSet) (brs store.BuildResultSet, err error) {
	b.mu.Lock()
	b.buildCount++
	index := b.buildCount
	b.registerBuild(index)

	if !b.completeBuildsManually {
		// i.e. we should complete builds automatically: mark the build for completion now,
		// so we return immediately at the end of BuildAndDeploy.
		b.completeBuild(index)
	}

	call := buildAndDeployCall{count: index, specs: specs, state: state}
	if call.dc().Empty() && call.k8s().Empty() && call.local().Empty() {
		b.t.Fatalf("Invalid call: %+v", call)
	}

	ids := []model.TargetID{}
	for _, spec := range specs {
		id := spec.ID()
		ids = append(ids, id)
		output, ok := b.buildLogOutput[id]
		if ok {
			logger.Get(ctx).Infof(output)
		}
	}

	defer func() {
		// don't update b.calls until the end, to ensure appropriate actions have been dispatched first
		select {
		case b.calls <- call:
		default:
			b.t.Error("writing to fakeBuildAndDeployer would block. either there's a bug or the buffer size needs to be increased")
		}

		logger.Get(ctx).Infof("fake built %s. error: %v", ids, err)
	}()

	result := store.BuildResultSet{}
	for _, iTarget := range model.ExtractImageTargets(specs) {
		var deployTarget model.TargetSpec
		if !call.dc().Empty() {
			if isImageDeployedToDC(iTarget, call.dc()) {
				deployTarget = call.dc()
			}
		} else {
			if isImageDeployedToK8s(iTarget, call.k8s()) {
				deployTarget = call.k8s()
			}
		}

		result[iTarget.ID()] = b.nextBuildResult(iTarget, deployTarget)
	}

	if !call.dc().Empty() && len(b.nextLiveUpdateContainerIDs) == 0 {
		dcContainerID := container.ID(fmt.Sprintf("dc-%s", path.Base(call.dc().ID().Name.String())))
		if b.nextDockerComposeContainerID != "" {
			dcContainerID = b.nextDockerComposeContainerID
		}
		result[call.dc().ID()] = store.NewDockerComposeDeployResult(call.dc().ID(), dcContainerID)
	}

	if kTarg := call.k8s(); !kTarg.Empty() {
		uid := types.UID(uuid.New().String())
		if b.nextDeployedUID != "" {
			uid = b.nextDeployedUID
			b.nextDeployedUID = ""
		}
		uids := []types.UID{uid}

		templateSpecHashes := podTemplateSpecHashesForTarg(b.t, kTarg)
		if len(b.nextPodTemplateSpecHashes) != 0 {
			templateSpecHashes = b.nextPodTemplateSpecHashes
			b.nextPodTemplateSpecHashes = nil
		}
		result[call.k8s().ID()] = store.NewK8sDeployResult(call.k8s().ID(), uids, templateSpecHashes, nil)
	}

	b.nextLiveUpdateContainerIDs = nil
	b.nextDockerComposeContainerID = ""

	err = b.nextBuildFailure
	b.nextBuildFailure = nil

	for key, val := range result {
		b.resultsByID[key] = val
	}

	b.mu.Unlock()

	// block until we know we're supposed to resolve this build
	b.waitUntilBuildCompleted(ctx, index)

	return result, err
}
func (b *fakeBuildAndDeployer) getOrCreateBuildCompletionChannel(index int) buildCompletionChannel {
	ch := make(buildCompletionChannel)
	val, _ := b.buildCompletionChans.LoadOrStore(index, ch)

	var ok bool
	ch, ok = val.(buildCompletionChannel)
	if !ok {
		panic(fmt.Sprintf("exected map value of type: buildCompletionChannel, got %T", val))
	}

	return ch
}

func (b *fakeBuildAndDeployer) registerBuild(index int) {
<<<<<<< HEAD
	if _, ok := b.getBuildCompletionChan(index); ok {
		// already in map, nothing to do
		return
	}
	ch := make(buildCompletionChannel)
	b.buildCompletionChans.Store(index, ch)
=======
	b.getOrCreateBuildCompletionChannel(index)
>>>>>>> 200a8dd8
}

func (b *fakeBuildAndDeployer) waitUntilBuildCompleted(ctx context.Context, index int) {
	ch := b.getOrCreateBuildCompletionChannel(index)

	// wait until channel for this build is closed, or context is canceled/finishes.
	select {
	case <-ch:
	case <-ctx.Done():
	}

	b.buildCompletionChans.Delete(index)
}

func newFakeBuildAndDeployer(t *testing.T) *fakeBuildAndDeployer {
	return &fakeBuildAndDeployer{
		t:              t,
		calls:          make(chan buildAndDeployCall, 20),
		buildLogOutput: make(map[model.TargetID]string),
		resultsByID:    store.BuildResultSet{},
	}
}

func (b *fakeBuildAndDeployer) completeBuild(index int) {
<<<<<<< HEAD
	ch, ok := b.getBuildCompletionChan(index)
	if !ok {
		// If build chan doesn't exist, create and store it
		ch = make(buildCompletionChannel)
		b.buildCompletionChans.Store(index, ch)
	}

=======
	ch := b.getOrCreateBuildCompletionChannel(index)
>>>>>>> 200a8dd8
	close(ch)
}

func TestUpper_Up(t *testing.T) {
	f := newTestFixture(t)
	defer f.TearDown()
	manifest := f.newManifest("foobar")

	f.setManifests([]model.Manifest{manifest})
	err := f.upper.Init(f.ctx, InitAction{TiltfilePath: f.JoinPath("Tiltfile")})
	close(f.b.calls)
	require.NoError(t, err)
	var started []model.TargetID
	for call := range f.b.calls {
		started = append(started, call.k8s().ID())
	}
	require.Equal(t, []model.TargetID{manifest.K8sTarget().ID()}, started)

	state := f.upper.store.RLockState()
	defer f.upper.store.RUnlockState()

	buildRecord := state.ManifestTargets[manifest.Name].Status().LastBuild()
	lines := strings.Split(state.LogStore.SpanLog(buildRecord.SpanID), "\n")
	assertLineMatches(t, lines, regexp.MustCompile("fake built .*foobar"))
}

func TestUpper_UpK8sEntityOrdering(t *testing.T) {
	f := newTestFixture(t)
	defer f.TearDown()

	postgresEntities, err := k8s.ParseYAMLFromString(testyaml.PostgresYAML)
	yaml, err := k8s.SerializeSpecYAML(postgresEntities[:3]) // only take entities that don't belong to a workload
	require.NoError(t, err)
	f.WriteFile("Tiltfile", `k8s_yaml('postgres.yaml')`)
	f.WriteFile("postgres.yaml", yaml)

	err = f.upper.Init(f.ctx, InitAction{
		TiltfilePath: f.JoinPath("Tiltfile"),
	})
	require.NoError(t, err)

	call := f.nextCall()
	entities, err := k8s.ParseYAMLFromString(call.k8s().YAML)
	require.NoError(t, err)
	expectedKindOrder := []string{"PersistentVolume", "PersistentVolumeClaim", "ConfigMap"}
	actualKindOrder := make([]string, len(entities))
	for i, e := range entities {
		actualKindOrder[i] = e.GVK().Kind
	}
	assert.Equal(t, expectedKindOrder, actualKindOrder,
		"YAML on the manifest should be in sorted order")

	f.assertAllBuildsConsumed()
}

func TestUpper_WatchFalseNoManifestsExplicitlyNamed(t *testing.T) {
	f := newTestFixture(t)
	defer f.TearDown()

	f.WriteFile("Tiltfile", simpleTiltfile)
	f.WriteFile("Dockerfile", `FROM iron/go:prod`)
	f.WriteFile("snack.yaml", simpleYAML)

	err := f.upper.Init(f.ctx, InitAction{
		TiltfilePath: f.JoinPath("Tiltfile"),
		UserArgs:     nil, // equivalent to `tilt up --watch=false` (i.e. not specifying any manifest names)
	})
	close(f.b.calls)

	if err != nil {
		t.Fatal(err)
	}

	var built []model.TargetID
	for call := range f.b.calls {
		built = append(built, call.k8s().ID())
	}
	if assert.Equal(t, 1, len(built)) {
		assert.Equal(t, "snack", built[0].Name.String())
	}
}

func TestUpper_UpWatchError(t *testing.T) {
	f := newTestFixture(t)
	defer f.TearDown()
	manifest := f.newManifest("foobar")
	f.Start([]model.Manifest{manifest}, true)

	f.fsWatcher.errors <- context.Canceled

	err := <-f.upperInitResult
	if assert.NotNil(t, err) {
		assert.Equal(t, "context canceled", err.Error())
	}
}

func TestUpper_UpWatchFileChange(t *testing.T) {
	f := newTestFixture(t)
	defer f.TearDown()
	manifest := f.newManifest("foobar")
	f.Start([]model.Manifest{manifest}, true)

	f.timerMaker.maxTimerLock.Lock()
	call := f.nextCallComplete()
	assert.Equal(t, manifest.ImageTargetAt(0), call.firstImgTarg())
	assert.Equal(t, []string{}, call.oneState().FilesChanged())

	fileRelPath := "fdas"
	f.fsWatcher.events <- watch.NewFileEvent(f.JoinPath(fileRelPath))

	call = f.nextCallComplete()
	assert.Equal(t, manifest.ImageTargetAt(0), call.firstImgTarg())
	assert.Equal(t, "gcr.io/some-project-162817/sancho:tilt-1", call.oneState().LastImageAsString())
	fileAbsPath := f.JoinPath(fileRelPath)
	assert.Equal(t, []string{fileAbsPath}, call.oneState().FilesChanged())

	f.withManifestState("foobar", func(ms store.ManifestState) {
		assert.True(t, ms.LastBuild().Reason.Has(model.BuildReasonFlagChangedFiles))
		assert.True(t, ms.LastBuild().HasBuildType(model.BuildTypeImage))
	})

	err := f.Stop()
	assert.NoError(t, err)
	f.assertAllBuildsConsumed()
}

func TestUpper_UpWatchCoalescedFileChanges(t *testing.T) {
	f := newTestFixture(t)
	defer f.TearDown()
	manifest := f.newManifest("foobar")
	f.Start([]model.Manifest{manifest}, true)

	f.timerMaker.maxTimerLock.Lock()
	call := f.nextCall()
	assert.Equal(t, manifest.ImageTargetAt(0), call.firstImgTarg())
	assert.Equal(t, []string{}, call.oneState().FilesChanged())

	f.timerMaker.restTimerLock.Lock()
	fileRelPaths := []string{"fdas", "giueheh"}
	for _, fileRelPath := range fileRelPaths {
		f.fsWatcher.events <- watch.NewFileEvent(f.JoinPath(fileRelPath))
	}
	time.Sleep(time.Millisecond)
	f.timerMaker.restTimerLock.Unlock()

	call = f.nextCall()
	assert.Equal(t, manifest.ImageTargetAt(0), call.firstImgTarg())

	var fileAbsPaths []string
	for _, fileRelPath := range fileRelPaths {
		fileAbsPaths = append(fileAbsPaths, f.JoinPath(fileRelPath))
	}
	assert.Equal(t, fileAbsPaths, call.oneState().FilesChanged())

	err := f.Stop()
	assert.NoError(t, err)

	f.assertAllBuildsConsumed()
}

func TestUpper_UpWatchCoalescedFileChangesHitMaxTimeout(t *testing.T) {
	f := newTestFixture(t)
	defer f.TearDown()
	manifest := f.newManifest("foobar")
	f.Start([]model.Manifest{manifest}, true)

	call := f.nextCall()
	assert.Equal(t, manifest.ImageTargetAt(0), call.firstImgTarg())
	assert.Equal(t, []string{}, call.oneState().FilesChanged())

	f.timerMaker.maxTimerLock.Lock()
	f.timerMaker.restTimerLock.Lock()
	fileRelPaths := []string{"fdas", "giueheh"}
	for _, fileRelPath := range fileRelPaths {
		f.fsWatcher.events <- watch.NewFileEvent(f.JoinPath(fileRelPath))
	}
	time.Sleep(time.Millisecond)
	f.timerMaker.maxTimerLock.Unlock()

	call = f.nextCall()
	assert.Equal(t, manifest.ImageTargetAt(0), call.firstImgTarg())

	var fileAbsPaths []string
	for _, fileRelPath := range fileRelPaths {
		fileAbsPaths = append(fileAbsPaths, f.JoinPath(fileRelPath))
	}
	assert.Equal(t, fileAbsPaths, call.oneState().FilesChanged())

	err := f.Stop()
	assert.NoError(t, err)

	f.assertAllBuildsConsumed()
}

func TestFirstBuildFailsWhileWatching(t *testing.T) {
	f := newTestFixture(t)
	defer f.TearDown()
	manifest := f.newManifest("foobar")
	f.SetNextBuildFailure(errors.New("Build failed"))

	f.Start([]model.Manifest{manifest}, true)

	call := f.nextCall()
	assert.True(t, call.oneState().IsEmpty())

	f.fsWatcher.events <- watch.NewFileEvent(f.JoinPath("a.go"))

	call = f.nextCall()
	assert.True(t, call.oneState().IsEmpty())
	assert.Equal(t, []string{f.JoinPath("a.go")}, call.oneState().FilesChanged())

	err := f.Stop()
	assert.NoError(t, err)
	f.assertAllBuildsConsumed()
}

func TestFirstBuildCancelsWhileWatching(t *testing.T) {
	f := newTestFixture(t)
	defer f.TearDown()
	manifest := f.newManifest("foobar")
	f.SetNextBuildFailure(context.Canceled)

	f.Start([]model.Manifest{manifest}, true)

	call := f.nextCall()
	assert.True(t, call.oneState().IsEmpty())

	err := f.Stop()
	assert.NoError(t, err)
	f.assertAllBuildsConsumed()
}

func TestFirstBuildFailsWhileNotWatching(t *testing.T) {
	f := newTestFixture(t)
	defer f.TearDown()
	manifest := f.newManifest("foobar")
	buildFailedToken := errors.New("doesn't compile")
	f.SetNextBuildFailure(buildFailedToken)

	f.setManifests([]model.Manifest{manifest})
	err := f.upper.Init(f.ctx, InitAction{
		TiltfilePath: f.JoinPath("Tiltfile"),
		HUDEnabled:   true,
	})
	require.Nil(t, err)
	f.WaitUntilManifestState("build has failed", manifest.ManifestName(), func(st store.ManifestState) bool {
		return st.LastBuild().Error != nil
	})
}

func TestRebuildWithChangedFiles(t *testing.T) {
	f := newTestFixture(t)
	defer f.TearDown()
	manifest := f.newManifest("foobar")
	f.Start([]model.Manifest{manifest}, true)

	call := f.nextCallComplete("first build")
	assert.True(t, call.oneState().IsEmpty())

	// Simulate a change to a.go that makes the build fail.
	f.SetNextBuildFailure(errors.New("build failed"))
	f.fsWatcher.events <- watch.NewFileEvent(f.JoinPath("a.go"))

	call = f.nextCallComplete("failed build from a.go change")
	assert.Equal(t, "gcr.io/some-project-162817/sancho:tilt-1", call.oneState().LastImageAsString())
	assert.Equal(t, []string{f.JoinPath("a.go")}, call.oneState().FilesChanged())

	// Simulate a change to b.go
	f.fsWatcher.events <- watch.NewFileEvent(f.JoinPath("b.go"))

	// The next build should treat both a.go and b.go as changed, and build
	// on the last successful result, from before a.go changed.
	call = f.nextCallComplete("build on last successful result")
	assert.Equal(t, []string{f.JoinPath("a.go"), f.JoinPath("b.go")}, call.oneState().FilesChanged())
	assert.Equal(t, "gcr.io/some-project-162817/sancho:tilt-1", call.oneState().LastImageAsString())

	err := f.Stop()
	assert.NoError(t, err)

	f.assertAllBuildsConsumed()
}

func TestThreeBuilds(t *testing.T) {
	f := newTestFixture(t)
	defer f.TearDown()
	manifest := f.newManifest("fe")
	f.Start([]model.Manifest{manifest}, true)

	call := f.nextCallComplete("first build")
	assert.True(t, call.oneState().IsEmpty())

	f.fsWatcher.events <- watch.NewFileEvent(f.JoinPath("a.go"))

	call = f.nextCallComplete("second build")
	assert.Equal(t, []string{f.JoinPath("a.go")}, call.oneState().FilesChanged())

	// Simulate a change to b.go
	f.fsWatcher.events <- watch.NewFileEvent(f.JoinPath("b.go"))

	call = f.nextCallComplete("third build")
	assert.Equal(t, []string{f.JoinPath("b.go")}, call.oneState().FilesChanged())

	f.withManifestState("fe", func(ms store.ManifestState) {
		assert.Equal(t, 2, len(ms.BuildHistory))
		assert.Equal(t, []string{f.JoinPath("b.go")}, ms.BuildHistory[0].Edits)
		assert.Equal(t, []string{f.JoinPath("a.go")}, ms.BuildHistory[1].Edits)
	})

	err := f.Stop()
	assert.NoError(t, err)
}

func TestRebuildWithSpuriousChangedFiles(t *testing.T) {
	f := newTestFixture(t)
	defer f.TearDown()
	manifest := f.newManifest("foobar")
	f.Start([]model.Manifest{manifest}, true)

	call := f.nextCall()
	assert.True(t, call.oneState().IsEmpty())

	// Simulate a change to .#a.go that's a broken symlink.
	realPath := filepath.Join(f.Path(), "a.go")
	tmpPath := filepath.Join(f.Path(), ".#a.go")
	_ = os.Symlink(realPath, tmpPath)

	f.fsWatcher.events <- watch.NewFileEvent(tmpPath)

	f.assertNoCall()

	f.TouchFiles([]string{realPath})
	f.fsWatcher.events <- watch.NewFileEvent(realPath)

	call = f.nextCall()
	assert.Equal(t, []string{realPath}, call.oneState().FilesChanged())

	err := f.Stop()
	assert.NoError(t, err)
	f.assertAllBuildsConsumed()
}

func TestConfigFileChangeClearsBuildStateToForceImageBuild(t *testing.T) {
	f := newTestFixture(t)
	defer f.TearDown()
	f.WriteFile("Tiltfile", `
docker_build('gcr.io/windmill-public-containers/servantes/snack', '.', live_update=[sync('.', '/app')])
k8s_yaml('snack.yaml')
	`)
	f.WriteFile("Dockerfile", `FROM iron/go:prod`)
	f.WriteFile("snack.yaml", simpleYAML)

	f.loadAndStart()

	// First call: with the old manifest
	call := f.nextCall("old manifest")
	assert.Equal(t, `FROM iron/go:prod`, call.firstImgTarg().DockerBuildInfo().Dockerfile)

	f.WriteConfigFiles("Dockerfile", `FROM iron/go:dev`)

	// Second call: new manifest!
	call = f.nextCall("new manifest")
	assert.Equal(t, "FROM iron/go:dev", call.firstImgTarg().DockerBuildInfo().Dockerfile)
	assert.Equal(t, testyaml.SnackYAMLPostConfig, call.k8s().YAML)

	// Since the manifest changed, we cleared the previous build state to force an image build
	assert.False(t, call.oneState().HasImage())

	f.fsWatcher.events <- watch.NewFileEvent(f.JoinPath("random_file.go"))

	// third call: new manifest should persist
	call = f.nextCall("persist new manifest")
	assert.Equal(t, "FROM iron/go:dev", call.firstImgTarg().DockerBuildInfo().Dockerfile)

	// Unchanged manifest --> we do NOT clear the build state
	assert.True(t, call.oneState().HasImage())

	err := f.Stop()
	assert.NoError(t, err)
	f.assertAllBuildsConsumed()
}

func TestMultipleChangesOnlyDeployOneManifest(t *testing.T) {
	f := newTestFixture(t)
	defer f.TearDown()

	f.WriteFile("Tiltfile", `
docker_build("gcr.io/windmill-public-containers/servantes/snack", "./snack", dockerfile="Dockerfile1")
docker_build("gcr.io/windmill-public-containers/servantes/doggos", "./doggos", dockerfile="Dockerfile2")

k8s_yaml(['snack.yaml', 'doggos.yaml'])
k8s_resource('snack', new_name='baz')
k8s_resource('doggos', new_name='quux')
`)
	f.WriteFile("snack.yaml", simpleYAML)
	f.WriteFile("Dockerfile1", `FROM iron/go:prod`)
	f.WriteFile("Dockerfile2", `FROM iron/go:prod`)
	f.WriteFile("doggos.yaml", testyaml.DoggosDeploymentYaml)

	f.loadAndStart()

	// First call: with the old manifests
	call := f.nextCall("old manifest (baz)")
	assert.Equal(t, `FROM iron/go:prod`, call.firstImgTarg().DockerBuildInfo().Dockerfile)
	assert.Equal(t, "baz", string(call.k8s().Name))

	call = f.nextCall("old manifest (quux)")
	assert.Equal(t, `FROM iron/go:prod`, call.firstImgTarg().DockerBuildInfo().Dockerfile)
	assert.Equal(t, "quux", string(call.k8s().Name))

	// rewrite the dockerfiles
	f.WriteConfigFiles(
		"Dockerfile1", `FROM iron/go:dev1`,
		"Dockerfile2", "FROM iron/go:dev2")

	// Builds triggered by config file changes
	call = f.nextCall("manifest from config files (baz)")
	assert.Equal(t, `FROM iron/go:dev1`, call.firstImgTarg().DockerBuildInfo().Dockerfile)
	assert.Equal(t, "baz", string(call.k8s().Name))

	call = f.nextCall("manifest from config files (quux)")
	assert.Equal(t, `FROM iron/go:dev2`, call.firstImgTarg().DockerBuildInfo().Dockerfile)
	assert.Equal(t, "quux", string(call.k8s().Name))

	// Now change (only one) dockerfile
	f.WriteConfigFiles("Dockerfile1", `FROM node:10`)

	// Second call: one new manifest!
	call = f.nextCall("changed config file --> new manifest")

	assert.Equal(t, "baz", string(call.k8s().Name))
	assert.ElementsMatch(t, []string{}, call.oneState().FilesChanged())

	// Since the manifest changed, we cleared the previous build state to force an image build
	assert.False(t, call.oneState().HasImage())

	// Importantly the other manifest, quux, is _not_ called -- the DF change didn't affect its manifest
	err := f.Stop()
	assert.Nil(t, err)
	f.assertAllBuildsConsumed()
}

func TestSecondResourceIsBuilt(t *testing.T) {
	f := newTestFixture(t)
	defer f.TearDown()

	f.WriteFile("Tiltfile", `
docker_build("gcr.io/windmill-public-containers/servantes/snack", "./snack", dockerfile="Dockerfile1")

k8s_yaml('snack.yaml')
k8s_resource('snack', new_name='baz')  # rename "snack" --> "baz"
`)
	f.WriteFile("snack.yaml", simpleYAML)
	f.WriteFile("Dockerfile1", `FROM iron/go:dev1`)
	f.WriteFile("Dockerfile2", `FROM iron/go:dev2`)
	f.WriteFile("doggos.yaml", testyaml.DoggosDeploymentYaml)

	f.loadAndStart()

	// First call: with one resource
	call := f.nextCall("old manifest (baz)")
	assert.Equal(t, "FROM iron/go:dev1", call.firstImgTarg().DockerBuildInfo().Dockerfile)
	assert.Equal(t, "baz", string(call.k8s().Name))

	f.assertNoCall()

	// Now add a second resource
	f.WriteConfigFiles("Tiltfile", `
k8s_resource_assembly_version(2)
docker_build("gcr.io/windmill-public-containers/servantes/snack", "./snack", dockerfile="Dockerfile1")
docker_build("gcr.io/windmill-public-containers/servantes/doggos", "./doggos", dockerfile="Dockerfile2")

k8s_yaml(['snack.yaml', 'doggos.yaml'])
k8s_resource('snack', new_name='baz')  # rename "snack" --> "baz"
k8s_resource('doggos', new_name='quux')  # rename "doggos" --> "quux"
`)

	// Expect a build of quux, the new resource
	call = f.nextCall("changed config file --> new manifest")
	assert.Equal(t, "quux", string(call.k8s().Name))
	assert.ElementsMatch(t, []string{}, call.oneState().FilesChanged())

	err := f.Stop()
	assert.Nil(t, err)
	f.assertAllBuildsConsumed()
}

func TestConfigChange_NoOpChange(t *testing.T) {
	f := newTestFixture(t)
	defer f.TearDown()

	f.WriteFile("Tiltfile", `
docker_build('gcr.io/windmill-public-containers/servantes/snack', './src', dockerfile='Dockerfile')
k8s_yaml('snack.yaml')`)
	f.WriteFile("Dockerfile", `FROM iron/go:dev1`)
	f.WriteFile("snack.yaml", simpleYAML)
	f.WriteFile("src/main.go", "hello")

	f.loadAndStart()

	// First call: with the old manifests
	call := f.nextCall("initial call")
	assert.Equal(t, "FROM iron/go:dev1", call.firstImgTarg().DockerBuildInfo().Dockerfile)
	assert.Equal(t, "snack", string(call.k8s().Name))

	// Write same contents to Dockerfile -- an "edit" event for a config file,
	// but it doesn't change the manifest at all.
	f.WriteConfigFiles("Dockerfile", `FROM iron/go:dev1`)
	f.assertNoCall("Dockerfile hasn't changed, so there shouldn't be any builds")

	// Second call: Editing the Dockerfile means we have to reevaluate the Tiltfile.
	// Editing the random file means we have to do a rebuild. BUT! The Dockerfile
	// hasn't changed, so the manifest hasn't changed, so we can do an incremental build.
	changed := f.WriteFile("src/main.go", "goodbye")
	f.fsWatcher.events <- watch.NewFileEvent(changed)

	call = f.nextCall("build from file change")
	assert.Equal(t, "snack", string(call.k8s().Name))
	assert.ElementsMatch(t, []string{
		f.JoinPath("src/main.go"),
	}, call.oneState().FilesChanged())
	assert.True(t, call.oneState().HasImage(), "Unchanged manifest --> we do NOT clear the build state")

	err := f.Stop()
	assert.Nil(t, err)
	f.assertAllBuildsConsumed()
}

func TestConfigChange_TiltfileErrorAndFixWithNoChanges(t *testing.T) {
	f := newTestFixture(t)
	defer f.TearDown()

	origTiltfile := `
docker_build('gcr.io/windmill-public-containers/servantes/snack', './src', dockerfile='Dockerfile')
k8s_yaml('snack.yaml')`
	f.WriteFile("Tiltfile", origTiltfile)
	f.WriteFile("Dockerfile", `FROM iron/go:dev`)
	f.WriteFile("snack.yaml", simpleYAML)

	f.loadAndStart()

	// First call: all is well
	_ = f.nextCall("first call")

	// Second call: change Tiltfile, break manifest
	f.WriteConfigFiles("Tiltfile", "borken")
	f.WaitUntil("tiltfile error set", func(st store.EngineState) bool {
		return st.LastTiltfileError() != nil
	})
	f.assertNoCall("Tiltfile error should prevent BuildAndDeploy from being called")

	// Third call: put Tiltfile back. No change to manifest or to synced files, so expect no build.
	f.WriteConfigFiles("Tiltfile", origTiltfile)
	f.WaitUntil("tiltfile error cleared", func(st store.EngineState) bool {
		return st.LastTiltfileError() == nil
	})

	f.withState(func(state store.EngineState) {
		assert.Equal(t, "", buildcontrol.NextManifestNameToBuild(state).String())
	})
}

func TestConfigChange_TiltfileErrorAndFixWithFileChange(t *testing.T) {
	f := newTestFixture(t)
	defer f.TearDown()

	tiltfileWithCmd := func(cmd string) string {
		return fmt.Sprintf(`
docker_build('gcr.io/windmill-public-containers/servantes/snack', './src', dockerfile='Dockerfile',
    live_update=[
        sync('./src', '/src'),
        run('%s')
    ]
)
k8s_yaml('snack.yaml')
`, cmd)
	}

	f.WriteFile("Tiltfile", tiltfileWithCmd("original"))
	f.WriteFile("Dockerfile", `FROM iron/go:dev`)
	f.WriteFile("snack.yaml", simpleYAML)

	f.loadAndStart()

	// First call: all is well
	_ = f.nextCall("first call")

	// Second call: change Tiltfile, break manifest
	f.WriteConfigFiles("Tiltfile", "borken")
	f.WaitUntil("tiltfile error set", func(st store.EngineState) bool {
		return st.LastTiltfileError() != nil
	})

	f.assertNoCall("Tiltfile error should prevent BuildAndDeploy from being called")

	// Third call: put Tiltfile back. manifest changed, so expect a build
	f.WriteConfigFiles("Tiltfile", tiltfileWithCmd("changed"))

	call := f.nextCall("fixed broken config and rebuilt manifest")
	assert.False(t, call.oneState().HasImage(),
		"expected this call to have NO image (since we should have cleared it to force an image build)")

	f.WaitUntil("tiltfile error cleared", func(state store.EngineState) bool {
		return state.LastTiltfileError() == nil
	})

	f.withManifestTarget("snack", func(mt store.ManifestTarget) {
		expectedCmd := model.ToShellCmd("changed")
		assert.Equal(t, expectedCmd, mt.Manifest.ImageTargetAt(0).LiveUpdateInfo().RunSteps()[0].Cmd,
			"Tiltfile change should have propagated to manifest")
	})

	err := f.Stop()
	assert.Nil(t, err)
	f.assertAllBuildsConsumed()
}

func TestConfigChange_TriggerModeChangePropagatesButDoesntInvalidateBuild(t *testing.T) {
	f := newTestFixture(t)
	defer f.TearDown()

	origTiltfile := `
docker_build('gcr.io/windmill-public-containers/servantes/snack', './src', dockerfile='Dockerfile')
k8s_yaml('snack.yaml')`
	f.WriteFile("Tiltfile", origTiltfile)
	f.WriteFile("Dockerfile", `FROM iron/go:dev1`)
	f.WriteFile("snack.yaml", simpleYAML)

	f.loadAndStart()

	_ = f.nextCall("initial build")
	f.WaitUntilManifest("manifest has triggerMode = auto (default)", "snack", func(mt store.ManifestTarget) bool {
		return mt.Manifest.TriggerMode == model.TriggerModeAuto
	})

	// Update Tiltfile to change the trigger mode of the manifest
	tiltfileWithTriggerMode := fmt.Sprintf(`%s

trigger_mode(TRIGGER_MODE_MANUAL)`, origTiltfile)
	f.WriteConfigFiles("Tiltfile", tiltfileWithTriggerMode)

	f.assertNoCall("A change to TriggerMode shouldn't trigger an update (doesn't invalidate current build)")
	f.WaitUntilManifest("triggerMode has changed on manifest", "snack", func(mt store.ManifestTarget) bool {
		return mt.Manifest.TriggerMode == model.TriggerModeManualAfterInitial
	})

	err := f.Stop()
	assert.Nil(t, err)
	f.assertAllBuildsConsumed()
}

func TestConfigChange_ManifestWithPendingChangesBuildsIfTriggerModeChangedToAuto(t *testing.T) {
	f := newTestFixture(t)
	defer f.TearDown()

	baseTiltfile := `trigger_mode(%s)
docker_build('gcr.io/windmill-public-containers/servantes/snack', './src', dockerfile='Dockerfile')
k8s_yaml('snack.yaml')`
	triggerManualTiltfile := fmt.Sprintf(baseTiltfile, "TRIGGER_MODE_MANUAL")
	f.WriteFile("Tiltfile", triggerManualTiltfile)
	f.WriteFile("Dockerfile", `FROM iron/go:dev1`)
	f.WriteFile("snack.yaml", simpleYAML)

	f.loadAndStart()

	// First call: with the old manifests
	_ = f.nextCall("initial build")
	var imageTargetID model.TargetID
	f.WaitUntilManifest("manifest has triggerMode = manual_after_initial", "snack", func(mt store.ManifestTarget) bool {
		imageTargetID = mt.Manifest.ImageTargetAt(0).ID() // grab for later
		return mt.Manifest.TriggerMode == model.TriggerModeManualAfterInitial
	})

	f.fsWatcher.events <- watch.NewFileEvent(f.JoinPath("src/main.go"))
	f.WaitUntil("pending change appears", func(st store.EngineState) bool {
		return len(st.BuildStatus(imageTargetID).PendingFileChanges) > 0
	})
	f.assertNoCall("even tho there are pending changes, manual manifest shouldn't build w/o explicit trigger")

	// Update Tiltfile to change the trigger mode of the manifest
	triggerAutoTiltfile := fmt.Sprintf(baseTiltfile, "TRIGGER_MODE_AUTO")
	f.WriteConfigFiles("Tiltfile", triggerAutoTiltfile)

	call := f.nextCall("manifest updated b/c it's now TriggerModeAuto")
	assert.True(t, call.oneState().HasImage(),
		"we did NOT clear the build state (b/c a change to Manifest.TriggerMode does NOT invalidate the build")
	f.WaitUntilManifest("triggerMode has changed on manifest", "snack", func(mt store.ManifestTarget) bool {
		return mt.Manifest.TriggerMode == model.TriggerModeAuto
	})
	f.WaitUntil("manifest is no longer in trigger queue", func(st store.EngineState) bool {
		return len(st.TriggerQueue) == 0
	})

	err := f.Stop()
	assert.Nil(t, err)
	f.assertAllBuildsConsumed()
}

func TestConfigChange_ManifestIncludingInitialBuildsIfTriggerModeChangedToManualAfterInitial(t *testing.T) {
	f := newTestFixture(t)
	defer f.TearDown()

	foo := f.newManifest("foo").WithTriggerMode(model.TriggerModeManualIncludingInitial)
	bar := f.newManifest("bar")

	f.Start([]model.Manifest{foo, bar}, true)

	// foo should be skipped, and just bar built
	call := f.nextCallComplete("initial build")
	require.Equal(t, bar.ImageTargetAt(0), call.firstImgTarg())

	// since foo is "Manual", it should not be built on startup
	// make sure there's nothing waiting to build
	f.withState(func(state store.EngineState) {
		n := buildcontrol.NextManifestNameToBuild(state)
		require.Equal(t, model.ManifestName(""), n)
	})

	// change the trigger mode
	foo = foo.WithTriggerMode(model.TriggerModeManualAfterInitial)
	f.store.Dispatch(configs.ConfigsReloadedAction{
		Manifests: []model.Manifest{foo, bar},
	})

	// now that it is a trigger mode that should build on startup, a build should kick off
	// even though we didn't trigger anything
	call = f.nextCallComplete("second build")
	require.Equal(t, foo.ImageTargetAt(0), call.firstImgTarg())

	err := f.Stop()
	assert.Nil(t, err)
	f.assertAllBuildsConsumed()
}

func TestConfigChange_FilenamesLoggedInManifestBuild(t *testing.T) {
	f := newTestFixture(t)
	defer f.TearDown()

	f.WriteFile("Tiltfile", `
k8s_yaml('snack.yaml')
docker_build('gcr.io/windmill-public-containers/servantes/snack', './src')`)
	f.WriteFile("src/Dockerfile", `FROM iron/go:dev`)
	f.WriteFile("snack.yaml", simpleYAML)

	f.loadAndStart()

	f.WaitUntilManifestState("snack loaded", "snack", func(ms store.ManifestState) bool {
		return len(ms.BuildHistory) == 1
	})

	// make a config file change to kick off a new build
	f.WriteFile("Tiltfile", `
k8s_yaml('snack.yaml')
docker_build('gcr.io/windmill-public-containers/servantes/snack', './src', ignore='Dockerfile')`)
	f.fsWatcher.events <- watch.NewFileEvent(f.JoinPath("Tiltfile"))

	f.WaitUntilManifestState("snack reloaded", "snack", func(ms store.ManifestState) bool {
		return len(ms.BuildHistory) == 2
	})

	f.withState(func(es store.EngineState) {
		expected := fmt.Sprintf("1 changed: [%s]", f.JoinPath("Tiltfile"))
		require.Contains(t, es.LogStore.ManifestLog("snack"), expected)
	})

	err := f.Stop()
	assert.Nil(t, err)
}

func TestConfigChange_LocalResourceChange(t *testing.T) {
	f := newTestFixture(t)
	defer f.TearDown()

	f.WriteFile("Tiltfile", `print('tiltfile 1')
local_resource('local', 'echo one fish two fish', deps='foo.bar')`)

	f.loadAndStart()

	// First call: with the old manifests
	call := f.nextCall("initial call")
	assert.Equal(t, "local", string(call.local().Name))
	assert.Equal(t, "echo one fish two fish", call.local().Cmd.String())

	// Change the definition of the resource -- this changes the manifest which should trigger an updated
	f.WriteConfigFiles("Tiltfile", `print('tiltfile 2')
local_resource('local', 'echo red fish blue fish', deps='foo.bar')`)
	call = f.nextCall("rebuild from config change")
	assert.Equal(t, "echo red fish blue fish", call.local().Cmd.String())

	err := f.Stop()
	assert.Nil(t, err)
	f.assertAllBuildsConsumed()
}

func TestDockerRebuildWithChangedFiles(t *testing.T) {
	f := newTestFixture(t)
	defer f.TearDown()
	df := `FROM golang
ADD ./ ./
go build ./...
`
	manifest := f.newManifest("foobar")
	manifest = manifest.WithImageTarget(manifest.ImageTargetAt(0).WithBuildDetails(
		model.DockerBuild{
			Dockerfile: df,
			BuildPath:  f.Path(),
		}))

	f.Start([]model.Manifest{manifest}, true)

	call := f.nextCallComplete("first build")
	assert.True(t, call.oneState().IsEmpty())

	// Simulate a change to main.go
	mainPath := filepath.Join(f.Path(), "main.go")
	f.fsWatcher.events <- watch.NewFileEvent(mainPath)

	// Check that this triggered a rebuild.
	call = f.nextCallComplete("rebuild triggered")
	assert.Equal(t, []string{mainPath}, call.oneState().FilesChanged())

	err := f.Stop()
	assert.NoError(t, err)
	f.assertAllBuildsConsumed()
}

func TestHudUpdated(t *testing.T) {
	f := newTestFixture(t)
	defer f.TearDown()

	manifest := f.newManifest("foobar")

	f.Start([]model.Manifest{manifest}, true)
	call := f.nextCall()
	assert.True(t, call.oneState().IsEmpty())

	f.WaitUntilHUD("hud update", func(v view.View) bool {
		return len(v.Resources) == 2
	})

	err := f.Stop()
	assert.Equal(t, nil, err)

	assert.Equal(t, 2, len(f.fakeHud().LastView.Resources))
	assert.Equal(t, store.TiltfileManifestName, f.fakeHud().LastView.Resources[0].Name)
	rv := f.fakeHud().LastView.Resources[1]
	assert.Equal(t, manifest.Name, model.ManifestName(rv.Name))
	assert.Equal(t, f.Path(), rv.DirectoriesWatched[0])
	f.assertAllBuildsConsumed()
}

func TestDisabledHudUpdated(t *testing.T) {
	h := hud.NewDisabledHud()
	f := newTestFixtureWithHud(t, h)
	defer f.TearDown()

	manifest := f.newManifest("foobar")

	f.Start([]model.Manifest{manifest}, true)
	call := f.nextCall()
	assert.True(t, call.oneState().IsEmpty())

	// Make sure we're done logging stuff, then grab # processed bytes
	time.Sleep(5 * time.Millisecond)
	assert.True(t, f.disabledHud().ProcessedLogs > 0)
	oldCheckpoint := f.disabledHud().ProcessedLogs

	// Log something new, make sure it's reflected in the # processed bytes
	msg := []byte("hello world!\n")
	f.store.Dispatch(store.NewGlobalLogEvent(logger.InfoLvl, msg))
	time.Sleep(5 * time.Millisecond)

	checkpointDiff := f.disabledHud().ProcessedLogs - oldCheckpoint
	assert.Equal(t, logstore.Checkpoint(1), checkpointDiff)

	err := f.Stop()
	assert.Equal(t, nil, err)

	f.assertAllBuildsConsumed()

}

func TestPodEvent(t *testing.T) {
	f := newTestFixture(t)
	defer f.TearDown()
	manifest := f.newManifest("foobar")
	f.Start([]model.Manifest{manifest}, true)

	call := f.nextCall()
	assert.True(t, call.oneState().IsEmpty())

	pod := podbuilder.New(f.T(), manifest).
		WithPhase("CrashLoopBackOff").
		Build()
	f.podEvent(pod, manifest.Name)

	f.WaitUntilHUDResource("hud update", "foobar", func(res view.Resource) bool {
		return res.K8sInfo().PodName == pod.Name
	})

	rv := f.hudResource("foobar")
	assert.Equal(t, pod.Name, rv.K8sInfo().PodName)
	assert.Equal(t, "CrashLoopBackOff", rv.K8sInfo().PodStatus)

	assert.NoError(t, f.Stop())
	f.assertAllBuildsConsumed()
}

func TestPodResetRestartsAction(t *testing.T) {
	f := newTestFixture(t)
	defer f.TearDown()
	manifest := f.newManifest("fe")
	f.Start([]model.Manifest{manifest}, true)

	call := f.nextCall()
	assert.True(t, call.oneState().IsEmpty())

	pb := podbuilder.New(f.T(), manifest)
	f.podEvent(pb.Build(), manifest.Name)

	pb = pb.
		WithPhase("CrashLoopBackOff").
		WithRestartCount(1)
	f.podEvent(pb.Build(), manifest.Name)

	f.WaitUntilManifestState("restart seen", "fe", func(ms store.ManifestState) bool {
		return ms.MostRecentPod().VisibleContainerRestarts() == 1
	})

	f.store.Dispatch(store.NewPodResetRestartsAction(
		k8s.PodID(pb.Build().Name), "fe", 1))

	f.WaitUntilManifestState("restart cleared", "fe", func(ms store.ManifestState) bool {
		return ms.MostRecentPod().VisibleContainerRestarts() == 0
	})

	assert.NoError(t, f.Stop())
}

func TestPodEventOrdering(t *testing.T) {
	f := newTestFixture(t)
	defer f.TearDown()

	manifest := f.newManifest("fe")

	past := time.Now().Add(-time.Minute)
	now := time.Now()
	uidPast := types.UID("deployment-uid-past")
	uidNow := types.UID("deployment-uid-now")
	pb := podbuilder.New(f.T(), manifest)
	pbA := pb.WithPodID("pod-a")
	pbB := pb.WithPodID("pod-b")
	pbC := pb.WithPodID("pod-c")
	podAPast := pbA.WithCreationTime(past).WithDeploymentUID(uidPast)
	podBPast := pbB.WithCreationTime(past).WithDeploymentUID(uidPast)
	podANow := pbA.WithCreationTime(now).WithDeploymentUID(uidNow)
	podBNow := pbB.WithCreationTime(now).WithDeploymentUID(uidNow)
	podCNow := pbC.WithCreationTime(now).WithDeploymentUID(uidNow)
	podCNowDeleting := podCNow.WithDeletionTime(now)

	// Test the pod events coming in in different orders,
	// and the manifest ends up with podANow and podBNow
	podOrders := [][]podbuilder.PodBuilder{
		{podAPast, podBPast, podANow, podBNow},
		{podAPast, podANow, podBPast, podBNow},
		{podANow, podAPast, podBNow, podBPast},
		{podAPast, podBPast, podANow, podCNow, podCNowDeleting, podBNow},
	}

	for i, order := range podOrders {

		t.Run(fmt.Sprintf("TestPodOrder%d", i), func(t *testing.T) {
			f := newTestFixture(t)
			defer f.TearDown()
			f.b.nextDeployedUID = uidNow
			f.Start([]model.Manifest{manifest}, true)

			call := f.nextCall()
			assert.True(t, call.oneState().IsEmpty())
			f.WaitUntilManifestState("uid deployed", "fe", func(ms store.ManifestState) bool {
				return ms.K8sRuntimeState().DeployedUIDSet.Contains(uidNow)
			})

			for _, pb := range order {
				f.store.Dispatch(k8swatch.NewPodChangeAction(pb.Build(), manifest.Name, pb.DeploymentUID()))
			}

			f.upper.store.Dispatch(runtimelog.PodLogAction{
				PodID:    podBNow.PodID(),
				LogEvent: store.NewLogEvent("fe", runtimelog.SpanIDForPod(podBNow.PodID()), logger.InfoLvl, []byte("pod b log\n")),
			})

			f.WaitUntil("pod log seen", func(state store.EngineState) bool {
				ms, _ := state.ManifestState("fe")
				spanID := ms.MostRecentPod().SpanID
				return spanID != "" && strings.Contains(state.LogStore.SpanLog(spanID), "pod b log")
			})

			f.withManifestState("fe", func(ms store.ManifestState) {
				runtime := ms.K8sRuntimeState()
				if assert.Equal(t, 2, runtime.PodLen()) {
					assert.Equal(t, now.String(), runtime.Pods["pod-a"].StartedAt.String())
					assert.Equal(t, now.String(), runtime.Pods["pod-b"].StartedAt.String())
					assert.Equal(t, uidNow, runtime.PodAncestorUID)
				}
			})

			assert.NoError(t, f.Stop())
		})
	}
}

func TestPodEventContainerStatus(t *testing.T) {
	f := newTestFixture(t)
	defer f.TearDown()
	manifest := f.newManifest("foobar")
	f.Start([]model.Manifest{manifest}, true)

	var ref reference.NamedTagged
	f.WaitUntilManifestState("image appears", "foobar", func(ms store.ManifestState) bool {
		result := ms.BuildStatus(manifest.ImageTargetAt(0).ID()).LastSuccessfulResult
		ref = store.ImageFromBuildResult(result)
		return ref != nil
	})

	pod := podbuilder.New(f.T(), manifest).Build()
	pod.Status = k8s.FakePodStatus(ref, "Running")
	pod.Status.ContainerStatuses[0].ContainerID = ""
	pod.Spec = k8s.FakePodSpec(ref)
	f.podEvent(pod, manifest.Name)

	podState := store.Pod{}
	f.WaitUntilManifestState("container status", "foobar", func(ms store.ManifestState) bool {
		podState = ms.MostRecentPod()
		return podState.PodID.String() == pod.Name && len(podState.Containers) > 0
	})

	container := podState.Containers[0]
	assert.Equal(t, "", string(container.ID))
	assert.Equal(t, "main", string(container.Name))
	assert.Equal(t, []int32{8080}, podState.AllContainerPorts())

	err := f.Stop()
	assert.Nil(t, err)
}

func TestPodEventContainerStatusWithoutImage(t *testing.T) {
	f := newTestFixture(t)
	defer f.TearDown()
	manifest := model.Manifest{
		Name: model.ManifestName("foobar"),
	}.WithDeployTarget(model.K8sTarget{
		YAML: SanchoYAML,
	})
	ref := container.MustParseNamedTagged("dockerhub/we-didnt-build-this:foo")
	f.Start([]model.Manifest{manifest}, true)

	f.WaitUntilManifestState("first build complete", "foobar", func(ms store.ManifestState) bool {
		return len(ms.BuildHistory) > 0
	})

	pod := podbuilder.New(f.T(), manifest).Build()
	pod.Status = k8s.FakePodStatus(ref, "Running")

	// If we have no image target to match container status by image ref,
	// we should just take the first one, i.e. this one
	pod.Status.ContainerStatuses[0].Name = "first-container"
	pod.Status.ContainerStatuses[0].ContainerID = "docker://great-container-id"

	pod.Spec = v1.PodSpec{
		Containers: []v1.Container{
			{
				Name:  "second-container",
				Image: "gcr.io/windmill-public-containers/tilt-synclet:latest",
				Ports: []v1.ContainerPort{{ContainerPort: 9999}},
			},
			// we match container spec by NAME, so we'll get this one even tho it comes second.
			{
				Name:  "first-container",
				Image: ref.Name(),
				Ports: []v1.ContainerPort{{ContainerPort: 8080}},
			},
		},
	}

	f.podEvent(pod, manifest.Name)

	podState := store.Pod{}
	f.WaitUntilManifestState("container status", "foobar", func(ms store.ManifestState) bool {
		podState = ms.MostRecentPod()
		return podState.PodID.String() == pod.Name && len(podState.Containers) > 0
	})

	// If we have no image target to match container by image ref, we just take the first one
	container := podState.Containers[0]
	assert.Equal(t, "great-container-id", string(container.ID))
	assert.Equal(t, "first-container", string(container.Name))
	assert.Equal(t, []int32{8080}, podState.AllContainerPorts())

	err := f.Stop()
	assert.Nil(t, err)
}

func TestPodUnexpectedContainerStartsImageBuild(t *testing.T) {
	f := newTestFixture(t)
	defer f.TearDown()
	f.bc.DisableForTesting()

	name := model.ManifestName("foobar")
	manifest := f.newManifest(name.String())
	f.Start([]model.Manifest{manifest}, true)

	// Start and end a fake build to set manifestState.ExpectedContainerId
	f.store.Dispatch(newTargetFilesChangedAction(manifest.ImageTargetAt(0).ID(), "/go/a"))

	f.WaitUntil("builds ready & changed file recorded", func(st store.EngineState) bool {
		ms, _ := st.ManifestState(manifest.Name)
		return buildcontrol.NextManifestNameToBuild(st) == manifest.Name && ms.HasPendingFileChanges()
	})
	f.store.Dispatch(buildcontrol.BuildStartedAction{
		ManifestName: manifest.Name,
		StartTime:    time.Now(),
	})

	f.store.Dispatch(buildcontrol.NewBuildCompleteAction(name,
		liveUpdateResultSet(manifest, "theOriginalContainer"), nil))

	f.WaitUntil("nothing waiting for build", func(st store.EngineState) bool {
		return st.CompletedBuildCount == 1 && buildcontrol.NextManifestNameToBuild(st) == ""
	})

	f.podEvent(podbuilder.New(t, manifest).WithPodID("mypod").WithContainerID("myfunnycontainerid").Build(), manifest.Name)

	f.WaitUntilManifestState("NeedsRebuildFromCrash set to True", "foobar", func(ms store.ManifestState) bool {
		return ms.NeedsRebuildFromCrash
	})

	f.WaitUntil("manifest queued for build b/c it's crashing", func(st store.EngineState) bool {
		return buildcontrol.NextManifestNameToBuild(st) == manifest.Name
	})
}

func TestPodUnexpectedContainerStartsImageBuildOutOfOrderEvents(t *testing.T) {
	f := newTestFixture(t)
	defer f.TearDown()
	f.bc.DisableForTesting()

	name := model.ManifestName("foobar")
	manifest := f.newManifest(name.String())
	ptsh := k8s.PodTemplateSpecHash("abc123hash")

	f.Start([]model.Manifest{manifest}, true)

	// (recognize incoming pods with this ptsh as belonging to this manifest)
	f.registerDeployedPodTemplateSpecHashToManifest(name, ptsh)

	// Start a fake build
	f.store.Dispatch(newTargetFilesChangedAction(manifest.ImageTargetAt(0).ID(), "/go/a"))
	f.WaitUntil("builds ready & changed file recorded", func(st store.EngineState) bool {
		ms, _ := st.ManifestState(manifest.Name)
		return buildcontrol.NextManifestNameToBuild(st) == manifest.Name && ms.HasPendingFileChanges()
	})
	f.store.Dispatch(buildcontrol.BuildStartedAction{
		ManifestName: manifest.Name,
		StartTime:    time.Now(),
	})

	// Simulate k8s restarting the container due to a crash.
	f.podEvent(podbuilder.New(t, manifest).WithContainerID("myfunnycontainerid").
		WithTemplateSpecHash(ptsh).Build(), manifest.Name)

	// ...and finish the build. Even though this action comes in AFTER the pod
	// event w/ unexpected container,  we should still be able to detect the mismatch.
	f.store.Dispatch(buildcontrol.NewBuildCompleteAction(name,
		liveUpdateResultSet(manifest, "theOriginalContainer"), nil))

	f.WaitUntilManifestState("NeedsRebuildFromCrash set to True", "foobar", func(ms store.ManifestState) bool {
		return ms.NeedsRebuildFromCrash
	})
	f.WaitUntil("manifest queued for build b/c it's crashing", func(st store.EngineState) bool {
		return buildcontrol.NextManifestNameToBuild(st) == manifest.Name
	})
}

func TestPodUnexpectedContainerAfterSuccessfulUpdate(t *testing.T) {
	f := newTestFixture(t)
	defer f.TearDown()
	f.bc.DisableForTesting()

	name := model.ManifestName("foobar")
	manifest := f.newManifest(name.String())
	ptsh := k8s.PodTemplateSpecHash("abc123hash")

	f.Start([]model.Manifest{manifest}, true)

	// Start and end a normal build
	f.store.Dispatch(newTargetFilesChangedAction(manifest.ImageTargetAt(0).ID(), "/go/a"))
	f.WaitUntil("builds ready & changed file recorded", func(st store.EngineState) bool {
		ms, _ := st.ManifestState(manifest.Name)
		return buildcontrol.NextManifestNameToBuild(st) == manifest.Name && ms.HasPendingFileChanges()
	})

	f.store.Dispatch(buildcontrol.BuildStartedAction{
		ManifestName: manifest.Name,
		StartTime:    time.Now(),
	})
	podStartTime := time.Now()
	ancestorUID := types.UID("fake-uid")
	pb := podbuilder.New(t, manifest).
		WithPodID("mypod").
		WithContainerID("normal-container-id").
		WithCreationTime(podStartTime).
		WithDeploymentUID(ancestorUID).
		WithTemplateSpecHash(ptsh)
	f.store.Dispatch(buildcontrol.NewBuildCompleteAction(name,
		deployResultSet(manifest, ancestorUID, []k8s.PodTemplateSpecHash{ptsh}), nil))

	f.store.Dispatch(k8swatch.NewPodChangeAction(pb.Build(), manifest.Name, ancestorUID))
	f.WaitUntil("nothing waiting for build", func(st store.EngineState) bool {
		return st.CompletedBuildCount == 1 && buildcontrol.NextManifestNameToBuild(st) == ""
	})

	// Start another fake build
	f.store.Dispatch(newTargetFilesChangedAction(manifest.ImageTargetAt(0).ID(), "/go/a"))
	f.WaitUntil("waiting for builds to be ready", func(st store.EngineState) bool {
		return buildcontrol.NextManifestNameToBuild(st) == manifest.Name
	})
	f.store.Dispatch(buildcontrol.BuildStartedAction{
		ManifestName: manifest.Name,
		StartTime:    time.Now(),
	})

	// Simulate a pod crash, then a build completion
	pb = pb.WithContainerID("funny-container-id")
	f.store.Dispatch(k8swatch.NewPodChangeAction(pb.Build(), manifest.Name, ancestorUID))

	f.store.Dispatch(buildcontrol.NewBuildCompleteAction(name,
		liveUpdateResultSet(manifest, "normal-container-id"), nil))

	f.WaitUntilManifestState("NeedsRebuildFromCrash set to True", "foobar", func(ms store.ManifestState) bool {
		return ms.NeedsRebuildFromCrash
	})

	f.WaitUntil("manifest queued for build b/c it's crashing", func(st store.EngineState) bool {
		return buildcontrol.NextManifestNameToBuild(st) == manifest.Name
	})
}

func TestPodEventUpdateByTimestamp(t *testing.T) {
	f := newTestFixture(t)
	defer f.TearDown()
	manifest := f.newManifest("foobar")
	f.Start([]model.Manifest{manifest}, true)

	call := f.nextCall()
	assert.True(t, call.oneState().IsEmpty())

	firstCreationTime := time.Now()
	pod := podbuilder.New(f.T(), manifest).
		WithCreationTime(firstCreationTime).
		WithPhase("CrashLoopBackOff").
		Build()
	f.podEvent(pod, manifest.Name)
	f.WaitUntilHUDResource("hud update crash", "foobar", func(res view.Resource) bool {
		return res.K8sInfo().PodStatus == "CrashLoopBackOff"
	})

	newPod := podbuilder.New(f.T(), manifest).
		WithPodID("my-new-pod").
		WithCreationTime(firstCreationTime.Add(time.Minute * 2)).
		Build()
	f.podEvent(newPod, manifest.Name)
	f.WaitUntilHUDResource("hud update running", "foobar", func(res view.Resource) bool {
		return res.K8sInfo().PodStatus == "Running"
	})

	rv := f.hudResource("foobar")
	assert.Equal(t, newPod.Name, rv.K8sInfo().PodName)
	assert.Equal(t, "Running", rv.K8sInfo().PodStatus)

	assert.NoError(t, f.Stop())
	f.assertAllBuildsConsumed()
}

func TestPodEventDeleted(t *testing.T) {
	f := newTestFixture(t)
	defer f.TearDown()
	mn := model.ManifestName("foobar")
	manifest := f.newManifest(mn.String())
	f.Start([]model.Manifest{manifest}, true)

	call := f.nextCallComplete()
	assert.True(t, call.oneState().IsEmpty())

	creationTime := time.Now()
	pb := podbuilder.New(f.T(), manifest).
		WithCreationTime(creationTime)
	f.podEvent(pb.Build(), manifest.Name)

	f.WaitUntilManifestState("pod crashes", mn, func(state store.ManifestState) bool {
		return state.K8sRuntimeState().ContainsID(k8s.PodID(pb.PodID()))
	})

	f.podEvent(pb.WithDeletionTime(creationTime.Add(time.Minute)).Build(), manifest.Name)

	f.WaitUntilManifestState("podset is empty", mn, func(state store.ManifestState) bool {
		return state.K8sRuntimeState().PodLen() == 0
	})

	err := f.Stop()
	if err != nil {
		t.Fatal(err)
	}

	f.assertAllBuildsConsumed()
}

func TestPodEventUpdateByPodName(t *testing.T) {
	f := newTestFixture(t)
	defer f.TearDown()
	manifest := f.newManifest("foobar")
	f.Start([]model.Manifest{manifest}, true)

	call := f.nextCallComplete()
	assert.True(t, call.oneState().IsEmpty())

	creationTime := time.Now()
	pb := podbuilder.New(f.T(), manifest).
		WithCreationTime(creationTime).
		WithPhase("CrashLoopBackOff")
	f.podEvent(pb.Build(), manifest.Name)

	f.WaitUntilHUDResource("pod crashes", "foobar", func(res view.Resource) bool {
		return res.K8sInfo().PodStatus == "CrashLoopBackOff"
	})

	f.podEvent(pb.WithPhase("Running").Build(), manifest.Name)

	f.WaitUntilHUDResource("pod comes back", "foobar", func(res view.Resource) bool {
		return res.K8sInfo().PodStatus == "Running"
	})

	rv := f.hudResource("foobar")
	assert.Equal(t, pb.Build().Name, rv.K8sInfo().PodName)
	assert.Equal(t, "Running", rv.K8sInfo().PodStatus)

	err := f.Stop()
	if err != nil {
		t.Fatal(err)
	}

	f.assertAllBuildsConsumed()
}

func TestPodEventIgnoreOlderPod(t *testing.T) {
	f := newTestFixture(t)
	defer f.TearDown()
	manifest := f.newManifest("foobar")
	f.Start([]model.Manifest{manifest}, true)

	call := f.nextCall()
	assert.True(t, call.oneState().IsEmpty())

	creationTime := time.Now()
	pod := podbuilder.New(f.T(), manifest).
		WithPodID("my-new-pod").
		WithPhase("CrashLoopBackOff").
		WithCreationTime(creationTime).
		Build()
	f.podEvent(pod, manifest.Name)
	f.WaitUntilHUDResource("hud update", "foobar", func(res view.Resource) bool {
		return res.K8sInfo().PodStatus == "CrashLoopBackOff"
	})

	oldPod := podbuilder.New(f.T(), manifest).
		WithCreationTime(creationTime.Add(time.Minute * -1)).
		Build()
	f.podEvent(oldPod, manifest.Name)
	time.Sleep(10 * time.Millisecond)

	assert.NoError(t, f.Stop())
	f.assertAllBuildsConsumed()

	rv := f.hudResource("foobar")
	assert.Equal(t, pod.Name, rv.K8sInfo().PodName)
	assert.Equal(t, "CrashLoopBackOff", rv.K8sInfo().PodStatus)
}

func TestPodContainerStatus(t *testing.T) {
	f := newTestFixture(t)
	defer f.TearDown()
	manifest := f.newManifest("fe")
	f.Start([]model.Manifest{manifest}, true)

	_ = f.nextCall()

	var ref reference.NamedTagged
	f.WaitUntilManifestState("image appears", "fe", func(ms store.ManifestState) bool {
		result := ms.BuildStatus(manifest.ImageTargetAt(0).ID()).LastSuccessfulResult
		ref = store.ImageFromBuildResult(result)
		return ref != nil
	})

	startedAt := time.Now()
	pb := podbuilder.New(f.T(), manifest).
		WithCreationTime(startedAt)
	pod := pb.Build()
	f.podEvent(pod, manifest.Name)
	f.WaitUntilManifestState("pod appears", "fe", func(ms store.ManifestState) bool {
		return ms.MostRecentPod().PodID.String() == pod.Name
	})

	pod = pb.Build()
	pod.Spec = k8s.FakePodSpec(ref)
	pod.Status = k8s.FakePodStatus(ref, "Running")
	f.podEvent(pod, manifest.Name)

	f.WaitUntilManifestState("container is ready", "fe", func(ms store.ManifestState) bool {
		ports := ms.MostRecentPod().AllContainerPorts()
		return len(ports) == 1 && ports[0] == 8080
	})

	err := f.Stop()
	assert.NoError(t, err)

	f.assertAllBuildsConsumed()
}

func TestPodAddedToStateOrNotByTemplateHash(t *testing.T) {
	deployedHash := k8s.PodTemplateSpecHash("some-hash-abc")
	nonMatchingHash := k8s.PodTemplateSpecHash("danger-will-robinson")
	ancestorUID := types.UID("some-ancestor")
	podID := k8s.PodID("special-pod")
	otherPodID := k8s.PodID("other-pod")
	mName := model.ManifestName("foobar")

	tests := []struct {
		name                      string
		ptshMatch                 bool // does the pod template spec hash of incoming pod event match the PTSH we most recently deployed?
		ancestorSeen              bool // does the k8s runtime state already know about the ancestor UID of our pod?
		podSeen                   bool // instantiate runtime state with an old version of the pod we're getting events for
		haveAdditionalPod         bool // runtime state knows about another pod besides the one we're getting events for
		expectUpdatePodOnManifest bool // expect pod event to cause an update to manifestState.Pods
	}{
		{name: "new ancestor + ptsh OK",
			ptshMatch:                 true,
			ancestorSeen:              false,
			podSeen:                   false,
			haveAdditionalPod:         false,
			expectUpdatePodOnManifest: true,
		}, {name: "new ancestor + ptsh not OK",
			ptshMatch:                 false,
			ancestorSeen:              false,
			podSeen:                   false,
			haveAdditionalPod:         false,
			expectUpdatePodOnManifest: false,
		}, {name: "existing ancestor/new pod + ptsh OK",
			ptshMatch:                 true,
			ancestorSeen:              true,
			podSeen:                   false,
			haveAdditionalPod:         false,
			expectUpdatePodOnManifest: true,
		}, {name: "existing ancestor/new pod + ptsh OK + additional pod",
			ptshMatch:                 true,
			ancestorSeen:              true,
			podSeen:                   false,
			haveAdditionalPod:         true,
			expectUpdatePodOnManifest: true,
		}, {name: "existing ancestor/new pod + ptsh not OK",
			ptshMatch:                 false,
			ancestorSeen:              true,
			podSeen:                   false,
			haveAdditionalPod:         false,
			expectUpdatePodOnManifest: false,
		}, {name: "existing ancestor/new pod + ptsh not OK + additional pod",
			ptshMatch:                 false,
			ancestorSeen:              true,
			podSeen:                   false,
			haveAdditionalPod:         true,
			expectUpdatePodOnManifest: false,
		}, {name: "existing pod + ptsh OK",
			ptshMatch:                 true,
			ancestorSeen:              true,
			podSeen:                   true,
			haveAdditionalPod:         false,
			expectUpdatePodOnManifest: true,
		}, {name: "existing pod + ptsh OK + additional pod",
			ptshMatch:                 true,
			ancestorSeen:              true,
			podSeen:                   true,
			haveAdditionalPod:         true,
			expectUpdatePodOnManifest: true,
		}, {name: "existing pod + ptsh not OK",
			ptshMatch:                 false,
			ancestorSeen:              true,
			podSeen:                   true,
			haveAdditionalPod:         false,
			expectUpdatePodOnManifest: true,
		},
		{name: "existing pod + ptsh not OK + additional pod",
			ptshMatch:                 false,
			ancestorSeen:              true,
			podSeen:                   true,
			haveAdditionalPod:         true,
			expectUpdatePodOnManifest: true,
		},
	}
	for _, test := range tests {
		t.Run(test.name, func(t *testing.T) {
			f := newTestFixture(t)
			defer f.TearDown()
			manifest := f.newManifest(mName.String())

			f.b.nextDeployedUID = ancestorUID
			f.b.nextPodTemplateSpecHashes = []k8s.PodTemplateSpecHash{deployedHash}
			f.Start([]model.Manifest{manifest}, true)

			_ = f.nextCallComplete()

			// set up runtime state
			st := f.store.LockMutableStateForTesting()
			ms, ok := st.ManifestState(model.ManifestName(mName))
			require.True(t, ok, "couldn't find manifest state for %s", mName)

			runtime := ms.GetOrCreateK8sRuntimeState()
			runtime.Pods = make(map[k8s.PodID]*store.Pod)
			if test.ancestorSeen {
				runtime.PodAncestorUID = ancestorUID
			}

			if test.podSeen {
				runtime.Pods[podID] = &store.Pod{
					PodID:  podID,
					Status: "Running",
				}
			}
			if test.haveAdditionalPod {
				runtime.Pods[otherPodID] = &store.Pod{
					PodID:  otherPodID,
					Status: "Running",
				}
			}
			ms.RuntimeState = runtime
			f.store.UnlockMutableState()

			// Dispatch pod event
			podHash := deployedHash
			if !test.ptshMatch {
				podHash = nonMatchingHash
			}
			pod := podbuilder.New(f.T(), manifest).
				WithPodID(podID.String()).
				WithTemplateSpecHash(podHash).
				WithPhase("CrashLoopBackOff").
				Build()
			f.podEvent(pod, manifest.Name)

			if test.expectUpdatePodOnManifest {
				f.WaitUntilManifestState("pod on manifest state with updated status", mName,
					func(ms store.ManifestState) bool {
						foundPod, ok := ms.PodWithID(podID)
						return ok && foundPod.Status == "CrashLoopBackOff"
					})
				f.withManifestState(mName, func(ms store.ManifestState) {
					assert.Equal(t, ancestorUID, ms.K8sRuntimeState().PodAncestorUID,
						"expect k8s runtime state to have current pod ancestor UID")
				})
			} else {
				time.Sleep(10 * time.Millisecond)
				f.withManifestState(mName, func(ms store.ManifestState) {
					_, ok := ms.PodWithID(podID)
					assert.False(t, ok, "expect manifest to NOT have pod with ID %q", podID)
				})
			}

			if test.haveAdditionalPod {
				f.withManifestState(mName, func(ms store.ManifestState) {
					_, ok := ms.PodWithID(otherPodID)
					assert.True(t, ok, "expect manifest to have pod with ID %q", otherPodID)
				})
			}

			assert.NoError(t, f.Stop())
			f.assertAllBuildsConsumed()
		})
	}
}

func TestUpper_WatchDockerIgnoredFiles(t *testing.T) {
	f := newTestFixture(t)
	defer f.TearDown()
	manifest := f.newManifest("foobar")
	manifest = manifest.WithImageTarget(manifest.ImageTargetAt(0).
		WithDockerignores([]model.Dockerignore{
			{
				LocalPath: f.Path(),
				Contents:  "dignore.txt",
			},
		}))

	f.Start([]model.Manifest{manifest}, true)

	call := f.nextCall()
	assert.Equal(t, manifest.ImageTargetAt(0), call.firstImgTarg())

	f.fsWatcher.events <- watch.NewFileEvent(f.JoinPath("dignore.txt"))
	f.assertNoCall("event for ignored file should not trigger build")

	err := f.Stop()
	assert.NoError(t, err)
	f.assertAllBuildsConsumed()
}

func TestUpper_ShowErrorPodLog(t *testing.T) {
	f := newTestFixture(t)
	defer f.TearDown()

	name := model.ManifestName("foobar")
	manifest := f.newManifest(name.String())

	f.Start([]model.Manifest{manifest}, true)
	f.waitForCompletedBuildCount(1)

	pb := podbuilder.New(f.T(), manifest)
	pod := pb.Build()
	f.startPod(pod, name)
	f.podLog(pod, name, "first string")

	f.upper.store.Dispatch(newTargetFilesChangedAction(manifest.ImageTargetAt(0).ID(), "/go/a.go"))

	f.waitForCompletedBuildCount(2)
	f.podLog(pod, name, "second string")

	f.withState(func(state store.EngineState) {
		ms, _ := state.ManifestState(name)
		spanID := ms.MostRecentPod().SpanID
		assert.Equal(t, "first string\nsecond string\n", state.LogStore.SpanLog(spanID))
	})

	err := f.Stop()
	assert.NoError(t, err)
}

func TestUpperPodLogInCrashLoopThirdInstanceStillUp(t *testing.T) {
	f := newTestFixture(t)
	defer f.TearDown()

	name := model.ManifestName("foobar")
	manifest := f.newManifest(name.String())

	f.Start([]model.Manifest{manifest}, true)
	f.waitForCompletedBuildCount(1)

	pb := podbuilder.New(f.T(), manifest)
	f.startPod(pb.Build(), name)
	f.podLog(pb.Build(), name, "first string")
	pb = f.restartPod(pb)
	f.podLog(pb.Build(), name, "second string")
	pb = f.restartPod(pb)
	f.podLog(pb.Build(), name, "third string")

	// the third instance is still up, so we want to show the log from the last crashed pod plus the log from the current pod
	f.withState(func(es store.EngineState) {
		ms, _ := es.ManifestState(name)
		pod := ms.MostRecentPod()
		assert.Contains(t, es.LogStore.SpanLog(pod.SpanID), "third string\n")
		assert.Contains(t, es.LogStore.ManifestLog(name), "second string\n")
		assert.Contains(t, es.LogStore.ManifestLog(name), "third string\n")
		assert.Equal(t, ms.CrashLog.String(), "first string\nsecond string\n")
		assert.Contains(t, es.LogStore.SpanLog(pod.SpanID), "third string\n")
	})

	err := f.Stop()
	assert.NoError(t, err)
}

func TestUpperPodLogInCrashLoopPodCurrentlyDown(t *testing.T) {
	f := newTestFixture(t)
	defer f.TearDown()

	name := model.ManifestName("foobar")
	manifest := f.newManifest(name.String())

	f.Start([]model.Manifest{manifest}, true)
	f.waitForCompletedBuildCount(1)

	pb := podbuilder.New(f.T(), manifest)
	f.startPod(pb.Build(), name)
	f.podLog(pb.Build(), name, "first string")
	pb = f.restartPod(pb)
	f.podLog(pb.Build(), name, "second string")

	pod := pb.Build()
	pod.Status.ContainerStatuses[0].Ready = false
	f.notifyAndWaitForPodStatus(pod, name, func(pod store.Pod) bool {
		return !pod.AllContainersReady()
	})

	f.withState(func(state store.EngineState) {
		ms, _ := state.ManifestState(name)
		spanID := ms.MostRecentPod().SpanID
		assert.Equal(t, "first string\nsecond string\n", state.LogStore.SpanLog(spanID))
	})

	err := f.Stop()
	assert.NoError(t, err)
}

func TestUpperPodRestartsBeforeTiltStart(t *testing.T) {
	f := newTestFixture(t)
	defer f.TearDown()

	name := model.ManifestName("fe")
	manifest := f.newManifest(name.String())

	f.Start([]model.Manifest{manifest}, true)
	f.waitForCompletedBuildCount(1)

	pb := podbuilder.New(f.T(), manifest).
		WithRestartCount(1)
	f.startPod(pb.Build(), manifest.Name)

	f.withManifestState(name, func(ms store.ManifestState) {
		assert.Equal(t, 1, ms.MostRecentPod().BaselineRestarts)
	})

	err := f.Stop()
	assert.NoError(t, err)
}

// This tests a bug that led to infinite redeploys:
// 1. Crash rebuild
// 2. Immediately do a container build, before we get the event with the new container ID in (1). This container build
//    should *not* happen in the pre-(1) container ID. Whether it happens in the container from (1) or yields a fresh
//    container build isn't too important
func TestUpperBuildImmediatelyAfterCrashRebuild(t *testing.T) {
	f := newTestFixture(t)
	defer f.TearDown()

	manifest := f.newManifest("fe")
	f.Start([]model.Manifest{manifest}, true)

	call := f.nextCall()
	assert.Equal(t, manifest.ImageTargetAt(0), call.firstImgTarg())
	assert.Equal(t, []string{}, call.oneState().FilesChanged())
	f.waitForCompletedBuildCount(1)

	f.b.nextLiveUpdateContainerIDs = []container.ID{podbuilder.FakeContainerID()}
	pod := podbuilder.New(f.T(), manifest).Build()
	f.podEvent(pod, manifest.Name)
	f.fsWatcher.events <- watch.NewFileEvent(f.JoinPath("main.go"))

	call = f.nextCall()
	assert.Equal(t, pod.Name, call.oneState().OneContainerInfo().PodID.String())
	f.waitForCompletedBuildCount(2)
	f.withManifestState("fe", func(ms store.ManifestState) {
		assert.Equal(t, model.BuildReasonFlagChangedFiles, ms.LastBuild().Reason)
		assert.Equal(t, podbuilder.FakeContainerIDSet(1), ms.LiveUpdatedContainerIDs)
	})

	// Restart the pod with a new container id, to simulate a container restart.
	f.podEvent(podbuilder.New(t, manifest).
		WithPodID("pod-id").
		WithContainerID("funnyContainerID").
		Build(), manifest.Name)
	call = f.nextCall()
	assert.True(t, call.oneState().OneContainerInfo().Empty())
	f.waitForCompletedBuildCount(3)

	f.withManifestState("fe", func(ms store.ManifestState) {
		assert.Equal(t, model.BuildReasonFlagCrash, ms.LastBuild().Reason)
	})

	// kick off another build
	f.fsWatcher.events <- watch.NewFileEvent(f.JoinPath("main2.go"))
	call = f.nextCall()
	// at this point we have not received a pod event for pod that was started by the crash-rebuild,
	// so any known pod info would have to be invalid to use for a build and this BuildState should
	// not have any ContainerInfo
	assert.True(t, call.oneState().OneContainerInfo().Empty())

	err := f.Stop()
	assert.NoError(t, err)
	f.assertAllBuildsConsumed()
}

func TestUpperRecordPodWithMultipleContainers(t *testing.T) {
	f := newTestFixture(t)
	defer f.TearDown()

	name := model.ManifestName("foobar")
	manifest := f.newManifest(name.String())

	f.Start([]model.Manifest{manifest}, true)
	f.waitForCompletedBuildCount(1)

	pod := podbuilder.New(f.T(), manifest).Build()
	pod.Status.ContainerStatuses = append(pod.Status.ContainerStatuses, v1.ContainerStatus{
		Name:        "sidecar",
		Image:       "sidecar-image",
		Ready:       false,
		ContainerID: "docker://sidecar",
	})

	f.startPod(pod, manifest.Name)
	f.notifyAndWaitForPodStatus(pod, manifest.Name, func(pod store.Pod) bool {
		if len(pod.Containers) != 2 {
			return false
		}

		c1 := pod.Containers[0]
		require.Equal(t, container.Name("sancho"), c1.Name)
		require.Equal(t, podbuilder.FakeContainerID(), c1.ID)
		require.True(t, c1.Ready)

		c2 := pod.Containers[1]
		require.Equal(t, container.Name("sidecar"), c2.Name)
		require.Equal(t, container.ID("sidecar"), c2.ID)
		require.False(t, c2.Ready)

		return true
	})

	err := f.Stop()
	assert.NoError(t, err)
}

func TestUpperProcessOtherContainersIfOneErrors(t *testing.T) {
	f := newTestFixture(t)
	defer f.TearDown()

	name := model.ManifestName("foobar")
	manifest := f.newManifest(name.String())

	f.Start([]model.Manifest{manifest}, true)
	f.waitForCompletedBuildCount(1)

	pod := podbuilder.New(f.T(), manifest).Build()
	pod.Status.ContainerStatuses = append(pod.Status.ContainerStatuses, v1.ContainerStatus{
		Name:  "extra1",
		Image: "extra1-image",
		Ready: false,
		// when populating container info for this pod, we'll error when we try to parse
		// this cID -- we should still populate info for the other containers, though.
		ContainerID: "malformed",
	}, v1.ContainerStatus{
		Name:        "extra2",
		Image:       "extra2-image",
		Ready:       false,
		ContainerID: "docker://extra2",
	})

	f.startPod(pod, manifest.Name)
	f.notifyAndWaitForPodStatus(pod, manifest.Name, func(pod store.Pod) bool {
		if len(pod.Containers) != 2 {
			return false
		}

		require.Equal(t, container.Name("sancho"), pod.Containers[0].Name)
		require.Equal(t, container.Name("extra2"), pod.Containers[1].Name)

		return true
	})

	err := f.Stop()
	assert.NoError(t, err)
}

func TestUpper_ServiceEvent(t *testing.T) {
	f := newTestFixture(t)
	defer f.TearDown()

	manifest := f.newManifest("foobar")

	f.Start([]model.Manifest{manifest}, true)
	f.waitForCompletedBuildCount(1)

	result := f.b.resultsByID[manifest.K8sTarget().ID()]
	uid := result.(store.K8sBuildResult).DeployedUIDs[0]
	svc := servicebuilder.New(t, manifest).WithUID(uid).WithPort(8080).WithIP("1.2.3.4").Build()
	k8swatch.DispatchServiceChange(f.store, svc, manifest.Name, "")

	f.WaitUntilManifestState("lb updated", "foobar", func(ms store.ManifestState) bool {
		return len(ms.K8sRuntimeState().LBs) > 0
	})

	err := f.Stop()
	assert.NoError(t, err)

	ms, _ := f.upper.store.RLockState().ManifestState(manifest.Name)
	defer f.upper.store.RUnlockState()
	lbs := ms.K8sRuntimeState().LBs
	assert.Equal(t, 1, len(lbs))
	url, ok := lbs[k8s.ServiceName(svc.Name)]
	if !ok {
		t.Fatalf("%v did not contain key 'myservice'", lbs)
	}
	assert.Equal(t, "http://1.2.3.4:8080/", url.String())
}

func TestUpper_ServiceEventRemovesURL(t *testing.T) {
	f := newTestFixture(t)
	defer f.TearDown()

	manifest := f.newManifest("foobar")

	f.Start([]model.Manifest{manifest}, true)
	f.waitForCompletedBuildCount(1)

	result := f.b.resultsByID[manifest.K8sTarget().ID()]
	uid := result.(store.K8sBuildResult).DeployedUIDs[0]
	sb := servicebuilder.New(t, manifest).WithUID(uid).WithPort(8080).WithIP("1.2.3.4")
	svc := sb.Build()
	k8swatch.DispatchServiceChange(f.store, svc, manifest.Name, "")

	f.WaitUntilManifestState("lb url added", "foobar", func(ms store.ManifestState) bool {
		url := ms.K8sRuntimeState().LBs[k8s.ServiceName(svc.Name)]
		if url == nil {
			return false
		}
		return "http://1.2.3.4:8080/" == url.String()
	})

	svc = sb.WithIP("").Build()
	k8swatch.DispatchServiceChange(f.store, svc, manifest.Name, "")

	f.WaitUntilManifestState("lb url removed", "foobar", func(ms store.ManifestState) bool {
		url := ms.K8sRuntimeState().LBs[k8s.ServiceName(svc.Name)]
		return url == nil
	})

	err := f.Stop()
	assert.NoError(t, err)
}

func TestUpper_PodLogs(t *testing.T) {
	f := newTestFixture(t)
	defer f.TearDown()

	name := model.ManifestName("fe")
	manifest := f.newManifest(string(name))

	f.Start([]model.Manifest{manifest}, true)
	f.waitForCompletedBuildCount(1)

	pod := podbuilder.New(f.T(), manifest).Build()
	f.startPod(pod, name)
	f.podLog(pod, name, "Hello world!\n")

	err := f.Stop()
	assert.NoError(t, err)
}

func TestK8sEventGlobalLogAndManifestLog(t *testing.T) {
	f := newTestFixture(t)
	defer f.TearDown()

	name := model.ManifestName("fe")
	manifest := f.newManifest(string(name))

	f.Start([]model.Manifest{manifest}, true)
	f.waitForCompletedBuildCount(1)

	objRef := v1.ObjectReference{UID: f.lastDeployedUID(name)}
	warnEvt := &v1.Event{
		InvolvedObject: objRef,
		Message:        "something has happened zomg",
		Type:           v1.EventTypeWarning,
	}
	f.kClient.EmitEvent(f.ctx, warnEvt)

	f.WaitUntil("event message appears in manifest log", func(st store.EngineState) bool {
		return strings.Contains(st.LogStore.ManifestLog(name), "something has happened zomg")
	})

	f.withState(func(st store.EngineState) {
		assert.Contains(t, st.LogStore.String(), "something has happened zomg", "event message not in global log")
	})

	err := f.Stop()
	assert.NoError(t, err)
}

func TestK8sEventNotLoggedIfNoManifestForUID(t *testing.T) {
	f := newTestFixture(t)
	defer f.TearDown()

	name := model.ManifestName("fe")
	manifest := f.newManifest(string(name))

	f.Start([]model.Manifest{manifest}, true)
	f.waitForCompletedBuildCount(1)

	warnEvt := &v1.Event{
		InvolvedObject: v1.ObjectReference{UID: types.UID("someRandomUID")},
		Message:        "something has happened zomg",
		Type:           v1.EventTypeWarning,
	}
	f.kClient.EmitEvent(f.ctx, warnEvt)

	time.Sleep(10 * time.Millisecond)

	assert.NotContains(t, f.log.String(), "something has happened zomg",
		"should not log event message b/c it doesn't have a UID -> Manifest mapping")
}

func TestK8sEventDoNotLogNormalEvents(t *testing.T) {
	f := newTestFixture(t)
	defer f.TearDown()

	name := model.ManifestName("fe")
	manifest := f.newManifest(string(name))

	f.Start([]model.Manifest{manifest}, true)
	f.waitForCompletedBuildCount(1)

	normalEvt := &v1.Event{
		InvolvedObject: v1.ObjectReference{UID: f.lastDeployedUID(name)},
		Message:        "all systems are go",
		Type:           v1.EventTypeNormal, // we should NOT log this message
	}
	f.kClient.EmitEvent(f.ctx, normalEvt)

	time.Sleep(10 * time.Millisecond)
	f.withState(func(es store.EngineState) {
		assert.NotContains(t, es.LogStore.String(), "all systems are go",
			"message for event of type 'normal' should not appear in log")
	})

	err := f.Stop()
	assert.NoError(t, err)
}

func TestInitSetsTiltfilePath(t *testing.T) {
	f := newTestFixture(t)
	f.Start([]model.Manifest{}, true)
	f.store.Dispatch(InitAction{
		TiltfilePath: "/Tiltfile",
	})
	f.WaitUntil("tiltfile path gets set on init", func(st store.EngineState) bool {
		return st.TiltfilePath == "/Tiltfile"
	})
}

func TestHudExitNoError(t *testing.T) {
	f := newTestFixture(t)
	f.Start([]model.Manifest{}, true)
	f.store.Dispatch(hud.NewExitAction(nil))
	err := f.WaitForExit()
	assert.NoError(t, err)
}

func TestHudExitWithError(t *testing.T) {
	f := newTestFixture(t)
	f.Start([]model.Manifest{}, true)
	e := errors.New("helllllo")
	f.store.Dispatch(hud.NewExitAction(e))
	_ = f.WaitForNoExit()
}

func TestNewConfigsAreWatchedAfterFailure(t *testing.T) {
	f := newTestFixture(t)
	f.loadAndStart()

	f.WriteConfigFiles("Tiltfile", "read_file('foo.txt')")
	f.WaitUntil("foo.txt is a config file", func(state store.EngineState) bool {
		for _, s := range state.ConfigFiles {
			if s == f.JoinPath("foo.txt") {
				return true
			}
		}
		return false
	})
}

func TestDockerComposeUp(t *testing.T) {
	f := newTestFixture(t)
	redis, server := f.setupDCFixture()

	f.Start([]model.Manifest{redis, server}, true)
	call := f.nextCall()
	assert.True(t, call.oneState().IsEmpty())
	assert.False(t, call.dc().ID().Empty())
	assert.Equal(t, redis.DockerComposeTarget().ID(), call.dc().ID())
	call = f.nextCall()
	assert.True(t, call.oneState().IsEmpty())
	assert.False(t, call.dc().ID().Empty())
	assert.Equal(t, server.DockerComposeTarget().ID(), call.dc().ID())
}

func TestDockerComposeRedeployFromFileChange(t *testing.T) {
	f := newTestFixture(t)
	_, m := f.setupDCFixture()

	f.Start([]model.Manifest{m}, true)

	// Initial build
	call := f.nextCall()
	assert.True(t, call.oneState().IsEmpty())

	// Change a file -- should trigger build
	f.fsWatcher.events <- watch.NewFileEvent(f.JoinPath("package.json"))
	call = f.nextCall()
	assert.Equal(t, []string{f.JoinPath("package.json")}, call.oneState().FilesChanged())
}

// TODO(maia): TestDockerComposeEditConfigFiles once DC manifests load faster (http://bit.ly/2RBX4g5)

func TestDockerComposeEventSetsStatus(t *testing.T) {
	f := newTestFixture(t)
	_, m := f.setupDCFixture()

	f.Start([]model.Manifest{m}, true)
	f.waitForCompletedBuildCount(1)

	// Send event corresponding to status = "In Progress"
	err := f.dcc.SendEvent(dcContainerEvtForManifest(m, dockercompose.ActionCreate))
	if err != nil {
		f.T().Fatal(err)
	}

	f.WaitUntilManifestState("resource status = 'In Progress'", m.ManifestName(), func(ms store.ManifestState) bool {
		return ms.DCRuntimeState().Status == dockercompose.StatusInProg
	})

	beforeStart := time.Now()

	// Send event corresponding to status = "OK"
	err = f.dcc.SendEvent(dcContainerEvtForManifest(m, dockercompose.ActionStart))
	if err != nil {
		f.T().Fatal(err)
	}

	f.WaitUntilManifestState("resource status = 'OK'", m.ManifestName(), func(ms store.ManifestState) bool {
		return ms.DCRuntimeState().Status == dockercompose.StatusUp
	})

	f.withManifestState(m.ManifestName(), func(ms store.ManifestState) {
		assert.True(t, ms.DCRuntimeState().StartTime.After(beforeStart))

	})

	// An event unrelated to status shouldn't change the status
	err = f.dcc.SendEvent(dcContainerEvtForManifest(m, dockercompose.ActionExecCreate))
	if err != nil {
		f.T().Fatal(err)
	}

	time.Sleep(10 * time.Millisecond)
	f.WaitUntilManifestState("resource status = 'OK'", m.ManifestName(), func(ms store.ManifestState) bool {
		return ms.DCRuntimeState().Status == dockercompose.StatusUp
	})
}

func TestDockerComposeStartsEventWatcher(t *testing.T) {
	f := newTestFixture(t)
	_, m := f.setupDCFixture()

	// Actual behavior is that we init with zero manifests, and add in manifests
	// after Tiltfile loads. Mimic that here.
	f.Start([]model.Manifest{}, true)
	time.Sleep(10 * time.Millisecond)

	f.store.Dispatch(configs.ConfigsReloadedAction{Manifests: []model.Manifest{m}})
	f.waitForCompletedBuildCount(1)

	// Is DockerComposeEventWatcher watching for events??
	err := f.dcc.SendEvent(dcContainerEvtForManifest(m, dockercompose.ActionCreate))
	if err != nil {
		f.T().Fatal(err)
	}

	f.WaitUntilManifestState("resource status = 'In Progress'", m.ManifestName(), func(ms store.ManifestState) bool {
		return ms.DCRuntimeState().Status == dockercompose.StatusInProg
	})
}

func TestDockerComposeRecordsBuildLogs(t *testing.T) {
	f := newTestFixture(t)
	m, _ := f.setupDCFixture()
	expected := "yarn install"
	f.setBuildLogOutput(m.DockerComposeTarget().ID(), expected)

	f.loadAndStart()
	f.waitForCompletedBuildCount(2)

	// recorded in global log
	f.withState(func(st store.EngineState) {
		assert.Contains(t, st.LogStore.String(), expected)

		ms, _ := st.ManifestState(m.ManifestName())
		spanID := ms.LastBuild().SpanID
		assert.Contains(t, st.LogStore.SpanLog(spanID), expected)
	})
}

func TestDockerComposeRecordsRunLogs(t *testing.T) {
	f := newTestFixture(t)
	m, _ := f.setupDCFixture()
	expected := "hello world"
	output := make(chan string, 1)
	output <- expected
	defer close(output)
	f.setDCRunLogOutput(m.DockerComposeTarget(), output)

	f.loadAndStart()
	f.waitForCompletedBuildCount(2)

	f.WaitUntil("wait until manifest state has a log", func(state store.EngineState) bool {
		ms, _ := state.ManifestState(m.ManifestName())
		spanID := ms.DCRuntimeState().SpanID
		return spanID != "" && state.LogStore.SpanLog(spanID) != ""
	})

	// recorded on manifest state
	f.withState(func(es store.EngineState) {
		ms, _ := es.ManifestState(m.ManifestName())
		spanID := ms.DCRuntimeState().SpanID
		assert.Contains(t, es.LogStore.SpanLog(spanID), expected)
		assert.Equal(t, 1, strings.Count(es.LogStore.ManifestLog(m.ManifestName()), expected))
	})
}

func TestDockerComposeFiltersRunLogs(t *testing.T) {
	f := newTestFixture(t)
	m, _ := f.setupDCFixture()
	expected := "Attaching to snack\n"
	output := make(chan string, 1)
	output <- expected
	defer close(output)
	f.setDCRunLogOutput(m.DockerComposeTarget(), output)

	f.loadAndStart()
	f.waitForCompletedBuildCount(2)

	// recorded on manifest state
	f.withState(func(es store.EngineState) {
		ms, _ := es.ManifestState(m.ManifestName())
		spanID := ms.DCRuntimeState().SpanID
		assert.NotContains(t, es.LogStore.SpanLog(spanID), expected)
	})
}

func TestDockerComposeDetectsCrashes(t *testing.T) {
	f := newTestFixture(t)
	m1, m2 := f.setupDCFixture()

	f.loadAndStart()
	f.waitForCompletedBuildCount(2)

	f.withManifestState(m1.ManifestName(), func(st store.ManifestState) {
		assert.NotEqual(t, dockercompose.StatusCrash, st.DCRuntimeState().Status)
	})

	f.withManifestState(m2.ManifestName(), func(st store.ManifestState) {
		assert.NotEqual(t, dockercompose.StatusCrash, st.DCRuntimeState().Status)
	})

	f.dcc.SendEvent(dcContainerEvtForManifest(m1, dockercompose.ActionKill))
	f.dcc.SendEvent(dcContainerEvtForManifest(m1, dockercompose.ActionKill))
	f.dcc.SendEvent(dcContainerEvtForManifest(m1, dockercompose.ActionDie))
	f.dcc.SendEvent(dcContainerEvtForManifest(m1, dockercompose.ActionStop))
	f.dcc.SendEvent(dcContainerEvtForManifest(m1, dockercompose.ActionRename))
	f.dcc.SendEvent(dcContainerEvtForManifest(m1, dockercompose.ActionCreate))
	f.dcc.SendEvent(dcContainerEvtForManifest(m1, dockercompose.ActionStart))
	f.dcc.SendEvent(dcContainerEvtForManifest(m1, dockercompose.ActionDie))

	f.WaitUntilManifestState("is crashing", m1.ManifestName(), func(st store.ManifestState) bool {
		return st.DCRuntimeState().Status == dockercompose.StatusCrash
	})

	f.withManifestState(m2.ManifestName(), func(st store.ManifestState) {
		assert.NotEqual(t, dockercompose.StatusCrash, st.DCRuntimeState().Status)
	})

	f.dcc.SendEvent(dcContainerEvtForManifest(m1, dockercompose.ActionKill))
	f.dcc.SendEvent(dcContainerEvtForManifest(m1, dockercompose.ActionKill))
	f.dcc.SendEvent(dcContainerEvtForManifest(m1, dockercompose.ActionDie))
	f.dcc.SendEvent(dcContainerEvtForManifest(m1, dockercompose.ActionStop))
	f.dcc.SendEvent(dcContainerEvtForManifest(m1, dockercompose.ActionRename))
	f.dcc.SendEvent(dcContainerEvtForManifest(m1, dockercompose.ActionCreate))
	f.dcc.SendEvent(dcContainerEvtForManifest(m1, dockercompose.ActionStart))

	f.WaitUntilManifestState("is not crashing", m1.ManifestName(), func(st store.ManifestState) bool {
		return st.DCRuntimeState().Status == dockercompose.StatusUp
	})
}

func TestDockerComposeBuildCompletedSetsStatusToUpIfSuccessful(t *testing.T) {
	f := newTestFixture(t)
	m1, _ := f.setupDCFixture()

	expected := container.ID("aaaaaa")
	f.b.nextDockerComposeContainerID = expected
	f.loadAndStart()

	f.waitForCompletedBuildCount(2)

	f.withManifestState(m1.ManifestName(), func(st store.ManifestState) {
		state, ok := st.RuntimeState.(dockercompose.State)
		if !ok {
			t.Fatal("expected RuntimeState to be docker compose, but it wasn't")
		}
		assert.Equal(t, expected, state.ContainerID)
		assert.Equal(t, dockercompose.StatusUp, state.Status)
	})
}

func TestEmptyTiltfile(t *testing.T) {
	f := newTestFixture(t)
	f.WriteFile("Tiltfile", "")
	go f.upper.Start(f.ctx, []string{}, model.TiltBuild{}, false, f.JoinPath("Tiltfile"), true, analytics.OptIn, token.Token("unit test token"), "nonexistent.example.com")
	f.WaitUntil("build is set", func(st store.EngineState) bool {
		return !st.TiltfileState.LastBuild().Empty()
	})
	f.withState(func(st store.EngineState) {
		assert.Contains(t, st.TiltfileState.LastBuild().Error.Error(), "No resources found. Check out ")
		assertContainsOnce(t, st.LogStore.String(), "No resources found. Check out ")
		assertContainsOnce(t, st.LogStore.ManifestLog(store.TiltfileManifestName), "No resources found. Check out ")

		buildRecord := st.TiltfileState.LastBuild()
		assertContainsOnce(t, st.LogStore.SpanLog(buildRecord.SpanID), "No resources found. Check out ")
	})
}

func TestUpperStart(t *testing.T) {
	f := newTestFixture(t)
	defer f.TearDown()

	tok := token.Token("unit test token")
	cloudAddress := "nonexistent.example.com"

	f.WriteFile("Tiltfile", "")
	go f.upper.Start(f.ctx, []string{"foo", "bar"}, model.TiltBuild{}, false, f.JoinPath("Tiltfile"), true, analytics.OptIn, tok, cloudAddress)
	f.WaitUntil("init action processed", func(state store.EngineState) bool {
		return !state.TiltStartTime.IsZero()
	})

	f.withState(func(state store.EngineState) {
		require.Equal(t, []string{"foo", "bar"}, state.UserConfigState.Args)
		require.Equal(t, f.JoinPath("Tiltfile"), state.TiltfilePath)
		require.Equal(t, tok, state.Token)
		require.Equal(t, analytics.OptIn, state.AnalyticsEffectiveOpt())
		require.Equal(t, cloudAddress, state.CloudAddress)
	})
}

func TestWatchManifestsWithCommonAncestor(t *testing.T) {
	f := newTestFixture(t)
	m1, m2 := NewManifestsWithCommonAncestor(f)
	f.Start([]model.Manifest{m1, m2}, true)

	f.waitForCompletedBuildCount(2)

	call := f.nextCall("m1 build1")
	assert.Equal(t, m1.K8sTarget(), call.k8s())

	call = f.nextCall("m2 build1")
	assert.Equal(t, m2.K8sTarget(), call.k8s())

	f.WriteFile("common/a.txt", "hello world")
	f.fsWatcher.events <- watch.NewFileEvent(f.JoinPath("common/a.txt"))

	f.waitForCompletedBuildCount(4)

	// Make sure that both builds are triggered, and that they
	// are triggered in a particular order.
	call = f.nextCall("m1 build2")
	assert.Equal(t, m1.K8sTarget(), call.k8s())

	call = f.nextCall("m2 build2")
	assert.Equal(t, m2.K8sTarget(), call.k8s())

}

func TestConfigChangeThatChangesManifestIsIncludedInManifestsChangedFile(t *testing.T) {
	f := newTestFixture(t)
	defer f.TearDown()

	tiltfile := `
docker_build('gcr.io/windmill-public-containers/servantes/snack', '.')
k8s_yaml('snack.yaml')`
	f.WriteFile("Tiltfile", tiltfile)
	f.WriteFile("Dockerfile", `FROM iron/go:dev`)
	f.WriteFile("snack.yaml", testyaml.Deployment("snack", "gcr.io/windmill-public-containers/servantes/snack:old"))

	f.loadAndStart()

	f.waitForCompletedBuildCount(1)

	f.WriteFile("snack.yaml", testyaml.Deployment("snack", "gcr.io/windmill-public-containers/servantes/snack:new"))
	f.fsWatcher.events <- watch.NewFileEvent(f.JoinPath("snack.yaml"))

	f.WaitUntilManifestState("done", "snack", func(ms store.ManifestState) bool {
		return sliceutils.StringSliceEquals(ms.LastBuild().Edits, []string{f.JoinPath("snack.yaml")})
	})

	f.WriteFile("Dockerfile", `FROM iron/go:foobar`)
	f.fsWatcher.events <- watch.NewFileEvent(f.JoinPath("Dockerfile"))

	f.WaitUntilManifestState("done", "snack", func(ms store.ManifestState) bool {
		return sliceutils.StringSliceEquals(ms.LastBuild().Edits, []string{f.JoinPath("Dockerfile")})
	})
}

func TestTiltVersionCheck(t *testing.T) {
	f := newTestFixture(t)
	defer f.TearDown()

	versions := []model.TiltBuild{
		{
			Version: "v1000.10.1",
			Date:    "2019-03-11",
		},
		{
			Version: "v1000.10.2",
			Date:    "2019-03-13",
		},
	}

	f.ghc.LatestReleaseErr = nil
	f.ghc.LatestReleaseRet = versions[0]
	f.tiltVersionCheckDelay = time.Millisecond

	manifest := f.newManifest("foobar")
	f.Start([]model.Manifest{manifest}, true)

	f.WaitUntil("latest version is updated the first time", func(state store.EngineState) bool {
		return state.LatestTiltBuild == versions[0]
	})

	f.ghc.LatestReleaseRet = versions[1]
	f.WaitUntil("latest version is updated the second time", func(state store.EngineState) bool {
		return state.LatestTiltBuild == versions[1]
	})
}

func TestSetAnalyticsOpt(t *testing.T) {
	f := newTestFixture(t)
	defer f.TearDown()

	opt := func(ia InitAction) InitAction {
		ia.AnalyticsUserOpt = analytics.OptIn
		return ia
	}

	f.Start([]model.Manifest{}, true, opt)
	f.store.Dispatch(store.AnalyticsUserOptAction{Opt: analytics.OptOut})
	f.WaitUntil("opted out", func(state store.EngineState) bool {
		return state.AnalyticsEffectiveOpt() == analytics.OptOut
	})

	// if we don't wait for 1 here, it's possible the state flips to out and back to in before the subscriber sees it,
	// and we end up with no events
	f.opter.WaitUntilCount(t, 1)

	f.store.Dispatch(store.AnalyticsUserOptAction{Opt: analytics.OptIn})
	f.WaitUntil("opted in", func(state store.EngineState) bool {
		return state.AnalyticsEffectiveOpt() == analytics.OptIn
	})

	f.opter.WaitUntilCount(t, 2)

	err := f.Stop()
	if !assert.NoError(t, err) {
		return
	}
	assert.Equal(t, []analytics.Opt{analytics.OptOut, analytics.OptIn}, f.opter.Calls())
}

func TestFeatureFlagsStoredOnState(t *testing.T) {
	f := newTestFixture(t)

	f.Start([]model.Manifest{}, true)

	f.store.Dispatch(configs.ConfigsReloadedAction{Features: map[string]bool{"foo": true}})

	f.WaitUntil("feature is enabled", func(state store.EngineState) bool {
		return state.Features["foo"] == true
	})

	f.store.Dispatch(configs.ConfigsReloadedAction{Features: map[string]bool{"foo": false}})

	f.WaitUntil("feature is disabled", func(state store.EngineState) bool {
		return state.Features["foo"] == false
	})
}

func TestTeamNameStoredOnState(t *testing.T) {
	f := newTestFixture(t)

	f.Start([]model.Manifest{}, true)

	f.store.Dispatch(configs.ConfigsReloadedAction{TeamName: "sharks"})

	f.WaitUntil("teamName is set to sharks", func(state store.EngineState) bool {
		return state.TeamName == "sharks"
	})

	f.store.Dispatch(configs.ConfigsReloadedAction{TeamName: "jets"})

	f.WaitUntil("teamName is set to jets", func(state store.EngineState) bool {
		return state.TeamName == "jets"
	})
}

func TestBuildLogAction(t *testing.T) {
	f := newTestFixture(t)
	defer f.TearDown()
	f.bc.DisableForTesting()

	manifest := f.newManifest("alert-injester")
	f.Start([]model.Manifest{manifest}, true)

	f.store.Dispatch(buildcontrol.BuildStartedAction{
		ManifestName: manifest.Name,
		StartTime:    time.Now(),
		SpanID:       SpanIDForBuildLog(1),
	})

	f.store.Dispatch(buildcontrol.BuildLogAction{
		LogEvent: store.NewLogEvent(manifest.Name, SpanIDForBuildLog(1), logger.InfoLvl, []byte(`a
bc
def
ghij`)),
	})

	f.WaitUntil("log appears", func(es store.EngineState) bool {
		ms, _ := es.ManifestState("alert-injester")
		spanID := ms.CurrentBuild.SpanID
		return spanID != "" && len(es.LogStore.SpanLog(spanID)) > 0
	})

	f.withState(func(s store.EngineState) {
		assert.Contains(t, s.LogStore.String(), `alert-injes…┊ a
alert-injes…┊ bc
alert-injes…┊ def
alert-injes…┊ ghij`)
	})

	err := f.Stop()
	assert.Nil(t, err)
}

func TestBuildErrorLoggedOnceByUpper(t *testing.T) {
	f := newTestFixture(t)
	defer f.TearDown()

	manifest := f.newManifest("alert-injester")
	err := errors.New("cats and dogs, living together")
	f.b.nextBuildFailure = err

	f.Start([]model.Manifest{manifest}, true)

	f.waitForCompletedBuildCount(1)

	// so the test name says "once", but the fake builder also logs once, so we get it twice
	f.withState(func(state store.EngineState) {
		require.Equal(t, 2, strings.Count(state.LogStore.String(), err.Error()))
	})
}

func TestTiltfileChangedFilesOnlyLoggedAfterFirstBuild(t *testing.T) {
	f := newTestFixture(t)
	defer f.TearDown()

	f.WriteFile("Tiltfile", `
docker_build('gcr.io/windmill-public-containers/servantes/snack', './src', dockerfile='Dockerfile')
k8s_yaml('snack.yaml')`)
	f.WriteFile("Dockerfile", `FROM iron/go:dev1`)
	f.WriteFile("snack.yaml", simpleYAML)
	f.WriteFile("src/main.go", "hello")

	f.loadAndStart()

	f.WaitUntil("Tiltfile loaded", func(state store.EngineState) bool {
		return len(state.TiltfileState.BuildHistory) == 1
	})

	// we shouldn't log changes for first build
	f.withState(func(state store.EngineState) {
		require.NotContains(t, state.LogStore.String(), "changed: [")
	})

	f.WriteFile("Tiltfile", `
docker_build('gcr.io/windmill-public-containers/servantes/snack', './src', dockerfile='Dockerfile', ignore='foo')
k8s_yaml('snack.yaml')`)
	f.fsWatcher.events <- watch.NewFileEvent(f.JoinPath("Tiltfile"))

	f.WaitUntil("Tiltfile reloaded", func(state store.EngineState) bool {
		return len(state.TiltfileState.BuildHistory) == 2
	})

	f.withState(func(state store.EngineState) {
		expectedMessage := fmt.Sprintf("1 changed: [%s]", f.JoinPath("Tiltfile"))
		require.Contains(t, state.LogStore.String(), expectedMessage)
	})
}

func TestDeployUIDsInEngineState(t *testing.T) {
	f := newTestFixture(t)
	defer f.TearDown()

	uid := types.UID("fake-uid")
	f.b.nextDeployedUID = uid

	manifest := f.newManifest("fe")
	f.Start([]model.Manifest{manifest}, true)

	_ = f.nextCall()
	f.WaitUntilManifestState("UID in ManifestState", "fe", func(state store.ManifestState) bool {
		return state.K8sRuntimeState().DeployedUIDSet.Contains(uid)
	})

	err := f.Stop()
	assert.NoError(t, err)
	f.assertAllBuildsConsumed()
}

func TestEnableFeatureOnFail(t *testing.T) {
	f := newTestFixture(t)
	defer f.TearDown()

	f.WriteFile("Tiltfile", `
enable_feature('snapshots')
fail('goodnight moon')
`)

	f.loadAndStart()

	f.WaitUntil("Tiltfile loaded", func(state store.EngineState) bool {
		return len(state.TiltfileState.BuildHistory) == 1
	})
	f.withState(func(state store.EngineState) {
		assert.True(t, state.Features["snapshots"])
	})
}

func TestSecretScrubbed(t *testing.T) {
	f := newTestFixture(t)
	defer f.TearDown()

	tiltfile := `
print('about to print secret')
print('aGVsbG8=')
k8s_yaml('secret.yaml')`
	f.WriteFile("Tiltfile", tiltfile)
	f.WriteFile("secret.yaml", `
apiVersion: v1
kind: Secret
metadata:
  name: my-secret
data:
  client-secret: aGVsbG8=
`)

	f.loadAndStart()

	f.waitForCompletedBuildCount(1)

	f.withState(func(state store.EngineState) {
		log := state.LogStore.String()
		assert.Contains(t, log, "about to print secret")
		assert.NotContains(t, log, "aGVsbG8=")
		assert.Contains(t, log, "[redacted secret my-secret:client-secret]")
	})
}

func TestShortSecretNotScrubbed(t *testing.T) {
	f := newTestFixture(t)
	defer f.TearDown()

	tiltfile := `
print('about to print secret: s')
k8s_yaml('secret.yaml')`
	f.WriteFile("Tiltfile", tiltfile)
	f.WriteFile("secret.yaml", `
apiVersion: v1
kind: Secret
metadata:
  name: my-secret
stringData:
  client-secret: s
`)

	f.loadAndStart()

	f.waitForCompletedBuildCount(1)

	f.withState(func(state store.EngineState) {
		log := state.LogStore.String()
		assert.Contains(t, log, "about to print secret: s")
		assert.NotContains(t, log, "redacted")
	})
}

func TestDisableDockerPrune(t *testing.T) {
	f := newTestFixture(t)
	defer f.TearDown()

	f.WriteFile("Dockerfile", `FROM iron/go:prod`)
	f.WriteFile("snack.yaml", simpleYAML)

	f.WriteFile("Tiltfile", `
docker_prune_settings(disable=True)
`+simpleTiltfile)

	f.loadAndStart()

	f.WaitUntil("Tiltfile loaded", func(state store.EngineState) bool {
		return len(state.TiltfileState.BuildHistory) == 1
	})
	f.withState(func(state store.EngineState) {
		assert.False(t, state.DockerPruneSettings.Enabled)
	})
}

func TestDockerPruneEnabledByDefault(t *testing.T) {
	f := newTestFixture(t)
	defer f.TearDown()

	f.WriteFile("Tiltfile", simpleTiltfile)
	f.WriteFile("Dockerfile", `FROM iron/go:prod`)
	f.WriteFile("snack.yaml", simpleYAML)

	f.loadAndStart()

	f.WaitUntil("Tiltfile loaded", func(state store.EngineState) bool {
		return len(state.TiltfileState.BuildHistory) == 1
	})
	f.withState(func(state store.EngineState) {
		assert.True(t, state.DockerPruneSettings.Enabled)
		assert.Equal(t, model.DockerPruneDefaultMaxAge, state.DockerPruneSettings.MaxAge)
		assert.Equal(t, model.DockerPruneDefaultInterval, state.DockerPruneSettings.Interval)
	})
}

func TestHasEverBeenReadyK8s(t *testing.T) {
	f := newTestFixture(t)
	defer f.TearDown()

	m := f.newManifest("foobar")
	f.Start([]model.Manifest{m}, true)

	f.waitForCompletedBuildCount(1)
	f.withManifestState(m.Name, func(ms store.ManifestState) {
		require.False(t, ms.RuntimeState.HasEverBeenReadyOrSucceeded())
	})

	pb := podbuilder.New(t, m).WithContainerReady(true)
	f.podEvent(pb.Build(), m.Name)
	f.WaitUntilManifestState("flagged ready", m.Name, func(state store.ManifestState) bool {
		return state.RuntimeState.HasEverBeenReadyOrSucceeded()
	})
}

func TestHasEverBeenCompleteK8s(t *testing.T) {
	f := newTestFixture(t)
	defer f.TearDown()

	m := f.newManifest("foobar")
	f.Start([]model.Manifest{m}, true)

	f.waitForCompletedBuildCount(1)
	f.withManifestState(m.Name, func(ms store.ManifestState) {
		require.False(t, ms.RuntimeState.HasEverBeenReadyOrSucceeded())
	})

	pb := podbuilder.New(t, m).WithPhase(string(v1.PodSucceeded))
	f.podEvent(pb.Build(), m.Name)
	f.WaitUntilManifestState("flagged ready", m.Name, func(state store.ManifestState) bool {
		return state.RuntimeState.HasEverBeenReadyOrSucceeded()
	})
}

func TestHasEverBeenReadyLocal(t *testing.T) {
	f := newTestFixture(t)
	defer f.TearDown()

	m := manifestbuilder.New(f, "foobar").WithLocalResource("foo", []string{f.Path()}).Build()
	f.b.nextBuildFailure = errors.New("failure!")
	f.Start([]model.Manifest{m}, true)

	// first build will fail, HasEverBeenReadyOrSucceeded should be false
	f.waitForCompletedBuildCount(1)
	f.withManifestState(m.Name, func(ms store.ManifestState) {
		require.False(t, ms.RuntimeState.HasEverBeenReadyOrSucceeded())
	})

	// second build will succeed, HasEverBeenReadyOrSucceeded should be true
	f.fsWatcher.events <- watch.NewFileEvent(f.JoinPath("bar", "main.go"))
	f.WaitUntilManifestState("flagged ready", m.Name, func(state store.ManifestState) bool {
		return state.RuntimeState.HasEverBeenReadyOrSucceeded()
	})
}

func TestHasEverBeenReadyDC(t *testing.T) {
	f := newTestFixture(t)
	defer f.TearDown()

	m, _ := f.setupDCFixture()
	f.Start([]model.Manifest{m}, true)

	f.waitForCompletedBuildCount(1)
	f.withManifestState(m.Name, func(ms store.ManifestState) {
		require.NotNil(t, ms.RuntimeState)
		require.False(t, ms.RuntimeState.HasEverBeenReadyOrSucceeded())
	})

	// second build will succeed, HasEverBeenReadyOrSucceeded should be true
	err := f.dcc.SendEvent(dcContainerEvtForManifest(m, dockercompose.ActionStart))
	require.NoError(t, err)
	f.WaitUntilManifestState("flagged ready", m.Name, func(state store.ManifestState) bool {
		return state.RuntimeState.HasEverBeenReadyOrSucceeded()
	})
}

func TestVersionSettingsStoredOnState(t *testing.T) {
	f := newTestFixture(t)
	defer f.TearDown()

	f.Start([]model.Manifest{}, true)

	vs := model.VersionSettings{
		CheckUpdates: false,
	}
	f.store.Dispatch(configs.ConfigsReloadedAction{VersionSettings: vs})

	f.WaitUntil("CheckVersionUpdates is set to false", func(state store.EngineState) bool {
		return state.VersionSettings.CheckUpdates == false
	})
}

func TestConfigArgsChangeCausesTiltfileRerun(t *testing.T) {
	f := newTestFixture(t)
	defer f.TearDown()

	f.WriteFile("Tiltfile", `
print('hello')
config.define_string_list('foo')
cfg = config.parse()
print('foo=', cfg['foo'])`)

	opt := func(ia InitAction) InitAction {
		ia.UserArgs = []string{"--foo", "bar"}
		return ia
	}

	f.loadAndStart(opt)

	f.WaitUntil("first tiltfile build finishes", func(state store.EngineState) bool {
		return len(state.TiltfileState.BuildHistory) == 1
	})

	f.withState(func(state store.EngineState) {
		spanID := state.TiltfileState.LastBuild().SpanID
		require.Contains(t, state.LogStore.SpanLog(spanID), `foo= ["bar"]`)
	})
	f.store.Dispatch(server.SetTiltfileArgsAction{Args: []string{"--foo", "baz", "--foo", "quu"}})

	f.WaitUntil("second tiltfile build finishes", func(state store.EngineState) bool {
		return len(state.TiltfileState.BuildHistory) == 2
	})

	f.withState(func(state store.EngineState) {
		spanID := state.TiltfileState.LastBuild().SpanID
		require.Contains(t, state.LogStore.SpanLog(spanID), `foo= ["baz", "quu"]`)
	})
}

func TestTelemetryLogAction(t *testing.T) {
	f := newTestFixture(t)
	defer f.TearDown()

	f.Start([]model.Manifest{}, true)

	f.store.Dispatch(telemetry.LogAction{
		LogEvent: store.NewLogEvent(model.TiltfileManifestName, "0", logger.InfoLvl, []byte("testing")),
	})

	f.WaitUntil("log is stored", func(state store.EngineState) bool {
		l := state.LogStore.ManifestLog(store.TiltfileManifestName)
		return strings.Contains(l, "testing")
	})
}

type fakeTimerMaker struct {
	restTimerLock *sync.Mutex
	maxTimerLock  *sync.Mutex
	t             *testing.T
}

func (f fakeTimerMaker) maker() timerMaker {
	return func(d time.Duration) <-chan time.Time {
		var lock *sync.Mutex
		// we have separate locks for the separate uses of timer so that tests can control the timers independently
		switch d {
		case watchBufferMinRestDuration:
			lock = f.restTimerLock
		case watchBufferMaxDuration:
			lock = f.maxTimerLock
		default:
			// if you hit this, someone (you!?) might have added a new timer with a new duration, and you probably
			// want to add a case above
			f.t.Error("makeTimer called on unsupported duration")
		}
		ret := make(chan time.Time, 1)
		go func() {
			lock.Lock()
			ret <- time.Unix(0, 0)
			lock.Unlock()
			close(ret)
		}()
		return ret
	}
}

func makeFakeTimerMaker(t *testing.T) fakeTimerMaker {
	restTimerLock := new(sync.Mutex)
	maxTimerLock := new(sync.Mutex)

	return fakeTimerMaker{restTimerLock, maxTimerLock, t}
}

type testFixture struct {
	*tempdir.TempDirFixture
	t                     *testing.T
	ctx                   context.Context
	cancel                func()
	upper                 Upper
	b                     *fakeBuildAndDeployer
	fsWatcher             *fakeMultiWatcher
	timerMaker            *fakeTimerMaker
	docker                *docker.FakeClient
	kClient               *k8s.FakeK8sClient
	hud                   hud.HeadsUpDisplay // so fixture may use either FakeHud or DisabledHud. See: f.FakeHud()/f.DisabledHud()
	upperInitResult       chan error
	log                   *bufsync.ThreadSafeBuffer
	store                 *store.Store
	bc                    *BuildController
	fwm                   *WatchManager
	cc                    *configs.ConfigsController
	dcc                   *dockercompose.FakeDCClient
	tfl                   tiltfile.TiltfileLoader
	ghc                   *github.FakeClient
	opter                 *tiltanalytics.FakeOpter
	dp                    *dockerprune.DockerPruner
	tiltVersionCheckDelay time.Duration

	onchangeCh chan bool
}

func newTestFixture(t *testing.T) *testFixture {
	return newTestFixtureWithHud(t, hud.NewFakeHud())
}

func newTestFixtureWithHud(t *testing.T, h hud.HeadsUpDisplay) *testFixture {
	f := tempdir.NewTempDirFixture(t)

	log := bufsync.NewThreadSafeBuffer()
	to := tiltanalytics.NewFakeOpter(analytics.OptIn)
	ctx, _, ta := testutils.ForkedCtxAndAnalyticsWithOpterForTest(log, to)
	ctx, cancel := context.WithCancel(ctx)

	watcher := newFakeMultiWatcher()
	b := newFakeBuildAndDeployer(t)

	timerMaker := makeFakeTimerMaker(t)

	dockerClient := docker.NewFakeClient()

	kCli := k8s.NewFakeK8sClient()
	of := k8s.ProvideOwnerFetcher(kCli)
	pw := k8swatch.NewPodWatcher(kCli, of)
	sw := k8swatch.NewServiceWatcher(kCli, of, "")

	fSub := fixtureSub{ch: make(chan bool, 1000)}
	st := store.NewStore(UpperReducer, store.LogActionsFlag(false))
	st.AddSubscriber(ctx, fSub)

	plm := runtimelog.NewPodLogManager(kCli)
	bc := NewBuildController(b)

	err := os.Mkdir(f.JoinPath(".git"), os.FileMode(0777))
	if err != nil {
		t.Fatal(err)
	}

	fwm := NewWatchManager(watcher.newSub, timerMaker.maker())
	pfc := NewPortForwardController(kCli)
	au := engineanalytics.NewAnalyticsUpdater(ta, engineanalytics.CmdUpTags{})
	ar := engineanalytics.ProvideAnalyticsReporter(ta, st)
	fakeDcc := dockercompose.NewFakeDockerComposeClient(t, ctx)
	k8sContextExt := k8scontext.NewExtension("fake-context", k8s.EnvDockerDesktop)
	tfl := tiltfile.ProvideTiltfileLoader(ta, kCli, k8sContextExt, fakeDcc, "localhost", feature.MainDefaults)
	cc := configs.NewConfigsController(tfl, dockerClient)
	dcw := NewDockerComposeEventWatcher(fakeDcc)
	dclm := runtimelog.NewDockerComposeLogManager(fakeDcc)
	pm := NewProfilerManager()
	sCli := synclet.NewTestSyncletClient(dockerClient)
	sGRPCCli, err := synclet.FakeGRPCWrapper(ctx, sCli)
	assert.NoError(t, err)
	sm := containerupdate.NewSyncletManagerForTests(kCli, sGRPCCli, sCli)
	hudsc := server.ProvideHeadsUpServerController("localhost", 0, &server.HeadsUpServer{}, assets.NewFakeServer(), model.WebURL{}, false)
	ghc := &github.FakeClient{}
	ewm := k8swatch.NewEventWatchManager(kCli, of)
	tcum := cloud.NewUsernameManager(httptest.NewFakeClient())
	cuu := cloud.NewUpdateUploader(httptest.NewFakeClient(), "cloud-test.tilt.dev")

	dp := dockerprune.NewDockerPruner(dockerClient)
	dp.DisabledForTesting(true)

	ret := &testFixture{
		TempDirFixture:        f,
		t:                     t,
		ctx:                   ctx,
		cancel:                cancel,
		b:                     b,
		fsWatcher:             watcher,
		timerMaker:            &timerMaker,
		docker:                dockerClient,
		kClient:               kCli,
		hud:                   h,
		log:                   log,
		store:                 st,
		bc:                    bc,
		onchangeCh:            fSub.ch,
		fwm:                   fwm,
		cc:                    cc,
		dcc:                   fakeDcc,
		tfl:                   tfl,
		ghc:                   ghc,
		opter:                 to,
		dp:                    dp,
		tiltVersionCheckDelay: versionCheckInterval,
	}

	tiltVersionCheckTimerMaker := func(d time.Duration) <-chan time.Time {
		return time.After(ret.tiltVersionCheckDelay)
	}
	tvc := NewTiltVersionChecker(func() github.Client { return ghc }, tiltVersionCheckTimerMaker)
	tc := telemetry.NewController(fakeClock{}, tracer.NewSpanCollector(ctx))

	subs := ProvideSubscribers(h, pw, sw, plm, pfc, fwm, bc, cc, dcw, dclm, pm, sm, ar, hudsc, tvc, au, ewm, tcum, cuu, dp, tc)
	ret.upper = NewUpper(ctx, st, subs)

	go func() {
		h.Run(ctx, ret.upper.Dispatch, hud.DefaultRefreshInterval)
	}()

	return ret
}

func (f *testFixture) fakeHud() *hud.FakeHud {
	fakeHud, ok := f.hud.(*hud.FakeHud)
	if !ok {
		f.t.Fatalf("called f.fakeHud() on a test fixure without a fakeHud (instead f.hud is of type: %T", f.hud)
	}
	return fakeHud
}

func (f *testFixture) disabledHud() *hud.DisabledHud {
	disabledHud, ok := f.hud.(*hud.DisabledHud)
	if !ok {
		f.t.Fatalf("called f.disabledHud() on a test fixure without a disabledHud (instead f.hud is of type: %T", f.hud)
	}
	return disabledHud
}

// starts the upper with the given manifests, bypassing normal tiltfile loading
func (f *testFixture) Start(manifests []model.Manifest, watchFiles bool, initOptions ...initOption) {
	f.startWithInitManifests(nil, manifests, watchFiles, initOptions...)
}

func (f *testFixture) StartAndWaitForInitialBuilds(manifests []model.Manifest, initOptions ...initOption) {
	f.startWithInitManifests(nil, manifests, true, initOptions...)
	if f.b.completeBuildsManually {
		for i := range manifests {
			f.b.completeBuild(i + 1) // builds are 1-indexed
		}
	}

	expectedTargs := make([]model.ImageTarget, len(manifests))
	for i, m := range manifests {
		expectedTargs[i] = m.ImageTargetAt(0)
		f.waitUntilManifestNotBuilding(m.Name)
	}
	actualTargs := f.imageTargsForNextNCalls(len(manifests), "wait for all initial builds")
	require.ElementsMatch(f.t, expectedTargs, actualTargs, "did not see expected initial builds")
}

// starts the upper with the given manifests, bypassing normal tiltfile loading
// Empty `initManifests` will run start ALL manifests
func (f *testFixture) startWithInitManifests(initManifests []model.ManifestName, manifests []model.Manifest, watchFiles bool, initOptions ...initOption) {
	f.setManifests(manifests)

	ia := InitAction{
		WatchFiles:   watchFiles,
		TiltfilePath: f.JoinPath("Tiltfile"),
		HUDEnabled:   true,
	}
	for _, o := range initOptions {
		ia = o(ia)
	}
	f.Init(ia)
}

func (f *testFixture) setManifests(manifests []model.Manifest) {
	tfl := tiltfile.NewFakeTiltfileLoader()
	tfl.Result.Manifests = manifests
	f.tfl = tfl
	f.cc.SetTiltfileLoaderForTesting(tfl)
}

func (f *testFixture) setMaxBuildSlots(n int) {
	state := f.store.LockMutableStateForTesting()
	state.MaxBuildSlots = n
	f.store.UnlockMutableState()
}

type initOption func(ia InitAction) InitAction

func (f *testFixture) Init(action InitAction) {
	watchFiles := action.WatchFiles
	f.upperInitResult = make(chan error, 10)

	go func() {
		err := f.upper.Init(f.ctx, action)
		if err != nil && err != context.Canceled {
			// Print this out here in case the test never completes
			log.Printf("upper exited: %v\n", err)
			f.cancel()
		}
		select {
		case f.upperInitResult <- err:
		default:
			fmt.Println("writing to upperInitResult would block!")
			panic(err)
		}
	}()

	f.WaitUntil("tiltfile build finishes", func(st store.EngineState) bool {
		return !st.TiltfileState.LastBuild().Empty()
	})

	state := f.store.LockMutableStateForTesting()
	expectedWatchCount := len(watchableTargetsForManifests(state.Manifests()))
	if len(state.ConfigFiles) > 0 {
		// watchmanager also creates a watcher for config files
		expectedWatchCount++
	}
	f.store.UnlockMutableState()

	f.PollUntil("watches set up", func() bool {
		f.fwm.mu.Lock()
		defer f.fwm.mu.Unlock()
		return !watchFiles || len(f.fwm.targetWatches) == expectedWatchCount
	})
}

func (f *testFixture) Stop() error {
	f.cancel()
	err := <-f.upperInitResult
	if err == context.Canceled {
		return nil
	} else {
		return err
	}
}

func (f *testFixture) WaitForExit() error {
	select {
	case <-time.After(time.Second):
		f.T().Fatalf("Timed out waiting for upper to exit")
		return nil
	case err := <-f.upperInitResult:
		return err
	}
}

func (f *testFixture) WaitForNoExit() error {
	select {
	case <-time.After(time.Second):
		return nil
	case err := <-f.upperInitResult:
		f.T().Fatalf("upper exited when it shouldn't have")
		return err
	}
}

func (f *testFixture) SetNextBuildFailure(err error) {
	// Don't set the nextBuildFailure flag when a completed build needs to be processed
	// by the state machine.
	fmt.Println("waiiiiting")
	f.WaitUntil("build complete processed", func(state store.EngineState) bool {
<<<<<<< HEAD
		return f.b.buildCount == f.bc.buildsStartedCount && f.b.buildCount == state.StartedBuildCount
		// return len(state.CurrentlyBuilding) == 0
=======
		return len(state.CurrentlyBuilding) == 0
>>>>>>> 200a8dd8
	})
	fmt.Println("done waiting")
	_ = f.store.RLockState()
	f.b.nextBuildFailure = err
	f.store.RUnlockState()
}

// Wait until the given view test passes.
func (f *testFixture) WaitUntilHUD(msg string, isDone func(view.View) bool) {
	f.fakeHud().WaitUntil(f.T(), f.ctx, msg, isDone)
}

func (f *testFixture) WaitUntilHUDResource(msg string, name model.ManifestName, isDone func(view.Resource) bool) {
	f.fakeHud().WaitUntilResource(f.T(), f.ctx, msg, name, isDone)
}

// Wait until the given engine state test passes.
func (f *testFixture) WaitUntil(msg string, isDone func(store.EngineState) bool) {
	ctx, cancel := context.WithTimeout(f.ctx, time.Second)
	defer cancel()

	for {
		state := f.upper.store.RLockState()
		done := isDone(state)
		f.upper.store.RUnlockState()
		if done {
			return
		}

		select {
		case <-ctx.Done():
			f.T().Fatalf("Timed out waiting for: %s", msg)
		case <-f.onchangeCh:
		}
	}
}

func (f *testFixture) withState(tf func(store.EngineState)) {
	state := f.upper.store.RLockState()
	defer f.upper.store.RUnlockState()
	tf(state)
}

func (f *testFixture) withManifestTarget(name model.ManifestName, tf func(ms store.ManifestTarget)) {
	f.withState(func(es store.EngineState) {
		mt, ok := es.ManifestTargets[name]
		if !ok {
			f.T().Fatalf("no manifest state for name %s", name)
		}
		tf(*mt)
	})
}

func (f *testFixture) withManifestState(name model.ManifestName, tf func(ms store.ManifestState)) {
	f.withManifestTarget(name, func(mt store.ManifestTarget) {
		tf(*mt.State)
	})
}

// Poll until the given state passes. This should be used for checking things outside
// the state loop. Don't use this to check state inside the state loop.
func (f *testFixture) PollUntil(msg string, isDone func() bool) {
	ctx, cancel := context.WithTimeout(f.ctx, time.Second)
	defer cancel()

	ticker := time.NewTicker(10 * time.Millisecond)
	for {
		done := isDone()
		if done {
			return
		}

		select {
		case <-ctx.Done():
			f.T().Fatalf("Timed out waiting for: %s", msg)
		case <-ticker.C:
		}
	}
}

func (f *testFixture) WaitUntilManifest(msg string, name model.ManifestName, isDone func(store.ManifestTarget) bool) {
	f.WaitUntil(msg, func(es store.EngineState) bool {
		mt, ok := es.ManifestTargets[model.ManifestName(name)]
		if !ok {
			return false
		}
		return isDone(*mt)
	})
}

func (f *testFixture) WaitUntilManifestState(msg string, name model.ManifestName, isDone func(store.ManifestState) bool) {
	f.WaitUntilManifest(msg, name, func(mt store.ManifestTarget) bool {
		return isDone(*(mt.State))
	})
}

// gets the args for the next BaD call and blocks until that build is reflected in EngineState
func (f *testFixture) nextCallComplete(msgAndArgs ...interface{}) buildAndDeployCall {
	call := f.nextCall(msgAndArgs...)
	f.waitForCompletedBuildCount(call.count)
	return call
}

// gets the args passed to the next call to the BaDer
// note that if you're using this to block until a build happens, it only blocks until the BaDer itself finishes
// so it can return before the build has actually been processed by the upper or the EngineState reflects
// the completed build.
// using `nextCallComplete` will ensure you block until the EngineState reflects the completed build.
func (f *testFixture) nextCall(msgAndArgs ...interface{}) buildAndDeployCall {
	msg := "timed out waiting for BuildAndDeployCall"
	if len(msgAndArgs) > 0 {
		format := msgAndArgs[0].(string)
		args := msgAndArgs[1:]
		msg = fmt.Sprintf("%s: %s", msg, fmt.Sprintf(format, args...))
	}

	for {
		select {
		case call := <-f.b.calls:
			return call
		case <-time.After(200 * time.Millisecond):
			f.T().Fatal(msg)
		}
	}
}

func (f *testFixture) imageTargsForNextNCalls(n int, msgAndArgs ...interface{}) []model.ImageTarget {
	targs := make([]model.ImageTarget, n)
	for i := 0; i < n; i++ {
		call := f.nextCall(msgAndArgs...)
		targs[i] = call.firstImgTarg()
	}
	return targs
}

func (f *testFixture) assertNoCall(msgAndArgs ...interface{}) {
	msg := "expected there to be no BuildAndDeployCalls, but found one"
	if len(msgAndArgs) > 0 {
		msg = fmt.Sprintf("expected there to be no BuildAndDeployCalls, but found one: %s", msgAndArgs...)
	}
	for {
		select {
		case <-f.b.calls:
			f.T().Fatal(msg)
		case <-time.After(200 * time.Millisecond):
			return
		}
	}
}

func (f *testFixture) lastDeployedUID(manifestName model.ManifestName) types.UID {
	var manifest model.Manifest
	f.withManifestTarget(manifestName, func(mt store.ManifestTarget) {
		manifest = mt.Manifest
	})
	result := f.b.resultsByID[manifest.K8sTarget().ID()]
	k8sResult, ok := result.(store.K8sBuildResult)
	if !ok {
		return ""
	}
	uids := k8sResult.DeployedUIDs
	if len(uids) > 0 {
		return uids[0]
	}
	return ""
}

func (f *testFixture) startPod(pod *v1.Pod, manifestName model.ManifestName) {
	f.upper.store.Dispatch(k8swatch.NewPodChangeAction(pod, manifestName, f.lastDeployedUID(manifestName)))

	f.WaitUntilManifestState("pod appears", manifestName, func(ms store.ManifestState) bool {
		return ms.MostRecentPod().PodID == k8s.PodID(pod.Name)
	})
}

func (f *testFixture) podLog(pod *v1.Pod, manifestName model.ManifestName, s string) {
	podID := k8s.PodID(pod.Name)
	f.upper.store.Dispatch(runtimelog.PodLogAction{
		PodID:    podID,
		LogEvent: store.NewLogEvent(manifestName, runtimelog.SpanIDForPod(podID), logger.InfoLvl, []byte(s+"\n")),
	})

	f.WaitUntil("pod log seen", func(es store.EngineState) bool {
		ms, _ := es.ManifestState(manifestName)
		return strings.Contains(es.LogStore.SpanLog(ms.MostRecentPod().SpanID), s)
	})
}

func (f *testFixture) restartPod(pb podbuilder.PodBuilder) podbuilder.PodBuilder {
	restartCount := pb.RestartCount() + 1
	pb = pb.WithRestartCount(restartCount)

	pod := pb.Build()
	mn := pb.ManifestName()
	f.upper.store.Dispatch(k8swatch.NewPodChangeAction(pod, mn, f.lastDeployedUID(mn)))

	f.WaitUntilManifestState("pod restart seen", "foobar", func(ms store.ManifestState) bool {
		return ms.MostRecentPod().AllContainerRestarts() == int(restartCount)
	})
	return pb
}

func (f *testFixture) notifyAndWaitForPodStatus(pod *v1.Pod, mn model.ManifestName, pred func(pod store.Pod) bool) {
	f.upper.store.Dispatch(k8swatch.NewPodChangeAction(pod, mn, f.lastDeployedUID(mn)))

	f.WaitUntilManifestState("pod status change seen", mn, func(state store.ManifestState) bool {
		return pred(state.MostRecentPod())
	})
}

func (f *testFixture) waitForCompletedBuildCount(count int) {
	f.WaitUntil(fmt.Sprintf("%d builds done", count), func(state store.EngineState) bool {
		return state.CompletedBuildCount >= count
	})
}

func (f *testFixture) LogLines() []string {
	return strings.Split(f.log.String(), "\n")
}

func (f *testFixture) TearDown() {
	if f.T().Failed() {
		f.withState(func(es store.EngineState) {
			fmt.Println(es.LogStore.String())
		})
	}
	f.TempDirFixture.TearDown()
	f.kClient.TearDown()
	close(f.fsWatcher.events)
	close(f.fsWatcher.errors)
	f.cancel()
}

func (f *testFixture) podEvent(pod *v1.Pod, mn model.ManifestName) {
	f.store.Dispatch(k8swatch.NewPodChangeAction(pod, mn, f.lastDeployedUID(mn)))
}

func (f *testFixture) newManifest(name string) model.Manifest {
	iTarget := NewSanchoLiveUpdateImageTarget(f)
	return manifestbuilder.New(f, model.ManifestName(name)).
		WithK8sYAML(SanchoYAML).
		WithImageTarget(iTarget).
		Build()
}

func (f *testFixture) newManifestWithRef(name string, ref reference.Named) model.Manifest {
	refSel := container.NewRefSelector(ref)

	iTarget := NewSanchoLiveUpdateImageTarget(f)
	iTarget.ConfigurationRef = refSel
	iTarget.DeploymentRef = ref

	return manifestbuilder.New(f, model.ManifestName(name)).
		WithK8sYAML(SanchoYAML).
		WithImageTarget(iTarget).
		Build()
}

func (f *testFixture) newDockerBuildManifestWithBuildPath(name string, path string) model.Manifest {
	db := model.DockerBuild{Dockerfile: "FROM alpine", BuildPath: path}
	iTarget := NewSanchoLiveUpdateImageTarget(f).WithBuildDetails(db)
	iTarget.ConfigurationRef = container.MustParseSelector(strings.ToLower(name)) // each target should have a unique ID
	return manifestbuilder.New(f, model.ManifestName(name)).
		WithK8sYAML(SanchoYAML).
		WithImageTarget(iTarget).
		Build()
}
func (f *testFixture) newDCManifest(name string, DCYAMLRaw string, dockerfileContents string) model.Manifest {
	f.WriteFile("docker-compose.yml", DCYAMLRaw)
	return model.Manifest{
		Name: model.ManifestName(name),
	}.WithDeployTarget(model.DockerComposeTarget{
		ConfigPaths: []string{f.JoinPath("docker-compose.yml")},
		YAMLRaw:     []byte(DCYAMLRaw),
		DfRaw:       []byte(dockerfileContents),
	})
}

func (f *testFixture) assertAllBuildsConsumed() {
	close(f.b.calls)

	for call := range f.b.calls {
		f.T().Fatalf("Build not consumed: %+v", call)
	}
}

func (f *testFixture) loadAndStart(initOptions ...initOption) {
	ia := InitAction{
		WatchFiles:   true,
		TiltfilePath: f.JoinPath("Tiltfile"),
		HUDEnabled:   true,
	}
	for _, opt := range initOptions {
		ia = opt(ia)
	}
	f.Init(ia)
}

func (f *testFixture) WriteConfigFiles(args ...string) {
	if (len(args) % 2) != 0 {
		f.T().Fatalf("WriteConfigFiles needs an even number of arguments; got %d", len(args))
	}

	filenames := []string{}
	for i := 0; i < len(args); i += 2 {
		filename := f.JoinPath(args[i])
		contents := args[i+1]
		f.WriteFile(filename, contents)
		filenames = append(filenames, filename)

		// Fire an FS event thru the normal pipeline, so that manifests get marked dirty.
		f.fsWatcher.events <- watch.NewFileEvent(filename)
	}

	// The test harness was written for a time when most tests didn't
	// have a Tiltfile. So
	// 1) Tiltfile execution doesn't happen at test startup
	// 2) Because the Tiltfile isn't executed, ConfigFiles isn't populated
	// 3) Because ConfigFiles isn't populated, ConfigsTargetID watches aren't set up properly
	// So just fire a change action manually.
	f.store.Dispatch(newTargetFilesChangedAction(ConfigsTargetID, filenames...))
}

func (f *testFixture) setupDCFixture() (redis, server model.Manifest) {
	dcp := filepath.Join(originalWD, "testdata", "fixture_docker-config.yml")
	dcpc, err := ioutil.ReadFile(dcp)
	if err != nil {
		f.T().Fatal(err)
	}
	f.WriteFile("docker-compose.yml", string(dcpc))

	dfp := filepath.Join(originalWD, "testdata", "server.dockerfile")
	dfc, err := ioutil.ReadFile(dfp)
	if err != nil {
		f.T().Fatal(err)
	}
	f.WriteFile("Dockerfile", string(dfc))

	f.WriteFile("Tiltfile", `docker_compose('docker-compose.yml')`)

	var dcConfig dockercompose.Config
	err = yaml.Unmarshal(dcpc, &dcConfig)
	if err != nil {
		f.T().Fatal(err)
	}

	svc := dcConfig.Services["server"]
	svc.Build.Context = f.Path()
	dcConfig.Services["server"] = svc

	y, err := yaml.Marshal(dcConfig)
	if err != nil {
		f.T().Fatal(err)
	}
	f.dcc.ConfigOutput = string(y)

	f.dcc.ServicesOutput = "redis\nserver\n"

	tlr := f.tfl.Load(f.ctx, f.JoinPath("Tiltfile"), model.UserConfigState{})
	if tlr.Error != nil {
		f.T().Fatal(tlr.Error)
	}

	if len(tlr.Manifests) != 2 {
		f.T().Fatalf("Expected two manifests. Actual: %v", tlr.Manifests)
	}

	return tlr.Manifests[0], tlr.Manifests[1]
}

func (f *testFixture) setBuildLogOutput(id model.TargetID, output string) {
	f.b.buildLogOutput[id] = output
}

func (f *testFixture) setDCRunLogOutput(dc model.DockerComposeTarget, output <-chan string) {
	f.dcc.RunLogOutput[dc.Name] = output
}

func (f *testFixture) hudResource(name model.ManifestName) view.Resource {
	res, ok := f.fakeHud().LastView.Resource(name)
	if !ok {
		f.T().Fatalf("Resource not found: %s", name)
	}
	return res
}

// registerDeployedPodTemplateSpecHashToManifest stores the given hash on the k8sRuntimeState for the
// specified manifest (so that we will recognize incoming pod events with the same hash
// as belonging to this manifest).
func (f *testFixture) registerDeployedPodTemplateSpecHashToManifest(name model.ManifestName, ptsh k8s.PodTemplateSpecHash) {
	st := f.store.LockMutableStateForTesting()
	ms, ok := st.ManifestState(name)
	require.True(f.T(), ok, "no manifest found on state matching name %q", name)
	runtime := ms.GetOrCreateK8sRuntimeState()
	runtime.DeployedPodTemplateSpecHashSet.Add(ptsh)
	ms.RuntimeState = runtime
	f.store.UnlockMutableState()
}

func podTemplateSpecHashesForTarg(t *testing.T, targ model.K8sTarget) []k8s.PodTemplateSpecHash {
	entities, err := k8s.ParseYAMLFromString(targ.YAML)
	require.NoError(t, err)

	var ptsh []k8s.PodTemplateSpecHash
	for _, e := range entities {
		hashes := podTemplateSpecHashes(t, &e)
		ptsh = append(ptsh, hashes...)
	}

	return ptsh
}

func podTemplateSpecHashes(t *testing.T, e *k8s.K8sEntity) []k8s.PodTemplateSpecHash {
	templateSpecs, err := k8s.ExtractPodTemplateSpec(e)
	require.NoError(t, err)

	var hashes []k8s.PodTemplateSpecHash
	for _, ts := range templateSpecs {
		h, err := k8s.HashPodTemplateSpec(ts)
		require.NoError(t, err)
		hashes = append(hashes, h)
	}
	return hashes
}

type fixtureSub struct {
	ch chan bool
}

func (s fixtureSub) OnChange(ctx context.Context, st store.RStore) {
	s.ch <- true
}

func dcContainerEvtForManifest(m model.Manifest, action dockercompose.Action) dockercompose.Event {
	return dockercompose.Event{
		Type:    dockercompose.TypeContainer,
		Action:  action,
		Service: m.ManifestName().String(),
	}
}

func deployResultSet(manifest model.Manifest, uid types.UID, hashes []k8s.PodTemplateSpecHash) store.BuildResultSet {
	resultSet := store.BuildResultSet{}
	for _, iTarget := range manifest.ImageTargets {
		ref, _ := reference.WithTag(iTarget.DeploymentRef, "deadbeef")
		resultSet[iTarget.ID()] = store.NewImageBuildResult(iTarget.ID(), ref)
	}
	ktID := manifest.K8sTarget().ID()
	resultSet[ktID] = store.NewK8sDeployResult(ktID, []types.UID{uid}, hashes, nil)
	return resultSet
}

func liveUpdateResultSet(manifest model.Manifest, id container.ID) store.BuildResultSet {
	resultSet := store.BuildResultSet{}
	for _, iTarget := range manifest.ImageTargets {
		resultSet[iTarget.ID()] = store.NewLiveUpdateBuildResult(iTarget.ID(), nil, []container.ID{id})
	}
	return resultSet
}

func assertLineMatches(t *testing.T, lines []string, re *regexp.Regexp) {
	for _, line := range lines {
		if re.MatchString(line) {
			return
		}
	}
	t.Fatalf("Expected line to match: %s. Lines: %v", re.String(), lines)
}

func assertContainsOnce(t *testing.T, s string, val string) {
	assert.Contains(t, s, val)
	assert.Equal(t, 1, strings.Count(s, val), "Expected string to appear only once")
}

func entityWithUID(t *testing.T, yaml string, uid string) k8s.K8sEntity {
	es, err := k8s.ParseYAMLFromString(yaml)
	if err != nil {
		t.Fatalf("error parsing yaml: %v", err)
	}

	if len(es) != 1 {
		t.Fatalf("expected exactly 1 k8s entity from yaml, got %d", len(es))
	}

	e := es[0]
	k8s.SetUIDForTest(t, &e, uid)

	return e
}

type fakeSnapshotUploader struct {
	count int
}

var _ cloud.SnapshotUploader = &fakeSnapshotUploader{}

func (f *fakeSnapshotUploader) TakeAndUpload(state store.EngineState) (cloud.SnapshotID, error) {
	f.count++
	return cloud.SnapshotID(fmt.Sprintf("snapshot%d", f.count)), nil
}

func (f *fakeSnapshotUploader) Upload(token token.Token, teamID string, snapshot *proto_webview.Snapshot) (cloud.SnapshotID, error) {
	panic("not implemented")
}

func (f *fakeSnapshotUploader) IDToSnapshotURL(id cloud.SnapshotID) string {
	panic("not implemented")
}<|MERGE_RESOLUTION|>--- conflicted
+++ resolved
@@ -308,16 +308,7 @@
 }
 
 func (b *fakeBuildAndDeployer) registerBuild(index int) {
-<<<<<<< HEAD
-	if _, ok := b.getBuildCompletionChan(index); ok {
-		// already in map, nothing to do
-		return
-	}
-	ch := make(buildCompletionChannel)
-	b.buildCompletionChans.Store(index, ch)
-=======
 	b.getOrCreateBuildCompletionChannel(index)
->>>>>>> 200a8dd8
 }
 
 func (b *fakeBuildAndDeployer) waitUntilBuildCompleted(ctx context.Context, index int) {
@@ -342,17 +333,7 @@
 }
 
 func (b *fakeBuildAndDeployer) completeBuild(index int) {
-<<<<<<< HEAD
-	ch, ok := b.getBuildCompletionChan(index)
-	if !ok {
-		// If build chan doesn't exist, create and store it
-		ch = make(buildCompletionChannel)
-		b.buildCompletionChans.Store(index, ch)
-	}
-
-=======
 	ch := b.getOrCreateBuildCompletionChannel(index)
->>>>>>> 200a8dd8
 	close(ch)
 }
 
@@ -3545,14 +3526,12 @@
 func (f *testFixture) SetNextBuildFailure(err error) {
 	// Don't set the nextBuildFailure flag when a completed build needs to be processed
 	// by the state machine.
+
+	// no idea if this is right???
 	fmt.Println("waiiiiting")
 	f.WaitUntil("build complete processed", func(state store.EngineState) bool {
-<<<<<<< HEAD
+		// return len(state.CurrentlyBuilding) == 0
 		return f.b.buildCount == f.bc.buildsStartedCount && f.b.buildCount == state.StartedBuildCount
-		// return len(state.CurrentlyBuilding) == 0
-=======
-		return len(state.CurrentlyBuilding) == 0
->>>>>>> 200a8dd8
 	})
 	fmt.Println("done waiting")
 	_ = f.store.RLockState()
