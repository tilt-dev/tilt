package engine

import (
	"context"
	"errors"
	"fmt"
	"log"
	"os"
	"path/filepath"
	"runtime/pprof"
	"strings"
	"sync"
	"testing"
	"time"

	"github.com/windmilleng/tilt/internal/container"
	"github.com/windmilleng/tilt/internal/hud/view"
	"github.com/windmilleng/tilt/internal/k8s/testyaml"
	"github.com/windmilleng/tilt/internal/logger"

	"github.com/windmilleng/tilt/internal/testutils/bufsync"
	"github.com/windmilleng/tilt/internal/tiltfile"

	"github.com/docker/distribution/reference"
	"github.com/stretchr/testify/assert"
	"k8s.io/api/core/v1"
	"k8s.io/apimachinery/pkg/api/validation"
	metav1 "k8s.io/apimachinery/pkg/apis/meta/v1"

	"github.com/windmilleng/tilt/internal/build"
	"github.com/windmilleng/tilt/internal/docker"
	"github.com/windmilleng/tilt/internal/hud"
	"github.com/windmilleng/tilt/internal/k8s"
	"github.com/windmilleng/tilt/internal/model"
	"github.com/windmilleng/tilt/internal/store"
	testoutput "github.com/windmilleng/tilt/internal/testutils/output"
	"github.com/windmilleng/tilt/internal/testutils/tempdir"
	"github.com/windmilleng/tilt/internal/watch"
)

const (
	simpleTiltfile = `def foobar():
  start_fast_build("Dockerfile", "docker-tag")
  image = stop_build()
  return k8s_service(image, yaml="yaaaaaaaaml")`
	testContainer = "myTestContainer"
)

// represents a single call to `BuildAndDeploy`
type buildAndDeployCall struct {
	manifest model.Manifest
	state    store.BuildState
}

type fakeBuildAndDeployer struct {
	t     *testing.T
	calls chan buildAndDeployCall

	buildCount int

	// where we store container info for each manifest
	deployInfo map[docker.ImgNameAndTag]container.ID

	// Set this to simulate the build failing. Do not set this directly, use fixture.SetNextBuildFailure
	nextBuildFailure error
}

var _ BuildAndDeployer = &fakeBuildAndDeployer{}

func (b *fakeBuildAndDeployer) nextBuildResult(ref reference.Named) store.BuildResult {
	b.buildCount++
	nt, _ := reference.WithTag(ref, fmt.Sprintf("tilt-%d", b.buildCount))
	return store.BuildResult{Image: nt}
}

func (b *fakeBuildAndDeployer) BuildAndDeploy(ctx context.Context, manifest model.Manifest, state store.BuildState) (store.BuildResult, error) {
	select {
	case b.calls <- buildAndDeployCall{manifest, state}:
	default:
		b.t.Error("writing to fakeBuildAndDeployer would block. either there's a bug or the buffer size needs to be increased")
	}

	logger.Get(ctx).Infof("fake building %s", manifest.Name)

	err := b.nextBuildFailure
	if err != nil {
		b.nextBuildFailure = nil
		return store.BuildResult{}, err
	}

	return b.nextBuildResult(manifest.DockerRef()), nil
}

func (b *fakeBuildAndDeployer) haveContainerForImage(img reference.NamedTagged) bool {
	_, ok := b.deployInfo[docker.ToImgNameAndTag(img)]
	return ok
}

func (b *fakeBuildAndDeployer) PostProcessBuild(ctx context.Context, result, previousResult store.BuildResult) {
	if result.HasImage() && !b.haveContainerForImage(result.Image) {
		b.deployInfo[docker.ToImgNameAndTag(result.Image)] = container.ID("testcontainer")
	}
}

func newFakeBuildAndDeployer(t *testing.T) *fakeBuildAndDeployer {
	return &fakeBuildAndDeployer{
		t:          t,
		calls:      make(chan buildAndDeployCall, 5),
		deployInfo: make(map[docker.ImgNameAndTag]container.ID),
	}
}

type fakeNotify struct {
	paths  []string
	events chan watch.FileEvent
	errors chan error
}

func (n *fakeNotify) Add(name string) error {
	n.paths = append(n.paths, name)
	return nil
}

func (n *fakeNotify) Close() error {
	close(n.events)
	close(n.errors)
	return nil
}

func (n *fakeNotify) Errors() chan error {
	return n.errors
}

func (n *fakeNotify) Events() chan watch.FileEvent {
	return n.events
}

func newFakeNotify() *fakeNotify {
	return &fakeNotify{paths: make([]string, 0), errors: make(chan error, 1), events: make(chan watch.FileEvent, 10)}
}

var _ watch.Notify = &fakeNotify{}

func TestUpper_Up(t *testing.T) {
	f := newTestFixture(t)
	defer f.TearDown()
	manifest := f.newManifest("foobar", nil)

	gYaml := model.NewYAMLManifest(model.ManifestName("my-global_yaml"),
		testyaml.BlorgBackendYAML, []string{"foo", "bar"})
	err := f.upper.StartForTesting(f.ctx, []model.Manifest{manifest}, gYaml, false, "")
	close(f.b.calls)
	assert.Nil(t, err)
	var startedManifests []model.Manifest
	for call := range f.b.calls {
		startedManifests = append(startedManifests, call.manifest)
	}
	assert.Equal(t, []model.Manifest{manifest}, startedManifests)

	state := f.upper.store.RLockState()
	defer f.upper.store.RUnlockState()
	lines := strings.Split(state.ManifestStates[manifest.Name].LastBuildLog.String(), "\n")
	assert.Contains(t, lines, "fake building foobar")
	assert.Equal(t, gYaml, state.GlobalYAML)
}

func TestUpper_UpWatchError(t *testing.T) {
	f := newTestFixture(t)
	defer f.TearDown()
	mount := model.Mount{LocalPath: "/go", ContainerPath: "/go"}
	manifest := f.newManifest("foobar", []model.Mount{mount})
	f.Start([]model.Manifest{manifest}, true)

	f.fsWatcher.errors <- errors.New("bazquu")

	err := <-f.createManifestsResult
	if assert.NotNil(t, err) {
		assert.Equal(t, "bazquu", err.Error())
	}
}

func TestUpper_UpWatchFileChange(t *testing.T) {
	f := newTestFixture(t)
	defer f.TearDown()
	mount := model.Mount{LocalPath: "/go", ContainerPath: "/go"}
	manifest := f.newManifest("foobar", []model.Mount{mount})
	f.Start([]model.Manifest{manifest}, true)

	f.timerMaker.maxTimerLock.Lock()
	call := <-f.b.calls
	assert.Equal(t, manifest, call.manifest)
	assert.Equal(t, []string{}, call.state.FilesChanged())
	fileRelPath := "fdas"
	f.fsWatcher.events <- watch.FileEvent{Path: fileRelPath}
	call = <-f.b.calls
	assert.Equal(t, manifest, call.manifest)
	assert.Equal(t, "docker.io/library/foobar:tilt-1", call.state.LastImage().String())
	fileAbsPath, err := filepath.Abs(fileRelPath)
	if err != nil {
		t.Errorf("error making abs path of %v: %v", fileRelPath, err)
	}
	assert.Equal(t, []string{fileAbsPath}, call.state.FilesChanged())

	err = f.Stop()
	assert.NoError(t, err)
	f.assertAllBuildsConsumed()
}

func TestUpper_UpWatchCoalescedFileChanges(t *testing.T) {
	f := newTestFixture(t)
	defer f.TearDown()
	mount := model.Mount{LocalPath: "/go", ContainerPath: "/go"}
	manifest := f.newManifest("foobar", []model.Mount{mount})
	f.Start([]model.Manifest{manifest}, true)

	f.timerMaker.maxTimerLock.Lock()
	call := <-f.b.calls
	assert.Equal(t, manifest, call.manifest)
	assert.Equal(t, []string{}, call.state.FilesChanged())

	f.timerMaker.restTimerLock.Lock()
	fileRelPaths := []string{"fdas", "giueheh"}
	for _, fileRelPath := range fileRelPaths {
		f.fsWatcher.events <- watch.FileEvent{Path: fileRelPath}
	}
	f.timerMaker.restTimerLock.Unlock()

	call = <-f.b.calls
	assert.Equal(t, manifest, call.manifest)

	var fileAbsPaths []string
	for _, fileRelPath := range fileRelPaths {
		fileAbsPath, err := filepath.Abs(fileRelPath)
		if err != nil {
			t.Errorf("error making abs path of %v: %v", fileRelPath, err)
		}
		fileAbsPaths = append(fileAbsPaths, fileAbsPath)
	}
	assert.Equal(t, fileAbsPaths, call.state.FilesChanged())

	err := f.Stop()
	assert.NoError(t, err)

	f.assertAllBuildsConsumed()
}

func TestUpper_UpWatchCoalescedFileChangesHitMaxTimeout(t *testing.T) {
	f := newTestFixture(t)
	defer f.TearDown()
	mount := model.Mount{LocalPath: "/go", ContainerPath: "/go"}
	manifest := f.newManifest("foobar", []model.Mount{mount})
	f.Start([]model.Manifest{manifest}, true)

	call := <-f.b.calls
	assert.Equal(t, manifest, call.manifest)
	assert.Equal(t, []string{}, call.state.FilesChanged())

	f.timerMaker.maxTimerLock.Lock()
	f.timerMaker.restTimerLock.Lock()
	fileRelPaths := []string{"fdas", "giueheh"}
	for _, fileRelPath := range fileRelPaths {
		f.fsWatcher.events <- watch.FileEvent{Path: fileRelPath}
	}
	f.timerMaker.maxTimerLock.Unlock()

	call = <-f.b.calls
	assert.Equal(t, manifest, call.manifest)

	var fileAbsPaths []string
	for _, fileRelPath := range fileRelPaths {
		fileAbsPath, err := filepath.Abs(fileRelPath)
		if err != nil {
			t.Errorf("error making abs path of %v: %v", fileRelPath, err)
		}
		fileAbsPaths = append(fileAbsPaths, fileAbsPath)
	}
	assert.Equal(t, fileAbsPaths, call.state.FilesChanged())

	err := f.Stop()
	assert.NoError(t, err)

	f.assertAllBuildsConsumed()
}

func TestFirstBuildFailsWhileWatching(t *testing.T) {
	f := newTestFixture(t)
	defer f.TearDown()
	mount := model.Mount{LocalPath: "/go", ContainerPath: "/go"}
	manifest := f.newManifest("foobar", []model.Mount{mount})
	f.SetNextBuildFailure(errors.New("Build failed"))

	f.Start([]model.Manifest{manifest}, true)

	call := <-f.b.calls
	assert.True(t, call.state.IsEmpty())

	f.fsWatcher.events <- watch.FileEvent{Path: "/a.go"}

	call = <-f.b.calls
	assert.True(t, call.state.IsEmpty())
	assert.Equal(t, []string{"/a.go"}, call.state.FilesChanged())

	err := f.Stop()
	assert.NoError(t, err)
	f.assertAllBuildsConsumed()
}

func TestFirstBuildCancelsWhileWatching(t *testing.T) {
	f := newTestFixture(t)
	defer f.TearDown()
	mount := model.Mount{LocalPath: "/go", ContainerPath: "/go"}
	manifest := f.newManifest("foobar", []model.Mount{mount})
	f.SetNextBuildFailure(context.Canceled)

	f.Start([]model.Manifest{manifest}, true)

	call := <-f.b.calls
	assert.True(t, call.state.IsEmpty())

	err := f.Stop()
	assert.NoError(t, err)
	f.assertAllBuildsConsumed()
}

func TestFirstBuildFailsWhileNotWatching(t *testing.T) {
	f := newTestFixture(t)
	defer f.TearDown()
	mount := model.Mount{LocalPath: "/go", ContainerPath: "/go"}
	manifest := f.newManifest("foobar", []model.Mount{mount})
	buildFailedToken := errors.New("doesn't compile")
	f.SetNextBuildFailure(buildFailedToken)

	err := f.upper.StartForTesting(f.ctx, []model.Manifest{manifest}, model.YAMLManifest{}, false, "")
	expected := fmt.Errorf("Build Failed: %v", buildFailedToken)
	assert.Equal(t, expected, err)
}

func TestRebuildWithChangedFiles(t *testing.T) {
	f := newTestFixture(t)
	defer f.TearDown()
	mount := model.Mount{LocalPath: "/go", ContainerPath: "/go"}
	manifest := f.newManifest("foobar", []model.Mount{mount})
	f.Start([]model.Manifest{manifest}, true)

	call := <-f.b.calls
	assert.True(t, call.state.IsEmpty())

	// Simulate a change to a.go that makes the build fail.
	f.SetNextBuildFailure(errors.New("Build failed"))
	f.fsWatcher.events <- watch.FileEvent{Path: "/a.go"}

	call = <-f.b.calls
	assert.Equal(t, "docker.io/library/foobar:tilt-1", call.state.LastImage().String())
	assert.Equal(t, []string{"/a.go"}, call.state.FilesChanged())

	// Simulate a change to b.go
	f.fsWatcher.events <- watch.FileEvent{Path: "/b.go"}

	// The next build should treat both a.go and b.go as changed, and build
	// on the last successful result, from before a.go changed.
	call = <-f.b.calls
	assert.Equal(t, []string{"/a.go", "/b.go"}, call.state.FilesChanged())
	assert.Equal(t, "docker.io/library/foobar:tilt-1", call.state.LastImage().String())

	err := f.Stop()
	if !assert.NoError(t, err) {
		return
	}

	f.assertAllBuildsConsumed()
}

func TestRebuildWithSpuriousChangedFiles(t *testing.T) {
	f := newTestFixture(t)
	defer f.TearDown()
	mount := model.Mount{LocalPath: "/go", ContainerPath: "/go"}
	manifest := f.newManifest("foobar", []model.Mount{mount})
	f.Start([]model.Manifest{manifest}, true)

	call := <-f.b.calls
	assert.True(t, call.state.IsEmpty())

	// Simulate a change to .#a.go that's a broken symlink.
	realPath := filepath.Join(f.Path(), "a.go")
	tmpPath := filepath.Join(f.Path(), ".#a.go")
	_ = os.Symlink(realPath, tmpPath)

	f.fsWatcher.events <- watch.FileEvent{Path: tmpPath}

	select {
	case <-f.b.calls:
		t.Fatal("Expected to skip build")
	case <-time.After(5 * time.Millisecond):
	}

	f.TouchFiles([]string{realPath})
	f.fsWatcher.events <- watch.FileEvent{Path: realPath}

	call = <-f.b.calls
	assert.Equal(t, []string{tmpPath, realPath}, call.state.FilesChanged())

	err := f.Stop()
	assert.NoError(t, err)
	f.assertAllBuildsConsumed()
}

func TestRebuildDockerfileViaImageBuild(t *testing.T) {
	f := newTestFixture(t)
	defer f.TearDown()
	f.WriteFile("Tiltfile", simpleTiltfile)
	f.WriteFile("Dockerfile", `FROM iron/go:dev`)

	mount := model.Mount{LocalPath: f.Path(), ContainerPath: "/go"}
	manifest := f.newManifest("foobar", []model.Mount{mount})
	f.Start([]model.Manifest{manifest}, true)

	// First call: with the old manifest
	call := <-f.b.calls
	assert.Empty(t, call.manifest.BaseDockerfile)

	f.WriteConfigFiles("Dockerfile", `FROM iron/go:dev`)

	// Second call: new manifest!
	call = <-f.b.calls
	assert.Equal(t, "FROM iron/go:dev", call.manifest.BaseDockerfile)
	assert.Equal(t, "yaaaaaaaaml", call.manifest.K8sYAML())

	// Since the manifest changed, we cleared the previous build state to force an image build
	assert.False(t, call.state.HasImage())

	f.fsWatcher.events <- watch.FileEvent{Path: f.JoinPath("random_file.go")}

	// third call: new manifest should persist
	call = <-f.b.calls
	assert.Equal(t, "FROM iron/go:dev", call.manifest.BaseDockerfile)

	// Unchanged manifest --> we do NOT clear the build state
	assert.True(t, call.state.HasImage())

	err := f.Stop()
	assert.NoError(t, err)
	f.assertAllBuildsConsumed()
}

func TestMultipleChangesOnlyDeployOneManifest(t *testing.T) {
	f := newTestFixture(t)
	defer f.TearDown()

	f.WriteFile("Tiltfile", `def foobar():
  return composite_service(baz, quux)

def baz():
  start_fast_build("Dockerfile1", "docker-tag1")
  image = stop_build()
  return k8s_service(image, yaml="yaaaaaaaaml")

def quux():
  start_fast_build("Dockerfile2", "docker-tag2")
  image = stop_build()
  return k8s_service(image, yaml="yaaaaaaaaml")
`)
	f.WriteFile("Dockerfile1", `FROM iron/go:dev1`)
	f.WriteFile("Dockerfile2", `FROM iron/go:dev2`)

	mount1 := model.Mount{LocalPath: f.JoinPath("mount1"), ContainerPath: "/go"}
	mount2 := model.Mount{LocalPath: f.JoinPath("mount2"), ContainerPath: "/go"}
	manifest1 := f.newManifest("baz", []model.Mount{mount1})
	manifest2 := f.newManifest("quux", []model.Mount{mount2})

	f.Start([]model.Manifest{manifest1, manifest2}, true)

	// First call: with the old manifests
	call := <-f.b.calls
	assert.Empty(t, call.manifest.BaseDockerfile)
	assert.Equal(t, "baz", string(call.manifest.Name))

	call = <-f.b.calls
	assert.Empty(t, call.manifest.BaseDockerfile)
	assert.Equal(t, "quux", string(call.manifest.Name))

	// rewrite the same config
	f.WriteConfigFiles("Dockerfile1", `FROM iron/go:dev1`)

	// Now with the manifests from the config files
	call = <-f.b.calls
	assert.Equal(t, `FROM iron/go:dev1`, call.manifest.BaseDockerfile)
	assert.Equal(t, "baz", string(call.manifest.Name))

	call = <-f.b.calls
	assert.Equal(t, `FROM iron/go:dev2`, call.manifest.BaseDockerfile)
	assert.Equal(t, "quux", string(call.manifest.Name))

	// Now change a dockerfile
	f.WriteConfigFiles("Dockerfile1", `FROM node:10`)

	// Second call: one new manifest!
	call = <-f.b.calls

	assert.Equal(t, "baz", string(call.manifest.Name))
	assert.ElementsMatch(t, []string{}, call.state.FilesChanged())

	// Since the manifest changed, we cleared the previous build state to force an image build
	assert.False(t, call.state.HasImage())

	f.WaitUntil("all builds complete", func(es store.EngineState) bool {
		return es.CurrentlyBuilding == ""
	})

	// Importantly the other manifest, quux, is _not_ called
	err := f.Stop()
	assert.Nil(t, err)
	f.assertAllBuildsConsumed()
}

func TestNoOpChangeToDockerfile(t *testing.T) {
	f := newTestFixture(t)
	defer f.TearDown()

	f.WriteFile("Tiltfile", `def foobar():
  start_fast_build("Dockerfile", "docker-tag1")
  add(local_git_repo('.'), '.')
  image = stop_build()
  return k8s_service(image, yaml="yaaaaaaaaml")`)
	f.WriteFile("Dockerfile", `FROM iron/go:dev1`)

	f.loadAndStartFoobar()

	// First call: with the old manifests
	call := <-f.b.calls
	assert.Equal(t, "FROM iron/go:dev1", call.manifest.BaseDockerfile)
	assert.Equal(t, "foobar", string(call.manifest.Name))

	f.WriteConfigFiles("Dockerfile", `FROM iron/go:dev1`)
	// NB(dbentley): race condition if we don't sleep here; what's the right way to do this?
	// The race condition happens because config reloading isn't single-threaded wrt building.
	time.Sleep(10 * time.Millisecond)

	f.store.Dispatch(manifestFilesChangedAction{
		files:        []string{f.JoinPath("random_file.go")},
		manifestName: "foobar",
	})

	// Second call: Editing the Dockerfile means we have to reevaluate the Tiltfile.
	// Editing the random file means we have to do a rebuild. BUT! The Dockerfile
	// hasn't changed, so the manifest hasn't changed, so we can do an incremental build.
	call = <-f.b.calls
	assert.Equal(t, "foobar", string(call.manifest.Name))
	assert.ElementsMatch(t, []string{
		// f.JoinPath("Dockerfile"),
		f.JoinPath("random_file.go"),
	}, call.state.FilesChanged())

	// Unchanged manifest --> we do NOT clear the build state
	assert.True(t, call.state.HasImage())

	f.WaitUntil("all builds complete", func(es store.EngineState) bool {
		return es.CurrentlyBuilding == ""
	})

	err := f.Stop()
	assert.Nil(t, err)
	f.assertAllBuildsConsumed()
}

func TestRebuildDockerfileFailed(t *testing.T) {
	f := newTestFixture(t)
	defer f.TearDown()

	f.WriteFile("Tiltfile", simpleTiltfile)
	f.WriteFile("Dockerfile", `FROM iron/go:dev`)

	mount := model.Mount{LocalPath: f.Path(), ContainerPath: "/go"}
	manifest := f.newManifest("foobar", []model.Mount{mount})

	f.Start([]model.Manifest{manifest}, true)

	// First call: with the old manifest
	call := <-f.b.calls
	assert.Empty(t, call.manifest.BaseDockerfile)

	// second call: do some stuff
	f.WriteConfigFiles("Tiltfile", simpleTiltfile)

	call = <-f.b.calls
	assert.Equal(t, "FROM iron/go:dev", call.manifest.BaseDockerfile)
	assert.False(t, call.state.HasImage()) // we cleared the previous build state to force an image build

	// Third call: error!
	f.WriteConfigFiles("Tiltfile", "borken")
	select {
	case <-f.b.calls:
	case <-time.After(100 * time.Millisecond):
	}

	// fourth call: fix
	f.WriteConfigFiles("Tiltfile", simpleTiltfile,
		"Dockerfile", `FROM iron/go:dev2`)

	call = <-f.b.calls
	assert.Equal(t, "FROM iron/go:dev2", call.manifest.BaseDockerfile)
	assert.False(t, call.state.HasImage()) // we cleared the previous build state to force an image build
	f.WaitUntil("manifest definition order hasn't changed", func(state store.EngineState) bool {
		return len(state.ManifestDefinitionOrder) == 1
	})
	f.WaitUntilManifest("LastError was cleared", "foobar", func(state store.ManifestState) bool {
		return state.LastBuildError == nil
	})

	err := f.Stop()
	assert.Nil(t, err)
	f.assertAllBuildsConsumed()
}

func TestBreakManifest(t *testing.T) {
	f := newTestFixture(t)
	defer f.TearDown()

	origTiltfile := `def foobar():
	start_fast_build("Dockerfile", "docker-tag1")
	add(local_git_repo('./nested'), '.')  # Tiltfile is not mounted
	image = stop_build()
	return k8s_service(image)`

	f.MkdirAll("nested/.git") // Spoof a git directory -- this is what we'll mount.
	f.WriteFile("Tiltfile", origTiltfile)
	f.WriteFile("Dockerfile", `FROM iron/go:dev`)

	f.loadAndStartFoobar()

	// First call: all is well
	_ = <-f.b.calls

	// Second call: change Tiltfile, break manifest
	f.WriteConfigFiles("Tiltfile", "borken")
	select {
	case <-f.b.calls:
	case <-time.After(100 * time.Millisecond):
	}

	name := "foobar"
	f.WaitUntilManifest("error set", name, func(ms store.ManifestState) bool {
		return ms.LastManifestLoadError != nil
	})

	f.withManifestState(name, func(ms store.ManifestState) {
		assert.Equal(t, ms.QueueEntryTime, time.Time{})
		assert.Contains(t, ms.LastManifestLoadError.Error(), "borken")
	})

	f.withState(func(es store.EngineState) {
		assert.NotContains(t, es.ManifestsToBuild, model.ManifestName(name))
	})
}

func TestBreakAndUnbreakManifestWithNoChange(t *testing.T) {
	f := newTestFixture(t)
	defer f.TearDown()

	origTiltfile := `def foobar():
	start_fast_build("Dockerfile", "docker-tag1")
	add(local_git_repo('./nested'), '.')  # Tiltfile is not mounted
	image = stop_build()
	return k8s_service(image, yaml="yaaaaaaaaml")`

	f.MkdirAll("nested/.git") // Spoof a git directory -- this is what we'll mount.
	f.WriteFile("Tiltfile", origTiltfile)
	f.WriteFile("Dockerfile", `FROM iron/go:dev`)

	name := "foobar"
	f.loadAndStartFoobar()

	// First call: all is well
	_ = <-f.b.calls

	// Second call: change Tiltfile, break manifest
	f.WriteConfigFiles("Tiltfile", "borken")
	f.WaitUntilManifest("state is broken", "foobar", func(state store.ManifestState) bool {
		return state.LastManifestLoadError != nil
	})

	// Third call: put Tiltfile back. No change to manifest or to mounted files, so expect no build.
	f.WriteConfigFiles("Tiltfile", origTiltfile)
	f.WaitUntilManifest("state is restored", "foobar", func(state store.ManifestState) bool {
		return state.LastManifestLoadError == nil
	})

	f.withState(func(state store.EngineState) {
		assert.NotContains(t, state.ManifestsToBuild, model.ManifestName(name))
	})

	f.withManifestState(name, func(ms store.ManifestState) {
		assert.Equal(t, time.Time{}, ms.QueueEntryTime)
	})
}

func TestBreakAndUnbreakManifestWithChange(t *testing.T) {
	f := newTestFixture(t)
	defer f.TearDown()

	tiltfileString := func(cmd string) string {
		return fmt.Sprintf(`def foobar():
	start_fast_build("Dockerfile", "docker-tag1")
	add(local_git_repo('./nested'), '.')  # Tiltfile is not mounted
	run('%s')
	image = stop_build()
	return k8s_service(image, "yaaaaaaaaml")`, cmd)
	}

	f.MkdirAll("nested/.git") // Spoof a git directory -- this is what we'll mount.
	f.WriteFile("Tiltfile", tiltfileString("original"))
	f.WriteFile("Dockerfile", `FROM iron/go:dev`)

	f.loadAndStartFoobar()

	f.WaitUntil("first build finished", func(state store.EngineState) bool {
		return state.CompletedBuildCount == 1
	})

	name := "foobar"
	// Second call: change Tiltfile, break manifest
	f.WriteConfigFiles("Tiltfile", "borken")
	f.WaitUntilManifest("manifest load error", name, func(ms store.ManifestState) bool {
		return ms.LastManifestLoadError != nil
	})

	f.withState(func(state store.EngineState) {
		assert.Equal(t, 1, state.CompletedBuildCount)
	})

	// Third call: put Tiltfile back. manifest changed, so expect a build
	f.WriteConfigFiles("Tiltfile", tiltfileString("changed"))

	f.WaitUntil("second build finished", func(state store.EngineState) bool {
		return state.CompletedBuildCount == 2
	})

	f.withState(func(state store.EngineState) {
		assert.NotContains(t, state.ManifestsToBuild, model.ManifestName(name))
	})

	f.withManifestState(name, func(ms store.ManifestState) {
		assert.Equal(t, time.Time{}, ms.QueueEntryTime)
		assert.NoError(t, ms.LastManifestLoadError)
		expectedSteps := []model.Step{{
			Cmd:           model.ToShellCmd("changed"),
			BaseDirectory: f.Path(),
		}}
		assert.Equal(t, expectedSteps, ms.Manifest.Steps)
	})
}

func TestStaticRebuildWithChangedFiles(t *testing.T) {
	f := newTestFixture(t)
	defer f.TearDown()
	manifest := f.newManifest("foobar", nil)
	manifest.StaticDockerfile = `FROM golang
ADD ./ ./
go build ./...
`
	manifest.StaticBuildPath = f.Path()
	f.Start([]model.Manifest{manifest}, true)

	call := <-f.b.calls
	assert.True(t, call.state.IsEmpty())

	// Simulate a change to main.go
	mainPath := filepath.Join(f.Path(), "main.go")
	f.fsWatcher.events <- watch.FileEvent{Path: mainPath}

	// Check that this triggered a rebuild.
	call = <-f.b.calls
	assert.Equal(t, []string{mainPath}, call.state.FilesChanged())

	err := f.Stop()
	assert.NoError(t, err)
	f.assertAllBuildsConsumed()
}

// Checks that the image reaper kicks in and GCs old images.
func TestReapOldBuilds(t *testing.T) {
	f := newTestFixture(t)
	defer f.TearDown()
	mount := model.Mount{LocalPath: "/go", ContainerPath: "/go"}
	manifest := f.newManifest("foobar", []model.Mount{mount})

	f.docker.BuildCount++

	f.Start([]model.Manifest{manifest}, true)

	f.PollUntil("images reaped", func() bool {
		return len(f.docker.RemovedImageIDs) > 0
	})

	assert.Equal(t, []string{"build-id-0"}, f.docker.RemovedImageIDs)
	err := f.Stop()
	assert.Nil(t, err)
}

func TestHudUpdated(t *testing.T) {
	f := newTestFixture(t)
	defer f.TearDown()
	oldPWD, err := os.Getwd()
	if err != nil {
		t.Fatal(err)
	}
	defer os.Chdir(oldPWD)
	os.Chdir(f.TempDirFixture.Path())

	mount := model.Mount{LocalPath: f.TempDirFixture.Path(), ContainerPath: "/go"}
	manifest := f.newManifest("foobar", []model.Mount{mount})

	f.Start([]model.Manifest{manifest}, true)
	call := <-f.b.calls
	assert.True(t, call.state.IsEmpty())

	f.WaitUntilHUD("hud update", func(v view.View) bool {
		return len(v.Resources) > 0
	})

	err = f.Stop()
	assert.Equal(t, nil, err)

	assert.Equal(t, 1, len(f.hud.LastView.Resources))
	rv := f.hud.LastView.Resources[0]
	assert.Equal(t, manifest.Name, model.ManifestName(rv.Name))
	assert.Equal(t, ".", rv.DirectoriesWatched[0])
	f.assertAllBuildsConsumed()
}

func (f *testFixture) testPod(podID string, manifestName string, phase string, cID string, creationTime time.Time) *v1.Pod {
	msgs := validation.NameIsDNSSubdomain(podID, false)
	if len(msgs) != 0 {
		f.T().Fatalf("pod id %q is invalid: %s", podID, msgs)
	}

	var containerID string
	if cID != "" {
		containerID = fmt.Sprintf("%s%s", k8s.ContainerIDPrefix, cID)
	}

	// Use the pod ID as the image tag. This is kind of weird, but gets at the semantics
	// we want (e.g., a new pod ID indicates that this is a new build).
	// Tests that don't want this behavior should replace the image with setImage(pod, imageName)
	image := fmt.Sprintf("%s:%s", f.imageNameForManifest(manifestName).String(), podID)
	return &v1.Pod{
		ObjectMeta: metav1.ObjectMeta{
			Name:              podID,
			CreationTimestamp: metav1.Time{Time: creationTime},
			Labels:            map[string]string{ManifestNameLabel: manifestName},
		},
		Spec: v1.PodSpec{
			Containers: []v1.Container{
				{
					Name:  "main",
					Image: image,
				},
			},
		},
		Status: v1.PodStatus{
			Phase: v1.PodPhase(phase),
			ContainerStatuses: []v1.ContainerStatus{
				{
					Name:        "test container!",
					Image:       image,
					Ready:       true,
					ContainerID: containerID,
				},
			},
		},
	}
}

func setImage(pod *v1.Pod, image string) {
	pod.Spec.Containers[0].Image = image
	pod.Status.ContainerStatuses[0].Image = image
}

func setRestartCount(pod *v1.Pod, restartCount int) {
	pod.Status.ContainerStatuses[0].RestartCount = int32(restartCount)
}

func TestPodEvent(t *testing.T) {
	f := newTestFixture(t)
	defer f.TearDown()
	mount := model.Mount{LocalPath: "/go", ContainerPath: "/go"}
	manifest := f.newManifest("foobar", []model.Mount{mount})
	f.Start([]model.Manifest{manifest}, true)

	call := <-f.b.calls
	assert.True(t, call.state.IsEmpty())

	f.podEvent(f.testPod("my-pod", "foobar", "CrashLoopBackOff", testContainer, time.Now()))

	f.WaitUntilHUD("hud update", func(v view.View) bool {
		return len(v.Resources) > 0 && v.Resources[0].PodName == "my-pod"
	})

	rv := f.hud.LastView.Resources[0]
	assert.Equal(t, "my-pod", rv.PodName)
	assert.Equal(t, "CrashLoopBackOff", rv.PodStatus)

	assert.NoError(t, f.Stop())
	f.assertAllBuildsConsumed()
}

func TestPodEventOrdering(t *testing.T) {
	f := newTestFixture(t)
	defer f.TearDown()
	past := time.Now().Add(-time.Minute)
	now := time.Now()
	imagePast := fmt.Sprintf("%s:%s", f.imageNameForManifest("fe").String(), "past")
	imageNow := fmt.Sprintf("%s:%s", f.imageNameForManifest("fe").String(), "now")
	podAPast := f.testPod("pod-a", "fe", "Running", testContainer, past)
	podBPast := f.testPod("pod-b", "fe", "Running", testContainer, past)
	podANow := f.testPod("pod-a", "fe", "Running", testContainer, now)
	podBNow := f.testPod("pod-b", "fe", "Running", testContainer, now)
	podCNow := f.testPod("pod-b", "fe", "Running", testContainer, now)
	podCNowDeleting := f.testPod("pod-c", "fe", "Running", testContainer, now)
	podCNowDeleting.DeletionTimestamp = &metav1.Time{Time: now}

	setImage(podAPast, imagePast)
	setImage(podBPast, imagePast)
	setImage(podANow, imageNow)
	setImage(podBNow, imageNow)
	setImage(podCNow, imageNow)
	setImage(podCNowDeleting, imageNow)

	// Test the pod events coming in in different orders,
	// and the manifest ends up with podANow and podBNow
	podOrders := [][]*v1.Pod{
		{podAPast, podBPast, podANow, podBNow},
		{podAPast, podANow, podBPast, podBNow},
		{podANow, podAPast, podBNow, podBPast},
		{podAPast, podBPast, podANow, podCNow, podCNowDeleting, podBNow},
	}

	for i, order := range podOrders {

		t.Run(fmt.Sprintf("TestPodOrder%d", i), func(t *testing.T) {
			f := newTestFixture(t)
			defer f.TearDown()
			mount := model.Mount{LocalPath: "/go", ContainerPath: "/go"}
			manifest := f.newManifest("fe", []model.Mount{mount})
			f.Start([]model.Manifest{manifest}, true)

			call := <-f.b.calls
			assert.True(t, call.state.IsEmpty())

			for _, pod := range order {
				f.podEvent(pod)
			}

			f.upper.store.Dispatch(PodLogAction{
				ManifestName: "fe",
				PodID:        k8s.PodIDFromPod(podBNow),
				Log:          []byte("pod b log\n"),
			})

			f.WaitUntilManifest("pod log seen", "fe", func(ms store.ManifestState) bool {
				return strings.Contains(ms.MostRecentPod().Log(), "pod b log")
			})

			f.WithManifest("fe", func(ms store.ManifestState) {
				assert.Equal(t, 2, ms.PodSet.Len())
				assert.Equal(t, now, ms.PodSet.Pods["pod-a"].StartedAt)
				assert.Equal(t, now, ms.PodSet.Pods["pod-b"].StartedAt)
				assert.Equal(t, imageNow, ms.PodSet.ImageID.String())
			})

			assert.NoError(t, f.Stop())
		})
	}
}

func TestPodEventContainerStatus(t *testing.T) {
	f := newTestFixture(t)
	defer f.TearDown()
	mount := model.Mount{LocalPath: "/go", ContainerPath: "/go"}
	manifest := f.newManifest("foobar", []model.Mount{mount})
	f.Start([]model.Manifest{manifest}, true)

	var ref reference.NamedTagged
	f.WaitUntilManifest("image appears", "foobar", func(ms store.ManifestState) bool {
		ref = ms.LastBuild.Image
		return ref != nil
	})

	pod := f.testPod("my-pod", "foobar", "Running", testContainer, time.Now())
	pod.Status = k8s.FakePodStatus(ref, "Running")
	pod.Status.ContainerStatuses[0].ContainerID = ""
	pod.Spec = k8s.FakePodSpec(ref)

	f.podEvent(pod)

	podState := store.Pod{}
	f.WaitUntilManifest("container status", "foobar", func(ms store.ManifestState) bool {
		podState = ms.MostRecentPod()
		return podState.PodID == "my-pod"
	})

	assert.Equal(t, "", string(podState.ContainerID))
	assert.Equal(t, "main", string(podState.ContainerName))
	assert.Equal(t, []int32{8080}, podState.ContainerPorts)

	err := f.Stop()
	assert.Nil(t, err)
}

func TestPodUnexpectedContainerStartsImageBuild(t *testing.T) {
	f := newTestFixture(t)
	defer f.TearDown()
	f.bc.DisableForTesting()

	mount := model.Mount{LocalPath: "/go", ContainerPath: "/go"}
	name := model.ManifestName("foobar")
	manifest := f.newManifest(name.String(), []model.Mount{mount})

	f.Start([]model.Manifest{manifest}, true)

	// Start and end a fake build to set manifestState.ExpectedContainerId
	f.store.Dispatch(manifestFilesChangedAction{
		manifestName: manifest.Name,
		files:        []string{"/go/a"},
	})
	f.WaitUntil("waiting for manifestToBuild > 0", func(st store.EngineState) bool {
		return len(st.ManifestsToBuild) > 0
	})
	f.store.Dispatch(BuildStartedAction{
		Manifest:  manifest,
		StartTime: time.Now(),
	})
	f.store.Dispatch(BuildCompleteAction{
		Result: store.BuildResult{
			Image:       nil,
			ContainerID: "theOriginalContainer",
		},
	})

	f.podEvent(f.testPod("mypod", "foobar", "Running", "myfunnycontainerid", time.Now()))

	f.WaitUntilManifest("CrashRebuildInProg set to True", "foobar", func(state store.ManifestState) bool {
		return state.CrashRebuildInProg
	})
	// wait for triggered image build (count is 1 because our fake build above doesn't increment this number).
	f.waitForCompletedBuildCount(1)
}

func TestPodEventUpdateByTimestamp(t *testing.T) {
	f := newTestFixture(t)
	defer f.TearDown()
	mount := model.Mount{LocalPath: "/go", ContainerPath: "/go"}
	manifest := f.newManifest("foobar", []model.Mount{mount})
	f.SetNextBuildFailure(errors.New("Build failed"))
	f.Start([]model.Manifest{manifest}, true)

	call := <-f.b.calls
	assert.True(t, call.state.IsEmpty())

	firstCreationTime := time.Now()
	f.podEvent(f.testPod("my-pod", "foobar", "CrashLoopBackOff", testContainer, firstCreationTime))
	f.WaitUntilHUD("hud update", func(v view.View) bool {
		return len(v.Resources) > 0 && v.Resources[0].PodStatus == "CrashLoopBackOff"
	})

	f.podEvent(f.testPod("my-new-pod", "foobar", "Running", testContainer, firstCreationTime.Add(time.Minute*2)))
	f.WaitUntilHUD("hud update", func(v view.View) bool {
		return len(v.Resources) > 0 && v.Resources[0].PodStatus == "Running"
	})

	rv := f.hud.LastView.Resources[0]
	assert.Equal(t, "my-new-pod", rv.PodName)
	assert.Equal(t, "Running", rv.PodStatus)

	assert.NoError(t, f.Stop())
	f.assertAllBuildsConsumed()
}

func TestPodEventUpdateByPodName(t *testing.T) {
	f := newTestFixture(t)
	defer f.TearDown()
	mount := model.Mount{LocalPath: "/go", ContainerPath: "/go"}
	manifest := f.newManifest("foobar", []model.Mount{mount})
	f.SetNextBuildFailure(errors.New("Build failed"))
	f.Start([]model.Manifest{manifest}, true)

	call := <-f.b.calls
	assert.True(t, call.state.IsEmpty())

	f.waitForCompletedBuildCount(1)

	creationTime := time.Now()
	f.podEvent(f.testPod("my-pod", "foobar", "CrashLoopBackOff", testContainer, creationTime))

	f.WaitUntilHUD("pod crashes", func(view view.View) bool {
		rv := view.Resources[0]
		return rv.PodStatus == "CrashLoopBackOff"
	})

	f.podEvent(f.testPod("my-pod", "foobar", "Running", testContainer, creationTime))

	f.WaitUntilHUD("pod comes back", func(view view.View) bool {
		rv := view.Resources[0]
		return rv.PodStatus == "Running"
	})

	rv := f.hud.LastView.Resources[0]
	assert.Equal(t, "my-pod", rv.PodName)
	assert.Equal(t, "Running", rv.PodStatus)

	err := f.Stop()
	if err != nil {
		t.Fatal(err)
	}

	f.assertAllBuildsConsumed()
}

func TestPodEventIgnoreOlderPod(t *testing.T) {
	f := newTestFixture(t)
	defer f.TearDown()
	mount := model.Mount{LocalPath: "/go", ContainerPath: "/go"}
	manifest := f.newManifest("foobar", []model.Mount{mount})
	f.SetNextBuildFailure(errors.New("Build failed"))
	f.Start([]model.Manifest{manifest}, true)

	call := <-f.b.calls
	assert.True(t, call.state.IsEmpty())

	creationTime := time.Now()
	f.podEvent(f.testPod("my-new-pod", "foobar", "CrashLoopBackOff", testContainer, creationTime))
	f.WaitUntilHUD("hud update", func(v view.View) bool {
		return len(v.Resources) > 0 && v.Resources[0].PodStatus == "CrashLoopBackOff"
	})

	f.podEvent(f.testPod("my-pod", "foobar", "Running", testContainer, creationTime.Add(time.Minute*-1)))
	time.Sleep(10 * time.Millisecond)

	assert.NoError(t, f.Stop())
	f.assertAllBuildsConsumed()

	rv := f.hud.LastView.Resources[0]
	assert.Equal(t, "my-new-pod", rv.PodName)
	assert.Equal(t, "CrashLoopBackOff", rv.PodStatus)
}

func TestPodContainerStatus(t *testing.T) {
	f := newTestFixture(t)
	defer f.TearDown()
	mount := model.Mount{LocalPath: "/go", ContainerPath: "/go"}
	manifest := f.newManifest("fe", []model.Mount{mount})
	f.Start([]model.Manifest{manifest}, true)

	<-f.b.calls

	var ref reference.NamedTagged
	f.WaitUntilManifest("image appears", "fe", func(ms store.ManifestState) bool {
		ref = ms.LastBuild.Image
		return ref != nil
	})

	startedAt := time.Now()
	f.podEvent(f.testPod("pod-id", "fe", "Running", testContainer, startedAt))
	f.WaitUntilManifest("pod appears", "fe", func(ms store.ManifestState) bool {
		return ms.MostRecentPod().PodID == "pod-id"
	})

	pod := f.testPod("pod-id", "fe", "Running", testContainer, startedAt)
	pod.Spec = k8s.FakePodSpec(ref)
	pod.Status = k8s.FakePodStatus(ref, "Running")
	f.podEvent(pod)

	f.WaitUntilManifest("container is ready", "fe", func(ms store.ManifestState) bool {
		ports := ms.MostRecentPod().ContainerPorts
		return len(ports) == 1 && ports[0] == 8080
	})

	err := f.Stop()
	if !assert.NoError(t, err) {
		return
	}

	f.assertAllBuildsConsumed()
}

func TestUpper_WatchDockerIgnoredFiles(t *testing.T) {
	f := newTestFixture(t)
	defer f.TearDown()
	mount := model.Mount{LocalPath: f.Path(), ContainerPath: "/go"}
	manifest := f.newManifest("foobar", []model.Mount{mount})
	manifest.Repos = []model.LocalGithubRepo{
		{
			LocalPath:            f.Path(),
			DockerignoreContents: "dignore.txt",
		},
	}

	f.Start([]model.Manifest{manifest}, true)

	call := <-f.b.calls
	assert.Equal(t, manifest, call.manifest)

	f.fsWatcher.events <- watch.FileEvent{Path: f.JoinPath("dignore.txt")}
	time.Sleep(10 * time.Millisecond)

	err := f.Stop()
	assert.NoError(t, err)
	f.assertAllBuildsConsumed()
}

func TestUpper_WatchGitIgnoredFiles(t *testing.T) {
	f := newTestFixture(t)
	defer f.TearDown()
	mount := model.Mount{LocalPath: f.Path(), ContainerPath: "/go"}
	manifest := f.newManifest("foobar", []model.Mount{mount})
	manifest.Repos = []model.LocalGithubRepo{
		{
			LocalPath:         f.Path(),
			GitignoreContents: "gignore.txt",
		},
	}

	f.Start([]model.Manifest{manifest}, true)

	call := <-f.b.calls
	assert.Equal(t, manifest, call.manifest)

	f.fsWatcher.events <- watch.FileEvent{Path: f.JoinPath("gignore.txt")}
	time.Sleep(10 * time.Millisecond)

	err := f.Stop()
	assert.NoError(t, err)
	f.assertAllBuildsConsumed()
}

func makeFakeFsWatcherMaker(fn *fakeNotify) FsWatcherMaker {
	return func() (watch.Notify, error) {
		return fn, nil
	}
}

func TestUpper_ShowErrorPodLog(t *testing.T) {
	f := newTestFixture(t)
	defer f.TearDown()

	mount := model.Mount{LocalPath: "/go", ContainerPath: "/go"}
	name := model.ManifestName("foobar")
	manifest := f.newManifest(name.String(), []model.Mount{mount})

	f.Start([]model.Manifest{manifest}, true)
	f.waitForCompletedBuildCount(1)

	f.startPod(name)
	f.podLog(name, "first string")

	f.upper.store.Dispatch(manifestFilesChangedAction{
		manifestName: "foobar",
		files:        []string{"/go/a.go"},
	})

	f.waitForCompletedBuildCount(2)
	f.podLog(name, "second string")

	f.WithManifest(name, func(ms store.ManifestState) {
		assert.Equal(t, "second string\n", ms.MostRecentPod().Log())
	})

	err := f.Stop()
	if !assert.NoError(t, err) {
		return
	}
}

func TestUpperPodLogInCrashLoopThirdInstanceStillUp(t *testing.T) {
	f := newTestFixture(t)
	defer f.TearDown()

	mount := model.Mount{LocalPath: "/go", ContainerPath: "/go"}
	name := model.ManifestName("foobar")
	manifest := f.newManifest(name.String(), []model.Mount{mount})

	f.Start([]model.Manifest{manifest}, true)
	f.waitForCompletedBuildCount(1)

	f.startPod(name)
	f.podLog(name, "first string")
	f.restartPod()
	f.podLog(name, "second string")
	f.restartPod()
	f.podLog(name, "third string")

	// the third instance is still up, so we want to show the log from the last crashed pod plus the log from the current pod
	f.WithManifest(name, func(ms store.ManifestState) {
		assert.Equal(t, "second string\nthird string\n", ms.MostRecentPod().Log())
	})

	err := f.Stop()
	if !assert.NoError(t, err) {
		return
	}
}

func TestUpperPodLogInCrashLoopPodCurrentlyDown(t *testing.T) {
	f := newTestFixture(t)
	defer f.TearDown()

	mount := model.Mount{LocalPath: "/go", ContainerPath: "/go"}
	name := model.ManifestName("foobar")
	manifest := f.newManifest(name.String(), []model.Mount{mount})

	f.Start([]model.Manifest{manifest}, true)
	f.waitForCompletedBuildCount(1)

	f.startPod(name)
	f.podLog(name, "first string")
	f.restartPod()
	f.podLog(name, "second string")
	f.pod.Status.ContainerStatuses[0].Ready = false
	f.notifyAndWaitForPodStatus(func(pod store.Pod) bool {
		return !pod.ContainerReady
	})

	// The second instance is down, so we don't include the first instance's log
	f.WithManifest(name, func(ms store.ManifestState) {
		assert.Equal(t, "second string\n", ms.MostRecentPod().Log())
	})

	err := f.Stop()
	if !assert.NoError(t, err) {
		return
	}
}

func testService(serviceName string, manifestName string, ip string, port int) *v1.Service {
	return &v1.Service{
		ObjectMeta: metav1.ObjectMeta{
			Name:   serviceName,
			Labels: map[string]string{ManifestNameLabel: manifestName},
		},
		Spec: v1.ServiceSpec{
			Ports: []v1.ServicePort{{
				Port: int32(port),
			}},
		},
		Status: v1.ServiceStatus{
			LoadBalancer: v1.LoadBalancerStatus{
				Ingress: []v1.LoadBalancerIngress{
					{
						IP: ip,
					},
				},
			},
		},
	}
}

func TestUpper_ServiceEvent(t *testing.T) {
	f := newTestFixture(t)
	defer f.TearDown()

	mount := model.Mount{LocalPath: "/go", ContainerPath: "/go"}
	manifest := f.newManifest("foobar", []model.Mount{mount})

	f.Start([]model.Manifest{manifest}, true)
	f.waitForCompletedBuildCount(1)

	svc := testService("myservice", "foobar", "1.2.3.4", 8080)
	dispatchServiceChange(f.store, svc, "")

	f.WaitUntilManifest("lb updated", "foobar", func(ms store.ManifestState) bool {
		return len(ms.LBs) > 0
	})

	err := f.Stop()
	if !assert.NoError(t, err) {
		return
	}

	ms := f.upper.store.RLockState().ManifestStates[manifest.Name]
	defer f.upper.store.RUnlockState()
	assert.Equal(t, 1, len(ms.LBs))
	url, ok := ms.LBs["myservice"]
	if !ok {
		t.Fatalf("%v did not contain key 'myservice'", ms.LBs)
	}
	assert.Equal(t, "http://1.2.3.4:8080/", url.String())
}

func TestUpper_ServiceEventRemovesURL(t *testing.T) {
	f := newTestFixture(t)
	defer f.TearDown()

	mount := model.Mount{LocalPath: "/go", ContainerPath: "/go"}
	manifest := f.newManifest("foobar", []model.Mount{mount})

	f.Start([]model.Manifest{manifest}, true)
	f.waitForCompletedBuildCount(1)

	svc := testService("myservice", "foobar", "1.2.3.4", 8080)
	dispatchServiceChange(f.store, svc, "")

	f.WaitUntilManifest("lb url added", "foobar", func(ms store.ManifestState) bool {
		url := ms.LBs["myservice"]
		if url == nil {
			return false
		}
		return "http://1.2.3.4:8080/" == url.String()
	})

	svc = testService("myservice", "foobar", "1.2.3.4", 8080)
	svc.Status = v1.ServiceStatus{}
	dispatchServiceChange(f.store, svc, "")

	f.WaitUntilManifest("lb url removed", "foobar", func(ms store.ManifestState) bool {
		url := ms.LBs["myservice"]
		return url == nil
	})

	err := f.Stop()
	if !assert.NoError(t, err) {
		return
	}
}

func TestUpper_PodLogs(t *testing.T) {
	f := newTestFixture(t)
	defer f.TearDown()

	mount := model.Mount{LocalPath: "/go", ContainerPath: "/go"}
	name := model.ManifestName("fe")
	manifest := f.newManifest(string(name), []model.Mount{mount})

	f.Start([]model.Manifest{manifest}, true)
	f.waitForCompletedBuildCount(1)

	f.startPod(name)

	f.podLog(name, "Hello world!\n")

	err := f.Stop()
	if !assert.NoError(t, err) {
		return
	}
}

func TestInitWithGlobalYAML(t *testing.T) {
	f := newTestFixture(t)
	state := f.store.RLockState()
	ym := model.NewYAMLManifest(model.ManifestName("global"), testyaml.BlorgBackendYAML, []string{})
	state.GlobalYAML = ym
	f.store.RUnlockState()
	f.Start([]model.Manifest{}, true)
	f.store.Dispatch(InitAction{
		Manifests:          []model.Manifest{},
		GlobalYAMLManifest: ym,
	})
	f.WaitUntil("global YAML manifest gets set on init", func(st store.EngineState) bool {
		return st.GlobalYAML.K8sYAML() == testyaml.BlorgBackendYAML
	})

	newYM := model.NewYAMLManifest(model.ManifestName("global"), testyaml.BlorgJobYAML, []string{})
	f.store.Dispatch(ConfigsReloadedAction{
		GlobalYAML: newYM,
	})

	f.WaitUntil("global YAML manifest gets updated", func(st store.EngineState) bool {
		return st.GlobalYAML.K8sYAML() == testyaml.BlorgJobYAML
	})
}

func TestInitSetsTiltfilePath(t *testing.T) {
	f := newTestFixture(t)
	f.Start([]model.Manifest{}, true)
	f.store.Dispatch(InitAction{
		Manifests:    []model.Manifest{},
		TiltfilePath: "/Tiltfile",
	})
	f.WaitUntil("tiltfile path gets set on init", func(st store.EngineState) bool {
		return st.TiltfilePath == "/Tiltfile"
	})
}

func TestHudExitNoError(t *testing.T) {
	f := newTestFixture(t)
	f.Start([]model.Manifest{}, true)
	f.store.Dispatch(hud.NewExitAction(nil))
	err := f.WaitForExit()
	assert.NoError(t, err)
}

func TestHudExitWithError(t *testing.T) {
	f := newTestFixture(t)
	f.Start([]model.Manifest{}, true)
	e := errors.New("helllllo")
	f.store.Dispatch(hud.NewExitAction(e))
	err := f.WaitForExit()
	assert.Equal(t, e, err)
}

type fakeTimerMaker struct {
	restTimerLock *sync.Mutex
	maxTimerLock  *sync.Mutex
	t             *testing.T
}

func (f fakeTimerMaker) maker() timerMaker {
	return func(d time.Duration) <-chan time.Time {
		var lock *sync.Mutex
		// we have separate locks for the separate uses of timer so that tests can control the timers independently
		switch d {
		case watchBufferMinRestDuration:
			lock = f.restTimerLock
		case watchBufferMaxDuration:
			lock = f.maxTimerLock
		default:
			// if you hit this, someone (you!?) might have added a new timer with a new duration, and you probably
			// want to add a case above
			f.t.Error("makeTimer called on unsupported duration")
		}
		ret := make(chan time.Time, 1)
		go func() {
			lock.Lock()
			ret <- time.Unix(0, 0)
			lock.Unlock()
			close(ret)
		}()
		return ret
	}
}

func makeFakeTimerMaker(t *testing.T) fakeTimerMaker {
	restTimerLock := new(sync.Mutex)
	maxTimerLock := new(sync.Mutex)

	return fakeTimerMaker{restTimerLock, maxTimerLock, t}
}

type testFixture struct {
	*tempdir.TempDirFixture
	ctx                   context.Context
	cancel                func()
	upper                 Upper
	b                     *fakeBuildAndDeployer
	fsWatcher             *fakeNotify
	timerMaker            *fakeTimerMaker
	docker                *docker.FakeDockerClient
	hud                   *hud.FakeHud
	createManifestsResult chan error
	log                   *bufsync.ThreadSafeBuffer
	store                 *store.Store
	pod                   *v1.Pod
	bc                    *BuildController
	fwm                   *WatchManager
	cc                    *ConfigsController

	onchangeCh chan bool
}

func newTestFixture(t *testing.T) *testFixture {
	f := tempdir.NewTempDirFixture(t)
	watcher := newFakeNotify()
	b := newFakeBuildAndDeployer(t)

	timerMaker := makeFakeTimerMaker(t)

	docker := docker.NewFakeDockerClient()
	reaper := build.NewImageReaper(docker)

	k8s := k8s.NewFakeK8sClient()
	pw := NewPodWatcher(k8s)
	sw := NewServiceWatcher(k8s, "")

	fakeHud := hud.NewFakeHud()

	log := bufsync.NewThreadSafeBuffer()
	ctx, cancel := context.WithCancel(testoutput.ForkedCtxForTest(log))

	fSub := fixtureSub{ch: make(chan bool, 1000)}
	st := store.NewStore(UpperReducer, store.LogActionsFlag(false))
	st.AddSubscriber(fSub)

	plm := NewPodLogManager(k8s)
	bc := NewBuildController(b)

	_ = os.Chdir(f.Path())
	_ = os.Mkdir(f.JoinPath(".git"), os.FileMode(0777))

	fswm := func() (watch.Notify, error) {
		return watcher, nil
	}

	fwm := NewWatchManager(fswm, timerMaker.maker())
	pfc := NewPortForwardController(k8s)
	ic := NewImageController(reaper)
	gybc := NewGlobalYAMLBuildController(k8s)
<<<<<<< HEAD
	cc := NewConfigsController()

	upper := NewUpper(ctx, b, fakeHud, pw, sw, st, plm, pfc, fwm, fswm, bc, ic, gybc, cc)
=======
	tfw := NewTiltfileWatcher(tfwm)
	tfw.DisableForTesting(true)
	upper := NewUpper(ctx, b, fakeHud, pw, sw, st, plm, pfc, fwm, fswm, bc, ic, gybc, tfw, k8s)
>>>>>>> 0ce07e2d

	go func() {
		fakeHud.Run(ctx, upper.Dispatch, hud.DefaultRefreshInterval)
	}()

	return &testFixture{
		TempDirFixture: f,
		ctx:            ctx,
		cancel:         cancel,
		upper:          upper,
		b:              b,
		fsWatcher:      watcher,
		timerMaker:     &timerMaker,
		docker:         docker,
		hud:            fakeHud,
		log:            log,
		store:          st,
		bc:             bc,
		onchangeCh:     fSub.ch,
		fwm:            fwm,
		cc:             cc,
	}
}

func (f *testFixture) Start(manifests []model.Manifest, watchMounts bool) {
	f.createManifestsResult = make(chan error)

	go func() {
		err := f.upper.StartForTesting(f.ctx, manifests, model.YAMLManifest{}, watchMounts, "")
		if err != nil && err != context.Canceled {
			// Print this out here in case the test never completes
			log.Printf("CreateManifests failed: %v", err)
			f.cancel()
		}
		f.createManifestsResult <- err
	}()

	f.WaitUntil("manifests appear", func(st store.EngineState) bool {
		return len(st.ManifestStates) == len(manifests) && st.WatchMounts == watchMounts
	})
}

func (f *testFixture) Stop() error {
	f.cancel()
	err := <-f.createManifestsResult
	if err == context.Canceled {
		return nil
	} else {
		return err
	}
}

func (f *testFixture) WaitForExit() error {
	select {
	case <-time.After(time.Second):
		f.T().Fatalf("Timed out waiting for upper to exit")
		return nil
	case err := <-f.createManifestsResult:
		return err
	}
}

func (f *testFixture) SetNextBuildFailure(err error) {
	// Don't set the nextBuildFailure flag when a completed build needs to be processed
	// by the state machine.
	f.WaitUntil("build complete processed", func(state store.EngineState) bool {
		return state.CurrentlyBuilding == ""
	})
	_ = f.store.RLockState()
	f.b.nextBuildFailure = err
	f.store.RUnlockState()
}

// Wait until the given view test passes.
func (f *testFixture) WaitUntilHUD(msg string, isDone func(view.View) bool) {
	f.hud.WaitUntil(f.T(), f.ctx, msg, isDone)
}

// Wait until the given engine state test passes.
func (f *testFixture) WaitUntil(msg string, isDone func(store.EngineState) bool) {
	ctx, cancel := context.WithTimeout(f.ctx, time.Second)
	defer cancel()

	for {
		state := f.upper.store.RLockState()
		done := isDone(state)
		f.upper.store.RUnlockState()
		if done {
			return
		}

		select {
		case <-ctx.Done():
			// dump the stacks of all goroutines
			pprof.Lookup("goroutine").WriteTo(os.Stdout, 1)

			fmt.Printf("state: '%+v'\n", state)

			f.T().Fatalf("Timed out waiting for: %s", msg)
		case <-f.onchangeCh:
		}
	}
}

func (f *testFixture) withState(tf func(store.EngineState)) {
	state := f.upper.store.RLockState()
	defer f.upper.store.RUnlockState()
	tf(state)
}

func (f *testFixture) withManifestState(name string, tf func(ms store.ManifestState)) {
	f.withState(func(es store.EngineState) {
		ms, ok := es.ManifestStates[model.ManifestName(name)]
		if !ok {
			f.T().Fatalf("no manifest state for name %s", name)
		}
		tf(*ms)
	})
}

// Poll until the given state passes. This should be used for checking things outside
// the state loop. Don't use this to check state inside the state loop.
func (f *testFixture) PollUntil(msg string, isDone func() bool) {
	ctx, cancel := context.WithTimeout(f.ctx, time.Second)
	defer cancel()

	ticker := time.NewTicker(10 * time.Millisecond)
	for {
		done := isDone()
		if done {
			return
		}

		select {
		case <-ctx.Done():
			f.T().Fatalf("Timed out waiting for: %s", msg)
		case <-ticker.C:
		}
	}
}

func (f *testFixture) WithManifest(name model.ManifestName, test func(store.ManifestState)) {
	state := f.upper.store.RLockState()
	defer f.upper.store.RUnlockState()

	ms := state.ManifestStates[name]
	if ms == nil {
		f.T().Fatalf("Missing manifest: %s", name)
	}
	test(*ms)
}

func (f *testFixture) WaitUntilManifest(msg string, name string, isDone func(store.ManifestState) bool) {
	f.WaitUntil(msg, func(es store.EngineState) bool {
		ms, ok := es.ManifestStates[model.ManifestName(name)]
		if !ok {
			return false
		}
		return isDone(*ms)
	})
}

func (f *testFixture) startPod(manifestName model.ManifestName) {
	pID := k8s.PodID("mypod")
	f.pod = f.testPod(pID.String(), manifestName.String(), "Running", testContainer, time.Now())
	f.upper.store.Dispatch(PodChangeAction{f.pod})

	f.WaitUntilManifest("pod appears", manifestName.String(), func(ms store.ManifestState) bool {
		return ms.MostRecentPod().PodID == k8s.PodID(f.pod.Name)
	})
}

func (f *testFixture) podLog(manifestName model.ManifestName, s string) {
	f.upper.store.Dispatch(PodLogAction{
		ManifestName: manifestName,
		PodID:        k8s.PodID(f.pod.Name),
		Log:          []byte(s + "\n"),
	})

	f.WaitUntilManifest("pod log seen", string(manifestName), func(ms store.ManifestState) bool {
		return strings.Contains(string(ms.MostRecentPod().CurrentLog), s)
	})
}

func (f *testFixture) restartPod() {
	restartCount := f.pod.Status.ContainerStatuses[0].RestartCount + 1
	f.pod.Status.ContainerStatuses[0].RestartCount = restartCount
	f.upper.store.Dispatch(PodChangeAction{f.pod})

	f.WaitUntilManifest("pod restart seen", "foobar", func(ms store.ManifestState) bool {
		return ms.MostRecentPod().ContainerRestarts == int(restartCount)
	})
}

func (f *testFixture) notifyAndWaitForPodStatus(pred func(pod store.Pod) bool) {
	f.upper.store.Dispatch(PodChangeAction{f.pod})

	f.WaitUntilManifest("pod status change seen", "foobar", func(state store.ManifestState) bool {
		return pred(state.MostRecentPod())
	})
}

func (f *testFixture) waitForCompletedBuildCount(count int) {
	f.WaitUntil(fmt.Sprintf("%d builds done", count), func(state store.EngineState) bool {
		return state.CompletedBuildCount == count
	})
}

func (f *testFixture) LogLines() []string {
	return strings.Split(f.log.String(), "\n")
}

func (f *testFixture) TearDown() {
	f.TempDirFixture.TearDown()
	f.cancel()
}

func (f *testFixture) podEvent(pod *v1.Pod) {
	f.store.Dispatch(NewPodChangeAction(pod))
}

func (f *testFixture) imageNameForManifest(manifestName string) reference.Named {
	ref, err := reference.ParseNormalizedNamed(manifestName)
	if err != nil {
		f.T().Fatal(err)
	}
	return ref
}

func (f *testFixture) newManifest(name string, mounts []model.Mount) model.Manifest {
	ref := f.imageNameForManifest(name)
	return model.Manifest{Name: model.ManifestName(name), Mounts: mounts}.WithDockerRef(ref)
}

func (f *testFixture) assertAllBuildsConsumed() {
	close(f.b.calls)

	for call := range f.b.calls {
		f.T().Fatalf("Build not consumed: %+v", call)
	}
}

func (f *testFixture) loadAndStartFoobar() {
	t, err := tiltfile.Load(f.ctx, f.JoinPath("Tiltfile"))
	if err != nil {
		f.store.Dispatch(ConfigsReloadedAction{
			Err: err,
		})
		return
	}
	manifests, _, _, err := t.GetManifestConfigsAndGlobalYAML(f.ctx, "foobar")
	if err != nil {
		f.T().Fatal(err)
	}
	f.Start(manifests, true)
}

func (f *testFixture) WriteConfigFiles(args ...string) {
	if (len(args) % 2) != 0 {
		f.T().Fatalf("WriteConfigFiles needs an even number of arguments; got %d", len(args))
	}

	var filenames []string
	for i := 0; i < len(args); i += 2 {
		f.WriteFile(args[i], args[i+1])
		filenames = append(filenames, args[i])
	}
	f.store.Dispatch(manifestFilesChangedAction{manifestName: ConfigsManifestName, files: filenames})
}

type fixtureSub struct {
	ch chan bool
}

func (s fixtureSub) OnChange(ctx context.Context, st store.RStore) {
	s.ch <- true
}<|MERGE_RESOLUTION|>--- conflicted
+++ resolved
@@ -1592,15 +1592,9 @@
 	pfc := NewPortForwardController(k8s)
 	ic := NewImageController(reaper)
 	gybc := NewGlobalYAMLBuildController(k8s)
-<<<<<<< HEAD
 	cc := NewConfigsController()
 
-	upper := NewUpper(ctx, b, fakeHud, pw, sw, st, plm, pfc, fwm, fswm, bc, ic, gybc, cc)
-=======
-	tfw := NewTiltfileWatcher(tfwm)
-	tfw.DisableForTesting(true)
-	upper := NewUpper(ctx, b, fakeHud, pw, sw, st, plm, pfc, fwm, fswm, bc, ic, gybc, tfw, k8s)
->>>>>>> 0ce07e2d
+	upper := NewUpper(ctx, b, fakeHud, pw, sw, st, plm, pfc, fwm, fswm, bc, ic, gybc, cc, k8s)
 
 	go func() {
 		fakeHud.Run(ctx, upper.Dispatch, hud.DefaultRefreshInterval)
