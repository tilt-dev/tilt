--- conflicted
+++ resolved
@@ -1155,7 +1155,6 @@
 
 	f.Start([]model.Manifest{manifest}, true)
 
-<<<<<<< HEAD
 	// Do a fake build to set DeployID (so we can actually match pods to this manifest)
 	f.store.Dispatch(BuildStartedAction{
 		ManifestName: manifest.Name,
@@ -1168,10 +1167,7 @@
 		return nextManifestNameToBuild(st) == ""
 	})
 
-	// Start a fake build to set manifestState.ExpectedContainerId
-=======
 	// Start a fake build
->>>>>>> 57e28710
 	f.store.Dispatch(targetFilesChangedAction{
 		targetID: manifest.ImageTargetAt(0).ID(),
 		files:    []string{"/go/a"},
