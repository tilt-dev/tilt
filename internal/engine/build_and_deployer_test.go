package engine

import (
	"archive/tar"
	"bytes"
	"context"
	"errors"
	"fmt"
	"path/filepath"
	"strings"
	"testing"
	"time"

<<<<<<< HEAD
	"github.com/docker/docker/api/types"
	"github.com/opencontainers/go-digest"
	"github.com/stretchr/testify/assert"
=======
	"github.com/stretchr/testify/require"
>>>>>>> 7fb7945c

	"github.com/windmilleng/tilt/internal/build"
	"github.com/windmilleng/tilt/internal/container"
	"github.com/windmilleng/tilt/internal/dockercompose"
	"github.com/windmilleng/tilt/internal/k8s/testyaml"
	"github.com/windmilleng/tilt/internal/ospath"
	"github.com/windmilleng/tilt/internal/store"

	"github.com/windmilleng/wmclient/pkg/dirs"

	"github.com/windmilleng/tilt/internal/docker"
	"github.com/windmilleng/tilt/internal/k8s"
	"github.com/windmilleng/tilt/internal/model"
	"github.com/windmilleng/tilt/internal/synclet"
	"github.com/windmilleng/tilt/internal/synclet/sidecar"
	"github.com/windmilleng/tilt/internal/testutils"
	"github.com/windmilleng/tilt/internal/testutils/manifestbuilder"
	"github.com/windmilleng/tilt/internal/testutils/tempdir"
)

var testImageRef = container.MustParseNamedTagged("gcr.io/some-project-162817/sancho:deadbeef")
var imageTargetID = model.TargetID{
	Type: model.TargetTypeImage,
	Name: "gcr.io/some-project-162817/sancho",
}

var alreadyBuilt = store.NewImageBuildResult(imageTargetID, testImageRef)
var alreadyBuiltSet = store.BuildResultSet{imageTargetID: alreadyBuilt}

type expectedFile = testutils.ExpectedFile

var testPodID k8s.PodID = "pod-id"
var testContainerInfo = store.ContainerInfo{
	PodID:         testPodID,
	ContainerID:   k8s.MagicTestContainerID,
	ContainerName: "container-name",
}

func TestGKEDeploy(t *testing.T) {
	f := newBDFixture(t, k8s.EnvGKE, container.RuntimeDocker)
	defer f.TearDown()

	manifest := NewSanchoLiveUpdateManifest(f)
	targets := buildTargets(manifest)
	_, err := f.bd.BuildAndDeploy(f.ctx, f.st, targets, store.BuildStateSet{})
	if err != nil {
		t.Fatal(err)
	}

	if f.docker.BuildCount != 1 {
		t.Errorf("Expected 1 docker build, actual: %d", f.docker.BuildCount)
	}

	if f.docker.PushCount != 1 {
		t.Errorf("Expected 1 push to docker, actual: %d", f.docker.PushCount)
	}

	expectedYaml := "image: gcr.io/some-project-162817/sancho:tilt-11cd0b38bc3ceb95"
	if !strings.Contains(f.k8s.Yaml, expectedYaml) {
		t.Errorf("Expected yaml to contain %q. Actual:\n%s", expectedYaml, f.k8s.Yaml)
	}

	if !strings.Contains(f.k8s.Yaml, sidecar.SyncletImageName) {
		t.Errorf("Should deploy the synclet on docker-for-desktop: %s", f.k8s.Yaml)
	}
}

func TestDockerForMacDeploy(t *testing.T) {
	f := newBDFixture(t, k8s.EnvDockerDesktop, container.RuntimeDocker)
	defer f.TearDown()

	manifest := NewSanchoFastBuildManifest(f)
	targets := buildTargets(manifest)
	_, err := f.bd.BuildAndDeploy(f.ctx, f.st, targets, store.BuildStateSet{})
	if err != nil {
		t.Fatal(err)
	}

	if f.docker.BuildCount != 1 {
		t.Errorf("Expected 1 docker build, actual: %d", f.docker.BuildCount)
	}

	if f.docker.PushCount != 0 {
		t.Errorf("Expected no push to docker, actual: %d", f.docker.PushCount)
	}

	expectedYaml := "image: gcr.io/some-project-162817/sancho:tilt-11cd0b38bc3ceb95"
	if !strings.Contains(f.k8s.Yaml, expectedYaml) {
		t.Errorf("Expected yaml to contain %q. Actual:\n%s", expectedYaml, f.k8s.Yaml)
	}

	if strings.Contains(f.k8s.Yaml, sidecar.SyncletImageName) {
		t.Errorf("Should not deploy the synclet on docker-for-desktop: %s", f.k8s.Yaml)
	}
}

func TestNamespaceGKE(t *testing.T) {
	f := newBDFixture(t, k8s.EnvGKE, container.RuntimeDocker)
	defer f.TearDown()

	assert.Equal(t, "", string(f.sCli.Namespace))
	assert.Equal(t, "", string(f.k8s.LastPodQueryNamespace))

	manifest := NewSanchoFastBuildManifest(f)
	targets := buildTargets(manifest)
	result, err := f.bd.BuildAndDeploy(f.ctx, f.st, targets, store.BuildStateSet{})
	if err != nil {
		t.Fatal(err)
	}

	cInfo := testContainerInfo
	cInfo.Namespace = "sancho-ns"

	changed := f.WriteFile("a.txt", "a")
	bs := resultToStateSet(result, []string{changed}, cInfo)
	result, err = f.bd.BuildAndDeploy(f.ctx, f.st, buildTargets(manifest), bs)
	if err != nil {
		t.Fatal(err)
	}

	assert.Equal(t, "sancho-ns", string(f.sCli.Namespace))
}

func TestContainerBuildLocal(t *testing.T) {
	f := newBDFixture(t, k8s.EnvDockerDesktop, container.RuntimeDocker)
	defer f.TearDown()

	changed := f.WriteFile("a.txt", "a")
	manifest := NewSanchoFastBuildManifest(f)
	targets := buildTargets(manifest)
	bs := resultToStateSet(alreadyBuiltSet, []string{changed}, testContainerInfo)
	result, err := f.bd.BuildAndDeploy(f.ctx, f.st, targets, bs)
	if err != nil {
		t.Fatal(err)
	}

	if f.docker.BuildCount != 0 {
		t.Errorf("Expected no docker build, actual: %d", f.docker.BuildCount)
	}
	if f.docker.PushCount != 0 {
		t.Errorf("Expected no push to docker, actual: %d", f.docker.PushCount)
	}
	if f.docker.CopyCount != 1 {
		t.Errorf("Expected 1 copy to docker container call, actual: %d", f.docker.CopyCount)
	}
	if len(f.docker.ExecCalls) != 1 {
		t.Errorf("Expected 1 exec in container call, actual: %d", len(f.docker.ExecCalls))
	}
	f.assertContainerRestarts(1)

	id := manifest.ImageTargetAt(0).ID()
	_, hasResult := result[id]
	assert.True(t, hasResult)
	assert.Equal(t, k8s.MagicTestContainerID, result.OneAndOnlyLiveUpdatedContainerID().String())
}

func TestContainerBuildSynclet(t *testing.T) {
	f := newBDFixture(t, k8s.EnvGKE, container.RuntimeDocker)
	defer f.TearDown()

	changed := f.WriteFile("a.txt", "a")
	bs := resultToStateSet(alreadyBuiltSet, []string{changed}, testContainerInfo)
	manifest := NewSanchoFastBuildManifest(f)
	targets := buildTargets(manifest)
	result, err := f.bd.BuildAndDeploy(f.ctx, f.st, targets, bs)
	if err != nil {
		t.Fatal(err)
	}

	if f.docker.BuildCount != 0 {
		t.Errorf("Expected no docker build, actual: %d", f.docker.BuildCount)
	}
	if f.docker.PushCount != 0 {
		t.Errorf("Expected no push to docker, actual: %d", f.docker.PushCount)
	}
	if f.sCli.UpdateContainerCount != 1 {
		t.Errorf("Expected 1 synclet containerUpdate, actual: %d", f.sCli.UpdateContainerCount)
	}

	assert.Equal(t, k8s.MagicTestContainerID, result.OneAndOnlyLiveUpdatedContainerID().String())
	assert.False(t, f.sCli.LastHotReload)
}

func TestContainerBuildLocalTriggeredRuns(t *testing.T) {
	f := newBDFixture(t, k8s.EnvDockerDesktop, container.RuntimeDocker)
	defer f.TearDown()

	changed := f.WriteFile("a.txt", "a")
	manifest := NewSanchoFastBuildManifest(f)
	iTarg := manifest.ImageTargetAt(0)
	fb := iTarg.TopFastBuildInfo()
	runs := []model.Run{
		model.Run{Cmd: model.ToShellCmd("echo hello")},
		model.Run{Cmd: model.ToShellCmd("echo a"), Triggers: f.NewPathSet("a.txt")}, // matches changed file
		model.Run{Cmd: model.ToShellCmd("echo b"), Triggers: f.NewPathSet("b.txt")}, // does NOT match changed file
	}
	fb.Runs = runs
	iTarg = iTarg.WithBuildDetails(fb)
	manifest = manifest.WithImageTarget(iTarg)

	targets := buildTargets(manifest)
	bs := resultToStateSet(alreadyBuiltSet, []string{changed}, testContainerInfo)
	result, err := f.bd.BuildAndDeploy(f.ctx, f.st, targets, bs)
	if err != nil {
		t.Fatal(err)
	}

	if f.docker.BuildCount != 0 {
		t.Errorf("Expected no docker build, actual: %d", f.docker.BuildCount)
	}
	if f.docker.PushCount != 0 {
		t.Errorf("Expected no push to docker, actual: %d", f.docker.PushCount)
	}
	if f.docker.CopyCount != 1 {
		t.Errorf("Expected 1 copy to docker container call, actual: %d", f.docker.CopyCount)
	}
	if len(f.docker.ExecCalls) != 2 {
		t.Errorf("Expected 2 exec in container calls, actual: %d", len(f.docker.ExecCalls))
	}
	f.assertContainerRestarts(1)

	id := manifest.ImageTargetAt(0).ID()
	_, hasResult := result[id]
	assert.True(t, hasResult)
	assert.Equal(t, k8s.MagicTestContainerID, result.OneAndOnlyLiveUpdatedContainerID().String())
}

func TestContainerBuildSyncletTriggeredRuns(t *testing.T) {
	f := newBDFixture(t, k8s.EnvGKE, container.RuntimeDocker)
	defer f.TearDown()

	changed := f.WriteFile("a.txt", "a")
	manifest := NewSanchoFastBuildManifest(f)
	iTarg := manifest.ImageTargetAt(0)
	fb := iTarg.TopFastBuildInfo()
	runs := []model.Run{
		model.Run{Cmd: model.ToShellCmd("echo hello")},
		model.Run{Cmd: model.ToShellCmd("echo a"), Triggers: f.NewPathSet("a.txt")}, // matches changed file
		model.Run{Cmd: model.ToShellCmd("echo b"), Triggers: f.NewPathSet("b.txt")}, // does NOT match changed file
	}
	fb.Runs = runs
	iTarg = iTarg.WithBuildDetails(fb)
	manifest = manifest.WithImageTarget(iTarg)

	targets := buildTargets(manifest)
	bs := resultToStateSet(alreadyBuiltSet, []string{changed}, testContainerInfo)
	result, err := f.bd.BuildAndDeploy(f.ctx, f.st, targets, bs)
	if err != nil {
		t.Fatal(err)
	}

	if f.docker.BuildCount != 0 {
		t.Errorf("Expected no docker build, actual: %d", f.docker.BuildCount)
	}
	if f.docker.PushCount != 0 {
		t.Errorf("Expected no push to docker, actual: %d", f.docker.PushCount)
	}
	if f.sCli.UpdateContainerCount != 1 {
		t.Errorf("Expected 1 synclet containerUpdate, actual: %d", f.sCli.UpdateContainerCount)
	}
	if f.sCli.CommandsRunCount != 2 {
		t.Errorf("Expected 2 commands run by the synclet, actual: %d", f.sCli.CommandsRunCount)
	}

	assert.Equal(t, k8s.MagicTestContainerID, result.OneAndOnlyLiveUpdatedContainerID().String())
	assert.False(t, f.sCli.LastHotReload)
}

func TestContainerBuildSyncletHotReload(t *testing.T) {
	f := newBDFixture(t, k8s.EnvGKE, container.RuntimeDocker)
	defer f.TearDown()

	changed := f.WriteFile("a.txt", "a")
	bs := resultToStateSet(alreadyBuiltSet, []string{changed}, testContainerInfo)
	manifest := NewSanchoFastBuildManifest(f)
	iTarget := manifest.ImageTargetAt(0)
	fbInfo := iTarget.TopFastBuildInfo()
	fbInfo.HotReload = true
	manifest = manifest.WithImageTarget(iTarget.WithBuildDetails(fbInfo))
	targets := buildTargets(manifest)
	_, err := f.bd.BuildAndDeploy(f.ctx, f.st, targets, bs)
	if err != nil {
		t.Fatal(err)
	}

	assert.True(t, f.sCli.LastHotReload)
}

func TestDockerBuildWithNestedFastBuildDeploysSynclet(t *testing.T) {
	f := newBDFixture(t, k8s.EnvGKE, container.RuntimeDocker)
	defer f.TearDown()

	manifest := NewSanchoDockerBuildManifestWithNestedFastBuild(f)
	targets := buildTargets(manifest)
	_, err := f.bd.BuildAndDeploy(f.ctx, f.st, targets, store.BuildStateSet{})
	if err != nil {
		t.Fatal(err)
	}

	if f.docker.BuildCount != 1 {
		t.Errorf("Expected 1 docker build, actual: %d", f.docker.BuildCount)
	}

	if f.docker.PushCount != 1 {
		t.Errorf("Expected 1 docker push, actual: %d", f.docker.PushCount)
	}

	expectedYaml := "image: gcr.io/some-project-162817/sancho:tilt-11cd0b38bc3ceb95"
	if !strings.Contains(f.k8s.Yaml, expectedYaml) {
		t.Errorf("Expected yaml to contain %q. Actual:\n%s", expectedYaml, f.k8s.Yaml)
	}

	if !strings.Contains(f.k8s.Yaml, sidecar.SyncletImageName) {
		t.Errorf("Should deploy the synclet for a docker build with a nested fast build: %s", f.k8s.Yaml)
	}
}

func TestDockerBuildWithNestedFastBuildContainerUpdate(t *testing.T) {
	f := newBDFixture(t, k8s.EnvDockerDesktop, container.RuntimeDocker)
	defer f.TearDown()

	changed := f.WriteFile("a.txt", "a")
	bs := resultToStateSet(alreadyBuiltSet, []string{changed}, testContainerInfo)
	manifest := NewSanchoDockerBuildManifestWithNestedFastBuild(f)
	targets := buildTargets(manifest)
	result, err := f.bd.BuildAndDeploy(f.ctx, f.st, targets, bs)
	if err != nil {
		t.Fatal(err)
	}

	if f.docker.BuildCount != 0 {
		t.Errorf("Expected no docker build, actual: %d", f.docker.BuildCount)
	}
	if f.docker.PushCount != 0 {
		t.Errorf("Expected no push to docker, actual: %d", f.docker.PushCount)
	}
	if f.docker.CopyCount != 1 {
		t.Errorf("Expected 1 copy to docker container call, actual: %d", f.docker.CopyCount)
	}
	if len(f.docker.ExecCalls) != 1 {
		t.Errorf("Expected 1 exec in container call, actual: %d", len(f.docker.ExecCalls))
	}
	f.assertContainerRestarts(1)

	id := manifest.ImageTargetAt(0).ID()
	_, hasResult := result[id]
	assert.True(t, hasResult)
	assert.Equal(t, k8s.MagicTestContainerID, result.OneAndOnlyLiveUpdatedContainerID().String())
}

func TestIncrementalBuildFailure(t *testing.T) {
	f := newBDFixture(t, k8s.EnvDockerDesktop, container.RuntimeDocker)
	defer f.TearDown()

	changed := f.WriteFile("a.txt", "a")
	bs := resultToStateSet(alreadyBuiltSet, []string{changed}, testContainerInfo)
	f.docker.SetExecError(docker.ExitError{ExitCode: 1})

	manifest := NewSanchoFastBuildManifest(f)
	targets := buildTargets(manifest)
	_, err := f.bd.BuildAndDeploy(f.ctx, f.st, targets, bs)
	msg := "Run step \"go install github.com/windmilleng/sancho\" failed with exit code: 1"
	if err == nil || !strings.Contains(err.Error(), msg) {
		t.Fatalf("Expected error message %q, actual: %v", msg, err)
	}

	if f.docker.BuildCount != 0 {
		t.Errorf("Expected no docker build, actual: %d", f.docker.BuildCount)
	}

	if f.docker.PushCount != 0 {
		t.Errorf("Expected no push to docker, actual: %d", f.docker.PushCount)
	}
	if f.docker.CopyCount != 1 {
		t.Errorf("Expected 1 copy to docker container call, actual: %d", f.docker.CopyCount)
	}
	if len(f.docker.ExecCalls) != 1 {
		t.Errorf("Expected 1 exec in container call, actual: %d", len(f.docker.ExecCalls))
	}
	f.assertContainerRestarts(0)
}

func TestIncrementalBuildKilled(t *testing.T) {
	f := newBDFixture(t, k8s.EnvDockerDesktop, container.RuntimeDocker)
	defer f.TearDown()

	changed := f.WriteFile("a.txt", "a")

	bs := resultToStateSet(alreadyBuiltSet, []string{changed}, testContainerInfo)
	f.docker.SetExecError(docker.ExitError{ExitCode: build.TaskKillExitCode})

	manifest := NewSanchoFastBuildManifest(f)
	targets := buildTargets(manifest)
	_, err := f.bd.BuildAndDeploy(f.ctx, f.st, targets, bs)
	if err != nil {
		t.Fatal(err)
	}

	assert.Equal(t, 1, f.docker.CopyCount)
	assert.Equal(t, 1, len(f.docker.ExecCalls))

	// Falls back to a build when the exec fails
	assert.Equal(t, 1, f.docker.BuildCount)
}

func TestFallBackToImageDeploy(t *testing.T) {
	f := newBDFixture(t, k8s.EnvDockerDesktop, container.RuntimeDocker)
	defer f.TearDown()

	f.docker.SetExecError(errors.New("some random error"))

	changed := f.WriteFile("a.txt", "a")
	bs := resultToStateSet(alreadyBuiltSet, []string{changed}, testContainerInfo)

	manifest := NewSanchoFastBuildManifest(f)
	targets := buildTargets(manifest)
	_, err := f.bd.BuildAndDeploy(f.ctx, f.st, targets, bs)
	if err != nil {
		t.Fatal(err)
	}

	f.assertContainerRestarts(0)
	if f.docker.BuildCount != 1 {
		t.Errorf("Expected 1 docker build, actual: %d", f.docker.BuildCount)
	}
}

func TestNoFallbackForDontFallBackError(t *testing.T) {
	f := newBDFixture(t, k8s.EnvDockerDesktop, container.RuntimeDocker)
	defer f.TearDown()
	f.docker.SetExecError(DontFallBackErrorf("i'm melllting"))

	changed := f.WriteFile("a.txt", "a")
	bs := resultToStateSet(alreadyBuiltSet, []string{changed}, testContainerInfo)

	manifest := NewSanchoFastBuildManifest(f)
	targets := buildTargets(manifest)
	_, err := f.bd.BuildAndDeploy(f.ctx, f.st, targets, bs)
	if err == nil {
		t.Errorf("Expected this error to fail fallback tester and propogate back up")
	}

	if f.docker.BuildCount != 0 {
		t.Errorf("Expected no docker build, actual: %d", f.docker.BuildCount)
	}

	if f.docker.PushCount != 0 {
		t.Errorf("Expected no push to docker, actual: %d", f.docker.PushCount)
	}
}

func TestIncrementalBuildTwice(t *testing.T) {
	f := newBDFixture(t, k8s.EnvDockerDesktop, container.RuntimeDocker)
	defer f.TearDown()

	manifest := NewSanchoFastBuildManifest(f)
	targets := buildTargets(manifest)
	aPath := f.WriteFile("a.txt", "a")
	bPath := f.WriteFile("b.txt", "b")

	firstState := resultToStateSet(alreadyBuiltSet, []string{aPath}, testContainerInfo)
	firstResult, err := f.bd.BuildAndDeploy(f.ctx, f.st, targets, firstState)
	if err != nil {
		t.Fatal(err)
	}

	secondState := resultToStateSet(firstResult, []string{bPath}, testContainerInfo)
	_, err = f.bd.BuildAndDeploy(f.ctx, f.st, targets, secondState)
	if err != nil {
		t.Fatal(err)
	}

	if f.docker.BuildCount != 0 {
		t.Errorf("Expected no docker build, actual: %d", f.docker.BuildCount)
	}
	if f.docker.PushCount != 0 {
		t.Errorf("Expected no push to docker, actual: %d", f.docker.PushCount)
	}
	if f.docker.CopyCount != 2 {
		t.Errorf("Expected 2 copy to docker container call, actual: %d", f.docker.CopyCount)
	}
	if len(f.docker.ExecCalls) != 2 {
		t.Errorf("Expected 2 exec in container call, actual: %d", len(f.docker.ExecCalls))
	}
	f.assertContainerRestarts(2)
}

// Kill the pod after the first container update,
// and make sure the next image build gets the right file updates.
func TestIncrementalBuildTwiceDeadPod(t *testing.T) {
	f := newBDFixture(t, k8s.EnvDockerDesktop, container.RuntimeDocker)
	defer f.TearDown()

	manifest := NewSanchoFastBuildManifest(f)
	targets := buildTargets(manifest)
	aPath := f.WriteFile("a.txt", "a")
	bPath := f.WriteFile("b.txt", "b")

	firstState := resultToStateSet(alreadyBuiltSet, []string{aPath}, testContainerInfo)
	firstResult, err := f.bd.BuildAndDeploy(f.ctx, f.st, targets, firstState)
	if err != nil {
		t.Fatal(err)
	}

	// Kill the pod
	f.docker.SetExecError(fmt.Errorf("Dead pod"))

	secondState := resultToStateSet(firstResult, []string{bPath}, testContainerInfo)
	_, err = f.bd.BuildAndDeploy(f.ctx, f.st, targets, secondState)
	if err != nil {
		t.Fatal(err)
	}

	if f.docker.BuildCount != 1 {
		t.Errorf("Expected 1 docker build, actual: %d", f.docker.BuildCount)
	}
	if f.docker.PushCount != 0 {
		t.Errorf("Expected 0 pushes to docker, actual: %d", f.docker.PushCount)
	}
	if f.docker.CopyCount != 2 {
		t.Errorf("Expected 2 copy to docker container call, actual: %d", f.docker.CopyCount)
	}
	if len(f.docker.ExecCalls) != 2 {
		t.Errorf("Expected 2 exec in container call, actual: %d", len(f.docker.ExecCalls))
	}
	f.assertContainerRestarts(1)
}

func TestIgnoredFiles(t *testing.T) {
	f := newBDFixture(t, k8s.EnvDockerDesktop, container.RuntimeDocker)
	defer f.TearDown()

	manifest := NewSanchoFastBuildManifest(f)

	tiltfile := filepath.Join(f.Path(), "Tiltfile")
	manifest = manifest.WithImageTarget(manifest.ImageTargetAt(0).WithRepos([]model.LocalGitRepo{
		model.LocalGitRepo{
			LocalPath: f.Path(),
		},
	}).WithTiltFilename(tiltfile))

	f.WriteFile("Tiltfile", "# hello world")
	f.WriteFile("a.txt", "a")
	f.WriteFile(".git/index", "garbage")

	targets := buildTargets(manifest)
	_, err := f.bd.BuildAndDeploy(f.ctx, f.st, targets, store.BuildStateSet{})
	if err != nil {
		t.Fatal(err)
	}

	tr := tar.NewReader(f.docker.BuildOptions.Context)
	testutils.AssertFilesInTar(t, tr, []expectedFile{
		expectedFile{
			Path:     "go/src/github.com/windmilleng/sancho/a.txt",
			Contents: "a",
		},
		expectedFile{
			Path:    "go/src/github.com/windmilleng/sancho/.git/index",
			Missing: true,
		},
		expectedFile{
			Path:    "go/src/github.com/windmilleng/sancho/Tiltfile",
			Missing: true,
		},
	})
}

func TestCustomBuildWithFastBuild(t *testing.T) {
	f := newBDFixture(t, k8s.EnvGKE, container.RuntimeDocker)
	defer f.TearDown()
	sha := digest.Digest("sha256:11cd0eb38bc3ceb958ffb2f9bd70be3fb317ce7d255c8a4c3f4af30e298aa1aab")
	f.docker.Images["gcr.io/some-project-162817/sancho:tilt-build-1551202573"] = types.ImageInspect{ID: string(sha)}

	manifest := NewSanchoCustomBuildManifestWithFastBuild(f)
	targets := buildTargets(manifest)

	_, err := f.bd.BuildAndDeploy(f.ctx, f.st, targets, store.BuildStateSet{})
	if err != nil {
		t.Fatal(err)
	}

	if f.docker.BuildCount != 0 {
		t.Errorf("Expected 0 docker build, actual: %d", f.docker.BuildCount)
	}

	if f.docker.PushCount != 1 {
		t.Errorf("Expected 1 push to docker, actual: %d", f.docker.PushCount)
	}

	if !strings.Contains(f.k8s.Yaml, sidecar.SyncletImageName) {
		t.Errorf("Should deploy the synclet for a custom build with a fast build: %s", f.k8s.Yaml)
	}
}

func TestCustomBuildWithoutFastBuild(t *testing.T) {
	f := newBDFixture(t, k8s.EnvGKE, container.RuntimeDocker)
	defer f.TearDown()
	sha := digest.Digest("sha256:11cd0eb38bc3ceb958ffb2f9bd70be3fb317ce7d255c8a4c3f4af30e298aa1aab")
	f.docker.Images["gcr.io/some-project-162817/sancho:tilt-build-1551202573"] = types.ImageInspect{ID: string(sha)}

	manifest := NewSanchoCustomBuildManifest(f)
	targets := buildTargets(manifest)

	_, err := f.bd.BuildAndDeploy(f.ctx, f.st, targets, store.BuildStateSet{})
	if err != nil {
		t.Fatal(err)
	}

	if f.docker.BuildCount != 0 {
		t.Errorf("Expected 0 docker build, actual: %d", f.docker.BuildCount)
	}

	if f.docker.PushCount != 1 {
		t.Errorf("Expected 1 push to docker, actual: %d", f.docker.PushCount)
	}

	if strings.Contains(f.k8s.Yaml, sidecar.SyncletImageName) {
		t.Errorf("Should not deploy the synclet for a custom build: %s", f.k8s.Yaml)
	}
}

func TestCustomBuildDeterministicTag(t *testing.T) {
	f := newBDFixture(t, k8s.EnvGKE, container.RuntimeDocker)
	defer f.TearDown()
	refStr := "gcr.io/some-project-162817/sancho:deterministic-tag"
	sha := digest.Digest("sha256:11cd0eb38bc3ceb958ffb2f9bd70be3fb317ce7d255c8a4c3f4af30e298aa1aab")
	f.docker.Images[refStr] = types.ImageInspect{ID: string(sha)}

	manifest := NewSanchoCustomBuildManifestWithTag(f, "deterministic-tag")
	targets := buildTargets(manifest)

	_, err := f.bd.BuildAndDeploy(f.ctx, f.st, targets, store.BuildStateSet{})
	if err != nil {
		t.Fatal(err)
	}

	if f.docker.BuildCount != 0 {
		t.Errorf("Expected 0 docker build, actual: %d", f.docker.BuildCount)
	}

	if f.docker.PushCount != 1 {
		t.Errorf("Expected 1 push to docker, actual: %d", f.docker.PushCount)
	}

	if strings.Contains(f.k8s.Yaml, sidecar.SyncletImageName) {
		t.Errorf("Should not deploy the synclet for a custom build: %s", f.k8s.Yaml)
	}
}

func TestContainerBuildMultiStage(t *testing.T) {
	f := newBDFixture(t, k8s.EnvDockerDesktop, container.RuntimeDocker)
	defer f.TearDown()

	manifest := NewSanchoLiveUpdateMultiStageManifest(f)
	targets := buildTargets(manifest)
	changed := f.WriteFile("a.txt", "a")
	bs := resultToStateSet(alreadyBuiltSet, []string{changed}, testContainerInfo)

	// There are two image targets. The first has a build result,
	// the second does not --> second target needs build
	iTargetID := targets[0].ID()
	firstResult := store.NewImageBuildResult(iTargetID, container.MustParseNamedTagged("sancho-base:tilt-prebuilt"))
	bs[iTargetID] = store.NewBuildState(firstResult, nil)

	result, err := f.bd.BuildAndDeploy(f.ctx, f.st, targets, bs)
	if err != nil {
		t.Fatal(err)
	}

	// Docker Build/Push would imply an image build. Make sure they didn't happen,
	// i.e. that we did a LiveUpdate
	assert.Equal(t, 0, f.docker.BuildCount)
	assert.Equal(t, 0, f.docker.PushCount)

	// Make sure we did a LiveUpdate (copy files to container, exec in container, restart)
	assert.Equal(t, 1, f.docker.CopyCount)
	assert.Equal(t, 1, len(f.docker.ExecCalls))
	f.assertContainerRestarts(1)

	// The BuildComplete action handler expects to get exactly one result
	_, hasResult0 := result[manifest.ImageTargetAt(0).ID()]
	assert.False(t, hasResult0)
	_, hasResult1 := result[manifest.ImageTargetAt(1).ID()]
	assert.True(t, hasResult1)
	assert.Equal(t, k8s.MagicTestContainerID, result.OneAndOnlyLiveUpdatedContainerID().String())
}

func TestDockerComposeImageBuild(t *testing.T) {
	f := newBDFixture(t, k8s.EnvGKE, container.RuntimeDocker)
	defer f.TearDown()

	manifest := NewSanchoFastBuildDCManifest(f)
	targets := buildTargets(manifest)

	_, err := f.bd.BuildAndDeploy(f.ctx, f.st, targets, store.BuildStateSet{})
	if err != nil {
		t.Fatal(err)
	}

	assert.Equal(t, 1, f.docker.BuildCount)
	assert.Equal(t, 0, f.docker.PushCount)
	if strings.Contains(f.k8s.Yaml, sidecar.SyncletImageName) {
		t.Errorf("Should not deploy the synclet for a docker-compose build: %s", f.k8s.Yaml)
	}
	assert.Len(t, f.dcCli.UpCalls, 1)
}

func TestDockerComposeInPlaceUpdate(t *testing.T) {
	f := newBDFixture(t, k8s.EnvGKE, container.RuntimeDocker)
	defer f.TearDown()

	manifest := NewSanchoFastBuildDCManifest(f)
	targets := buildTargets(manifest)
	changed := f.WriteFile("a.txt", "a")
	bs := resultToStateSet(alreadyBuiltSet, []string{changed}, testContainerInfo)

	_, err := f.bd.BuildAndDeploy(f.ctx, f.st, targets, bs)
	if err != nil {
		t.Fatal(err)
	}

	assert.Equal(t, 0, f.docker.BuildCount)
	assert.Equal(t, 0, f.docker.PushCount)
	assert.Equal(t, 1, f.docker.CopyCount)
	assert.Equal(t, 1, len(f.docker.ExecCalls))
	assert.Equal(t, 0, f.sCli.UpdateContainerCount)
	if strings.Contains(f.k8s.Yaml, sidecar.SyncletImageName) {
		t.Errorf("Should not deploy the synclet for a docker-compose build: %s", f.k8s.Yaml)
	}
	f.assertContainerRestarts(1)
}

func TestReturnLastUnexpectedError(t *testing.T) {
	f := newBDFixture(t, k8s.EnvGKE, container.RuntimeDocker)
	defer f.TearDown()

	// next Docker build will throw an unexpected error -- this is one we want to return,
	// even if subsequent builders throw expected errors.
	f.docker.BuildErrorToThrow = fmt.Errorf("no one expects the unexpected error")

	manifest := NewSanchoFastBuildDCManifest(f)
	_, err := f.bd.BuildAndDeploy(f.ctx, f.st, buildTargets(manifest), store.BuildStateSet{})
	if assert.Error(t, err) {
		assert.Contains(t, err.Error(), "no one expects the unexpected error")
	}
}

<<<<<<< HEAD
func TestLiveUpdateMultipleImagesSamePod(t *testing.T) {
	f := newBDFixture(t, k8s.EnvGKE, container.RuntimeDocker)
	defer f.TearDown()

	manifest, bs := multiImageLiveUpdateManifestAndBuildState(f)
	_, err := f.bd.BuildAndDeploy(f.ctx, f.st, buildTargets(manifest), bs)
	if err != nil {
		t.Fatal(err)
	}

	// expect live update and NOT an image build
	assert.Equal(t, 0, f.docker.BuildCount)
	assert.Equal(t, 0, f.docker.PushCount)
	f.assertK8sUpsertCalled(false)

	// one for each container update
	assert.Equal(t, 2, f.sCli.UpdateContainerCount)
}

func TestOneLiveUpdateOneDockerBuildDoesImageBuild(t *testing.T) {
	f := newBDFixture(t, k8s.EnvGKE, container.RuntimeDocker)
	defer f.TearDown()

	sanchoTarg := NewSanchoLiveUpdateImageTarget(f)          // first target = LiveUpdate
	sidecarTarg := NewSanchoSidecarDockerBuildImageTarget(f) // second target = DockerBuild
	sanchoRef := container.MustParseNamedTagged(fmt.Sprintf("%s:tilt-123", testyaml.SanchoImage))
	sidecarRef := container.MustParseNamedTagged(fmt.Sprintf("%s:tilt-123", testyaml.SanchoSidecarImage))
	sanchoCInfo := store.ContainerInfo{
		PodID:         testPodID,
		ContainerName: "sancho",
		ContainerID:   "sancho-c",
	}

	manifest := manifestbuilder.New(f, "sancho").
		WithK8sYAML(testyaml.SanchoSidecarYAML).
		WithImageTargets(sanchoTarg, sidecarTarg).
		Build()
	changed := f.WriteFile("a.txt", "a")
	sanchoState := store.NewBuildState(store.NewImageBuildResult(sanchoTarg.ID(), sanchoRef), []string{changed}).
		WithRunningContainers([]store.ContainerInfo{sanchoCInfo})
	sidecarState := store.NewBuildState(store.NewImageBuildResult(sidecarTarg.ID(), sidecarRef), []string{changed})

	bs := store.BuildStateSet{sanchoTarg.ID(): sanchoState, sidecarTarg.ID(): sidecarState}

	_, err := f.bd.BuildAndDeploy(f.ctx, f.st, buildTargets(manifest), bs)
	if err != nil {
		t.Fatal(err)
	}

	// expect an image build
	assert.Equal(t, 2, f.docker.BuildCount)
	assert.Equal(t, 2, f.docker.PushCount)
	f.assertK8sUpsertCalled(true)

	// should NOT have run live update
	assert.Equal(t, 0, f.sCli.UpdateContainerCount)
}

func TestLiveUpdateMultipleImagesOneRunErrorExecutesRestOfLiveUpdatesAndDoesntImageBuild(t *testing.T) {
	f := newBDFixture(t, k8s.EnvDockerDesktop, container.RuntimeDocker)
	defer f.TearDown()

	// First LiveUpdate will simulate a failed Run step
	f.docker.ExecErrorsToThrow = []error{userFailureErr}

	manifest, bs := multiImageLiveUpdateManifestAndBuildState(f)
	_, err := f.bd.BuildAndDeploy(f.ctx, f.st, buildTargets(manifest), bs)
	if err != nil {
		t.Fatal(err)
	}
}

func TestLiveUpdateMultipleImagesOneUpdateErrorFallsBackToImageBuild(t *testing.T) {
	f := newBDFixture(t, k8s.EnvDockerDesktop, container.RuntimeDocker)
	defer f.TearDown()

	// Second LiveUpdate will throw an error
	f.docker.ExecErrorsToThrow = []error{nil, fmt.Errorf("whelp ¯\\_(ツ)_/¯")}

	manifest, bs := multiImageLiveUpdateManifestAndBuildState(f)
	_, err := f.bd.BuildAndDeploy(f.ctx, f.st, buildTargets(manifest), bs)
	if err != nil {
		t.Fatal(err)
	}

	// one for each container update
	assert.Equal(t, 2, f.docker.CopyCount)
	assert.Equal(t, 2, len(f.docker.ExecCalls)) // second one errors

	// expect image build (2x images) when we fall back from failed LiveUpdate
	assert.Equal(t, 2, f.docker.BuildCount)
	assert.Equal(t, 0, f.docker.PushCount)
	f.assertK8sUpsertCalled(true)
}

func TestLiveUpdateMultipleImagesOneWithUnsyncedChangeFileFallsBackToImageBuild(t *testing.T) {
	f := newBDFixture(t, k8s.EnvGKE, container.RuntimeDocker)
	defer f.TearDown()

	manifest, bs := multiImageLiveUpdateManifestAndBuildState(f)
	bs[manifest.ImageTargetAt(1).ID()].FilesChangedSet["/not/synced"] = true // changed file not in a sync --> fall back to image build
	_, err := f.bd.BuildAndDeploy(f.ctx, f.st, buildTargets(manifest), bs)
	if err != nil {
		t.Fatal(err)
	}

	// should NOT have run live update
	assert.Equal(t, 0, f.sCli.UpdateContainerCount)

	// expect image build (2x images) when we fall back from failed LiveUpdate
	assert.Equal(t, 2, f.docker.BuildCount)
	assert.Equal(t, 2, f.docker.PushCount)
	f.assertK8sUpsertCalled(true)
}

func multiImageLiveUpdateManifestAndBuildState(f *bdFixture) (model.Manifest, store.BuildStateSet) {
	sanchoTarg := NewSanchoLiveUpdateImageTarget(f)
	sidecarTarg := NewSanchoSidecarLiveUpdateImageTarget(f)
	sanchoRef := container.MustParseNamedTagged(fmt.Sprintf("%s:tilt-123", testyaml.SanchoImage))
	sidecarRef := container.MustParseNamedTagged(fmt.Sprintf("%s:tilt-123", testyaml.SanchoSidecarImage))
	sanchoCInfo := store.ContainerInfo{
		PodID:         testPodID,
		ContainerName: "sancho",
		ContainerID:   "sancho-c",
	}
	sidecarCInfo := store.ContainerInfo{
		PodID:         testPodID,
		ContainerName: "sancho-sidecar",
		ContainerID:   "sidecar-c",
	}

	manifest := manifestbuilder.New(f, "sancho").
		WithK8sYAML(testyaml.SanchoSidecarYAML).
		WithImageTargets(sanchoTarg, sidecarTarg).
		Build()

	changed := f.WriteFile("a.txt", "a")
	sanchoState := store.NewBuildState(store.NewImageBuildResult(sanchoTarg.ID(), sanchoRef), []string{changed}).
		WithRunningContainers([]store.ContainerInfo{sanchoCInfo})
	sidecarState := store.NewBuildState(store.NewImageBuildResult(sidecarTarg.ID(), sidecarRef), []string{changed}).
		WithRunningContainers([]store.ContainerInfo{sidecarCInfo})

	bs := store.BuildStateSet{sanchoTarg.ID(): sanchoState, sidecarTarg.ID(): sidecarState}

	return manifest, bs
=======
func TestLiveUpdateWithRunFailureReturnsContainerIDs(t *testing.T) {
	f := newBDFixture(t, k8s.EnvDockerDesktop, container.RuntimeDocker)
	defer f.TearDown()

	// LiveUpdate will failure with a RunStepFailure
	f.docker.SetExecError(userFailureErr)

	manifest := NewSanchoLiveUpdateManifest(f)
	targets := buildTargets(manifest)
	changed := f.WriteFile("a.txt", "a")
	bs := resultToStateSet(alreadyBuiltSet, []string{changed}, testContainerInfo)
	resultSet, err := f.bd.BuildAndDeploy(f.ctx, f.st, targets, bs)
	require.NotNil(t, err, "expected failed LiveUpdate to return error")

	iTargID := manifest.ImageTargetAt(0).ID()
	result := resultSet[iTargID]
	require.False(t, result.IsEmpty(), "expected build result for image target %s", iTargID)
	require.Len(t, result.LiveUpdatedContainerIDs, 1)
	require.Equal(t, result.LiveUpdatedContainerIDs[0].String(), k8s.MagicTestContainerID)

	// LiveUpdate failed due to RunStepError, should NOT fall back to image build
	assert.Equal(t, 0, f.docker.BuildCount, "expect no image build -> no docker build calls")
	f.assertK8sUpsertCalled(false)

	// Copied files and tried to docker.exec before hitting error
	assert.Equal(t, 1, f.docker.CopyCount)
	assert.Equal(t, 1, len(f.docker.ExecCalls))
>>>>>>> 7fb7945c
}

// The API boundaries between BuildAndDeployer and the ImageBuilder aren't obvious and
// are likely to change in the future. So we test them together, using
// a fake Client and K8sClient
type bdFixture struct {
	*tempdir.TempDirFixture
	ctx    context.Context
	docker *docker.FakeClient
	k8s    *k8s.FakeK8sClient
	sCli   *synclet.FakeSyncletClient
	bd     BuildAndDeployer
	st     *store.Store
	dcCli  *dockercompose.FakeDCClient
	logs   *bytes.Buffer
}

func newBDFixture(t *testing.T, env k8s.Env, runtime container.Runtime) *bdFixture {
	f := tempdir.NewTempDirFixture(t)
	dir := dirs.NewWindmillDirAt(f.Path())
	docker := docker.NewFakeClient()
	docker.ContainerListOutput = map[string][]types.Container{
		"pod": []types.Container{
			types.Container{
				ID: k8s.MagicTestContainerID,
			},
		},
	}
	logs := new(bytes.Buffer)
	ctx, _, ta := testutils.ForkedCtxAndAnalyticsForTest(logs)
	k8s := k8s.NewFakeK8sClient()
	k8s.Runtime = runtime
	sCli := synclet.NewFakeSyncletClient()
	mode := UpdateModeFlag(UpdateModeAuto)
	dcc := dockercompose.NewFakeDockerComposeClient(t, ctx)
	kp := &fakeKINDPusher{}
	bd, err := provideBuildAndDeployer(ctx, docker, k8s, dir, env, mode, sCli, dcc, fakeClock{now: time.Unix(1551202573, 0)}, kp, ta)
	if err != nil {
		t.Fatal(err)
	}

	st, _ := store.NewStoreForTesting()

	return &bdFixture{
		TempDirFixture: f,
		ctx:            ctx,
		docker:         docker,
		k8s:            k8s,
		sCli:           sCli,
		bd:             bd,
		st:             st,
		dcCli:          dcc,
		logs:           logs,
	}
}

func (f *bdFixture) TearDown() {
	f.k8s.TearDown()
	f.TempDirFixture.TearDown()
}

func (f *bdFixture) NewPathSet(paths ...string) model.PathSet {
	return model.NewPathSet(paths, f.Path())
}

func (f *bdFixture) assertContainerRestarts(count int) {
	// Ensure that MagicTestContainerID was the only container id that saw
	// restarts, and that it saw the right number of restarts.
	expected := map[string]int{}
	if count != 0 {
		expected[string(k8s.MagicTestContainerID)] = count
	}
	assert.Equal(f.T(), expected, f.docker.RestartsByContainer,
		"checking for expected # of container restarts")
}

// Total number of restarts, regardless of which container.
func (f *bdFixture) assertTotalContainerRestarts(count int) {
	assert.Len(f.T(), f.docker.RestartsByContainer, count,
		"checking for expected # of container restarts")
}

func (f *bdFixture) assertK8sUpsertCalled(called bool) {
	assert.Equal(f.T(), called, f.k8s.Yaml != "",
		"checking that k8s.Upsert was called")
}

func (f *bdFixture) createBuildStateSet(manifest model.Manifest, changedFiles []string) store.BuildStateSet {
	bs := store.BuildStateSet{}

	// If there are no changed files, the test wants a build state where
	// nothing has ever been built.
	//
	// If there are changed files, the test wants a build state where
	// everything has been built once. The changed files chould be
	// attached to the appropriate build state.
	if len(changedFiles) == 0 {
		return bs
	}

	consumedFiles := make(map[string]bool)
	for _, iTarget := range manifest.ImageTargets {
		filesChangingImage := []string{}
		for _, file := range changedFiles {
			fullPath := f.JoinPath(file)
			inDeps := false
			for _, dep := range iTarget.Dependencies() {
				if ospath.IsChild(dep, fullPath) {
					inDeps = true
					break
				}
			}

			if inDeps {
				filesChangingImage = append(filesChangingImage, f.WriteFile(file, "blah"))
				consumedFiles[file] = true
			}
		}

		state := store.NewBuildState(alreadyBuilt, filesChangingImage)
		if manifest.IsImageDeployed(iTarget) {
			state = state.WithRunningContainers([]store.ContainerInfo{testContainerInfo})
		}
		bs[iTarget.ID()] = state
	}

	if len(consumedFiles) != len(changedFiles) {
		f.T().Fatalf("testCase has files that weren't consumed by an image. "+
			"Was that intentional?\nChangedFiles: %v\nConsumedFiles: %v\n",
			changedFiles, consumedFiles)
	}
	return bs
}

func resultToStateSet(resultSet store.BuildResultSet, files []string, cInfo store.ContainerInfo) store.BuildStateSet {
	stateSet := store.BuildStateSet{}
	for id, result := range resultSet {
		state := store.NewBuildState(result, files).WithRunningContainers([]store.ContainerInfo{cInfo})
		stateSet[id] = state
	}
	return stateSet
}

type fakeClock struct {
	now time.Time
}

func (c fakeClock) Now() time.Time { return c.now }<|MERGE_RESOLUTION|>--- conflicted
+++ resolved
@@ -11,13 +11,12 @@
 	"testing"
 	"time"
 
-<<<<<<< HEAD
 	"github.com/docker/docker/api/types"
 	"github.com/opencontainers/go-digest"
 	"github.com/stretchr/testify/assert"
-=======
 	"github.com/stretchr/testify/require"
->>>>>>> 7fb7945c
+
+	"github.com/windmilleng/wmclient/pkg/dirs"
 
 	"github.com/windmilleng/tilt/internal/build"
 	"github.com/windmilleng/tilt/internal/container"
@@ -25,8 +24,6 @@
 	"github.com/windmilleng/tilt/internal/k8s/testyaml"
 	"github.com/windmilleng/tilt/internal/ospath"
 	"github.com/windmilleng/tilt/internal/store"
-
-	"github.com/windmilleng/wmclient/pkg/dirs"
 
 	"github.com/windmilleng/tilt/internal/docker"
 	"github.com/windmilleng/tilt/internal/k8s"
@@ -766,7 +763,35 @@
 	}
 }
 
-<<<<<<< HEAD
+func TestLiveUpdateWithRunFailureReturnsContainerIDs(t *testing.T) {
+	f := newBDFixture(t, k8s.EnvDockerDesktop, container.RuntimeDocker)
+	defer f.TearDown()
+
+	// LiveUpdate will failure with a RunStepFailure
+	f.docker.SetExecError(userFailureErr)
+
+	manifest := NewSanchoLiveUpdateManifest(f)
+	targets := buildTargets(manifest)
+	changed := f.WriteFile("a.txt", "a")
+	bs := resultToStateSet(alreadyBuiltSet, []string{changed}, testContainerInfo)
+	resultSet, err := f.bd.BuildAndDeploy(f.ctx, f.st, targets, bs)
+	require.NotNil(t, err, "expected failed LiveUpdate to return error")
+
+	iTargID := manifest.ImageTargetAt(0).ID()
+	result := resultSet[iTargID]
+	require.False(t, result.IsEmpty(), "expected build result for image target %s", iTargID)
+	require.Len(t, result.LiveUpdatedContainerIDs, 1)
+	require.Equal(t, result.LiveUpdatedContainerIDs[0].String(), k8s.MagicTestContainerID)
+
+	// LiveUpdate failed due to RunStepError, should NOT fall back to image build
+	assert.Equal(t, 0, f.docker.BuildCount, "expect no image build -> no docker build calls")
+	f.assertK8sUpsertCalled(false)
+
+	// Copied files and tried to docker.exec before hitting error
+	assert.Equal(t, 1, f.docker.CopyCount)
+	assert.Equal(t, 1, len(f.docker.ExecCalls))
+}
+
 func TestLiveUpdateMultipleImagesSamePod(t *testing.T) {
 	f := newBDFixture(t, k8s.EnvGKE, container.RuntimeDocker)
 	defer f.TearDown()
@@ -912,35 +937,6 @@
 	bs := store.BuildStateSet{sanchoTarg.ID(): sanchoState, sidecarTarg.ID(): sidecarState}
 
 	return manifest, bs
-=======
-func TestLiveUpdateWithRunFailureReturnsContainerIDs(t *testing.T) {
-	f := newBDFixture(t, k8s.EnvDockerDesktop, container.RuntimeDocker)
-	defer f.TearDown()
-
-	// LiveUpdate will failure with a RunStepFailure
-	f.docker.SetExecError(userFailureErr)
-
-	manifest := NewSanchoLiveUpdateManifest(f)
-	targets := buildTargets(manifest)
-	changed := f.WriteFile("a.txt", "a")
-	bs := resultToStateSet(alreadyBuiltSet, []string{changed}, testContainerInfo)
-	resultSet, err := f.bd.BuildAndDeploy(f.ctx, f.st, targets, bs)
-	require.NotNil(t, err, "expected failed LiveUpdate to return error")
-
-	iTargID := manifest.ImageTargetAt(0).ID()
-	result := resultSet[iTargID]
-	require.False(t, result.IsEmpty(), "expected build result for image target %s", iTargID)
-	require.Len(t, result.LiveUpdatedContainerIDs, 1)
-	require.Equal(t, result.LiveUpdatedContainerIDs[0].String(), k8s.MagicTestContainerID)
-
-	// LiveUpdate failed due to RunStepError, should NOT fall back to image build
-	assert.Equal(t, 0, f.docker.BuildCount, "expect no image build -> no docker build calls")
-	f.assertK8sUpsertCalled(false)
-
-	// Copied files and tried to docker.exec before hitting error
-	assert.Equal(t, 1, f.docker.CopyCount)
-	assert.Equal(t, 1, len(f.docker.ExecCalls))
->>>>>>> 7fb7945c
 }
 
 // The API boundaries between BuildAndDeployer and the ImageBuilder aren't obvious and
