package engine

import (
	"archive/tar"
	"context"
	"fmt"
	"strings"
	"testing"
	"time"

	"github.com/docker/distribution/reference"
	"github.com/docker/docker/api/types"
	"github.com/opencontainers/go-digest"
	"github.com/stretchr/testify/assert"
	"github.com/stretchr/testify/require"
	"github.com/windmilleng/wmclient/pkg/dirs"
	v1 "k8s.io/api/apps/v1"
	corev1 "k8s.io/api/core/v1"

	"github.com/windmilleng/tilt/internal/container"
	"github.com/windmilleng/tilt/internal/docker"
	"github.com/windmilleng/tilt/internal/k8s"
	"github.com/windmilleng/tilt/internal/k8s/testyaml"
	"github.com/windmilleng/tilt/internal/store"
	"github.com/windmilleng/tilt/internal/testutils"
	"github.com/windmilleng/tilt/internal/testutils/manifestbuilder"
	"github.com/windmilleng/tilt/internal/testutils/tempdir"
	"github.com/windmilleng/tilt/pkg/model"
)

func TestDeployTwinImages(t *testing.T) {
	f := newIBDFixture(t, k8s.EnvGKE)
	defer f.TearDown()

	sancho := NewSanchoDockerBuildManifest(f)
	manifest := sancho.WithDeployTarget(sancho.K8sTarget().AppendYAML(SanchoTwinYAML))
	result, err := f.ibd.BuildAndDeploy(f.ctx, f.st, buildTargets(manifest), store.BuildStateSet{})
	if err != nil {
		t.Fatal(err)
	}

	id := manifest.ImageTargetAt(0).ID()
	expectedImage := "gcr.io/some-project-162817/sancho:tilt-11cd0b38bc3ceb95"
	image := store.ClusterImageRefFromBuildResult(result[id])
	assert.Equal(t, expectedImage, image.String())
	assert.Equalf(t, 2, strings.Count(f.k8s.Yaml, expectedImage),
		"Expected image to update twice in YAML: %s", f.k8s.Yaml)
}

func TestDeployPodWithMultipleImages(t *testing.T) {
	f := newIBDFixture(t, k8s.EnvGKE)
	defer f.TearDown()

	iTarget1 := NewSanchoDockerBuildImageTarget(f)
	iTarget2 := NewSanchoSidecarDockerBuildImageTarget(f)
	kTarget := model.K8sTarget{Name: "sancho", YAML: testyaml.SanchoSidecarYAML}.
		WithDependencyIDs([]model.TargetID{iTarget1.ID(), iTarget2.ID()})
	targets := []model.TargetSpec{iTarget1, iTarget2, kTarget}

	result, err := f.ibd.BuildAndDeploy(f.ctx, f.st, targets, store.BuildStateSet{})
	if err != nil {
		t.Fatal(err)
	}

	assert.Equal(t, 2, f.docker.BuildCount)

	expectedSanchoRef := "gcr.io/some-project-162817/sancho:tilt-11cd0b38bc3ceb95"
	image := store.ClusterImageRefFromBuildResult(result[iTarget1.ID()])
	assert.Equal(t, expectedSanchoRef, image.String())
	assert.Equalf(t, 1, strings.Count(f.k8s.Yaml, expectedSanchoRef),
		"Expected image to appear once in YAML: %s", f.k8s.Yaml)

	expectedSidecarRef := "gcr.io/some-project-162817/sancho-sidecar:tilt-11cd0b38bc3ceb95"
	image = store.ClusterImageRefFromBuildResult(result[iTarget2.ID()])
	assert.Equal(t, expectedSidecarRef, image.String())
	assert.Equalf(t, 1, strings.Count(f.k8s.Yaml, expectedSidecarRef),
		"Expected image to appear once in YAML: %s", f.k8s.Yaml)
}

func TestDeployPodWithMultipleLiveUpdateImages(t *testing.T) {
	f := newIBDFixture(t, k8s.EnvGKE)
	defer f.TearDown()
	f.ibd.injectSynclet = true

	iTarget1 := NewSanchoLiveUpdateImageTarget(f)
	iTarget2 := NewSanchoSidecarLiveUpdateImageTarget(f)

	kTarget := model.K8sTarget{Name: "sancho", YAML: testyaml.SanchoSidecarYAML}.
		WithDependencyIDs([]model.TargetID{iTarget1.ID(), iTarget2.ID()})
	targets := []model.TargetSpec{iTarget1, iTarget2, kTarget}

	result, err := f.ibd.BuildAndDeploy(f.ctx, f.st, targets, store.BuildStateSet{})
	if err != nil {
		t.Fatal(err)
	}

	assert.Equal(t, 2, f.docker.BuildCount)

	expectedSanchoRef := "gcr.io/some-project-162817/sancho:tilt-11cd0b38bc3ceb95"
	image := store.ClusterImageRefFromBuildResult(result[iTarget1.ID()])
	assert.Equal(t, expectedSanchoRef, image.String())
	assert.Equalf(t, 1, strings.Count(f.k8s.Yaml, expectedSanchoRef),
		"Expected image to appear once in YAML: %s", f.k8s.Yaml)

	expectedSidecarRef := "gcr.io/some-project-162817/sancho-sidecar:tilt-11cd0b38bc3ceb95"
	image = store.ClusterImageRefFromBuildResult(result[iTarget2.ID()])
	assert.Equal(t, expectedSidecarRef, image.String())
	assert.Equalf(t, 1, strings.Count(f.k8s.Yaml, expectedSidecarRef),
		"Expected image to appear once in YAML: %s", f.k8s.Yaml)

	assert.Equalf(t, 1, strings.Count(f.k8s.Yaml, "gcr.io/windmill-public-containers/tilt-synclet:"),
		"Expected synclet to be injected once in YAML: %s", f.k8s.Yaml)
}

func TestNoImageTargets(t *testing.T) {
	f := newIBDFixture(t, k8s.EnvGKE)
	defer f.TearDown()

	targName := "some-k8s-manifest"
	specs := []model.TargetSpec{
		model.K8sTarget{
			Name: model.TargetName(targName),
			YAML: testyaml.LonelyPodYAML,
		},
	}

	_, err := f.ibd.BuildAndDeploy(f.ctx, f.st, specs, store.BuildStateSet{})
	if err != nil {
		t.Fatal(err)
	}

	assert.Equal(t, 0, f.docker.BuildCount, "expect no docker builds")
	assert.Equalf(t, 1, strings.Count(f.k8s.Yaml, "image: gcr.io/windmill-public-containers/lonely-pod"),
		"Expected lonely-pod image to appear once in YAML: %s", f.k8s.Yaml)

	expectedLabelStr := fmt.Sprintf("%s: %s", k8s.ManagedByLabel, k8s.ManagedByValue)
	assert.Equalf(t, 1, strings.Count(f.k8s.Yaml, expectedLabelStr),
		"Expected \"%s\" label to appear once in YAML: %s", expectedLabelStr, f.k8s.Yaml)
}

func TestImageIsClean(t *testing.T) {
	f := newIBDFixture(t, k8s.EnvGKE)
	defer f.TearDown()

	manifest := NewSanchoDockerBuildManifest(f)
	iTargetID1 := manifest.ImageTargets[0].ID()
	result1 := store.NewImageBuildResultSingleRef(iTargetID1, container.MustParseNamedTagged("sancho-base:tilt-prebuilt1"))

	f.docker.ImageListCount = 1

	stateSet := store.BuildStateSet{
		iTargetID1: store.NewBuildState(result1, []string{}),
	}
	_, err := f.ibd.BuildAndDeploy(f.ctx, f.st, buildTargets(manifest), stateSet)
	if err != nil {
		t.Fatal(err)
	}

	// Expect no build or push, b/c image is clean (i.e. last build was an image build and
	// no file changes since).
	assert.Equal(t, 0, f.docker.BuildCount)
	assert.Equal(t, 0, f.docker.PushCount)
}

func TestImageIsDirtyAfterContainerBuild(t *testing.T) {
	f := newIBDFixture(t, k8s.EnvGKE)
	defer f.TearDown()

	manifest := NewSanchoDockerBuildManifest(f)
	iTargetID1 := manifest.ImageTargets[0].ID()
	result1 := store.NewLiveUpdateBuildResult(
		iTargetID1,
		[]container.ID{container.ID("12345")})

	stateSet := store.BuildStateSet{
		iTargetID1: store.NewBuildState(result1, []string{}),
	}
	_, err := f.ibd.BuildAndDeploy(f.ctx, f.st, buildTargets(manifest), stateSet)
	if err != nil {
		t.Fatal(err)
	}

	// Expect build + push; last result has a container ID, which implies that it was an in-place
	// update, so the current state of this manifest is NOT reflected in an existing image.
	assert.Equal(t, 1, f.docker.BuildCount)
	assert.Equal(t, 1, f.docker.PushCount)
}

func TestMultiStageDockerBuild(t *testing.T) {
	f := newIBDFixture(t, k8s.EnvGKE)
	defer f.TearDown()

	manifest := NewSanchoDockerBuildMultiStageManifest(f)
	_, err := f.ibd.BuildAndDeploy(f.ctx, f.st, buildTargets(manifest), store.BuildStateSet{})
	if err != nil {
		t.Fatal(err)
	}

	assert.Equal(t, 2, f.docker.BuildCount)
	assert.Equal(t, 1, f.docker.PushCount)
	assert.Equal(t, 0, f.kp.pushCount)

	expected := expectedFile{
		Path: "Dockerfile",
		Contents: `
FROM sancho-base:tilt-11cd0b38bc3ceb95
ADD . .
RUN go install github.com/windmilleng/sancho
ENTRYPOINT /go/bin/sancho
`,
	}
	testutils.AssertFileInTar(t, tar.NewReader(f.docker.BuildOptions.Context), expected)
}

func TestMultiStageDockerBuildPreservesSyntaxDirective(t *testing.T) {
	f := newIBDFixture(t, k8s.EnvGKE)
	defer f.TearDown()

	baseImage := model.MustNewImageTarget(SanchoBaseRef).WithBuildDetails(model.DockerBuild{
		Dockerfile: `FROM golang:1.10`,
		BuildPath:  f.JoinPath("sancho-base"),
	})

	srcImage := model.MustNewImageTarget(SanchoRef).WithBuildDetails(model.DockerBuild{
		Dockerfile: `# syntax = docker/dockerfile:experimental

FROM sancho-base
ADD . .
RUN go install github.com/windmilleng/sancho
ENTRYPOINT /go/bin/sancho
`,
		BuildPath: f.JoinPath("sancho"),
	}).WithDependencyIDs([]model.TargetID{baseImage.ID()})

	m := manifestbuilder.New(f, "sancho").
		WithK8sYAML(SanchoYAML).
		WithImageTargets(baseImage, srcImage).
		Build()

	_, err := f.ibd.BuildAndDeploy(f.ctx, f.st, buildTargets(m), store.BuildStateSet{})
	if err != nil {
		t.Fatal(err)
	}

	assert.Equal(t, 2, f.docker.BuildCount)
	assert.Equal(t, 1, f.docker.PushCount)
	assert.Equal(t, 0, f.kp.pushCount)

	expected := expectedFile{
		Path: "Dockerfile",
		Contents: `# syntax = docker/dockerfile:experimental

FROM sancho-base:tilt-11cd0b38bc3ceb95
ADD . .
RUN go install github.com/windmilleng/sancho
ENTRYPOINT /go/bin/sancho
`,
	}
	testutils.AssertFileInTar(t, tar.NewReader(f.docker.BuildOptions.Context), expected)
}

func TestMultiStageDockerBuildWithFirstImageDirty(t *testing.T) {
	f := newIBDFixture(t, k8s.EnvGKE)
	defer f.TearDown()

	manifest := NewSanchoDockerBuildMultiStageManifest(f)
	iTargetID1 := manifest.ImageTargets[0].ID()
	iTargetID2 := manifest.ImageTargets[1].ID()
	result1 := store.NewImageBuildResultSingleRef(iTargetID1, container.MustParseNamedTagged("sancho-base:tilt-prebuilt1"))
	result2 := store.NewImageBuildResultSingleRef(iTargetID2, container.MustParseNamedTagged("sancho:tilt-prebuilt2"))

	newFile := f.WriteFile("sancho-base/message.txt", "message")

	stateSet := store.BuildStateSet{
		iTargetID1: store.NewBuildState(result1, []string{newFile}),
		iTargetID2: store.NewBuildState(result2, nil),
	}
	_, err := f.ibd.BuildAndDeploy(f.ctx, f.st, buildTargets(manifest), stateSet)
	if err != nil {
		t.Fatal(err)
	}

	assert.Equal(t, 2, f.docker.BuildCount)
	assert.Equal(t, 1, f.docker.PushCount)

	expected := expectedFile{
		Path: "Dockerfile",
		Contents: `
FROM sancho-base:tilt-11cd0b38bc3ceb95
ADD . .
RUN go install github.com/windmilleng/sancho
ENTRYPOINT /go/bin/sancho
`,
	}
	testutils.AssertFileInTar(t, tar.NewReader(f.docker.BuildOptions.Context), expected)
}

func TestMultiStageDockerBuildWithSecondImageDirty(t *testing.T) {
	f := newIBDFixture(t, k8s.EnvGKE)
	defer f.TearDown()

	manifest := NewSanchoDockerBuildMultiStageManifest(f)
	iTargetID1 := manifest.ImageTargets[0].ID()
	iTargetID2 := manifest.ImageTargets[1].ID()
	result1 := store.NewImageBuildResultSingleRef(iTargetID1, container.MustParseNamedTagged("sancho-base:tilt-prebuilt1"))
	result2 := store.NewImageBuildResultSingleRef(iTargetID2, container.MustParseNamedTagged("sancho:tilt-prebuilt2"))

	newFile := f.WriteFile("sancho/message.txt", "message")

	f.docker.ImageListCount = 1

	stateSet := store.BuildStateSet{
		iTargetID1: store.NewBuildState(result1, nil),
		iTargetID2: store.NewBuildState(result2, []string{newFile}),
	}
	_, err := f.ibd.BuildAndDeploy(f.ctx, f.st, buildTargets(manifest), stateSet)
	if err != nil {
		t.Fatal(err)
	}

	assert.Equal(t, 1, f.docker.BuildCount)

	expected := expectedFile{
		Path: "Dockerfile",
		Contents: `
FROM sancho-base:tilt-prebuilt1
ADD . .
RUN go install github.com/windmilleng/sancho
ENTRYPOINT /go/bin/sancho
`,
	}
	testutils.AssertFileInTar(t, tar.NewReader(f.docker.BuildOptions.Context), expected)
}

func TestKINDPush(t *testing.T) {
	f := newIBDFixture(t, k8s.EnvKIND6)
	defer f.TearDown()

	manifest := NewSanchoDockerBuildManifest(f)
	_, err := f.ibd.BuildAndDeploy(f.ctx, f.st, buildTargets(manifest), store.BuildStateSet{})
	if err != nil {
		t.Fatal(err)
	}

	assert.Equal(t, 1, f.docker.BuildCount)
	assert.Equal(t, 1, f.kp.pushCount)
	assert.Equal(t, 0, f.docker.PushCount)
}

func TestCustomBuildDisablePush(t *testing.T) {
	f := newIBDFixture(t, k8s.EnvKIND6)
	defer f.TearDown()
	sha := digest.Digest("sha256:11cd0eb38bc3ceb958ffb2f9bd70be3fb317ce7d255c8a4c3f4af30e298aa1aab")
	f.docker.Images["gcr.io/some-project-162817/sancho:tilt-build"] = types.ImageInspect{ID: string(sha)}

	manifest := NewSanchoCustomBuildManifestWithPushDisabled(f)
	_, err := f.ibd.BuildAndDeploy(f.ctx, f.st, buildTargets(manifest), store.BuildStateSet{})
	assert.NoError(t, err)

	// We didn't try to build or push an image, but we did try to tag it
	assert.Equal(t, 0, f.docker.BuildCount)
	assert.Equal(t, 1, f.docker.TagCount)
	assert.Equal(t, 0, f.kp.pushCount)
	assert.Equal(t, 0, f.docker.PushCount)
}

func TestCustomBuildSkipsLocalDocker(t *testing.T) {
	f := newIBDFixture(t, k8s.EnvKIND6)
	defer f.TearDown()
	sha := digest.Digest("sha256:11cd0eb38bc3ceb958ffb2f9bd70be3fb317ce7d255c8a4c3f4af30e298aa1aab")
	f.docker.Images["gcr.io/some-project-162817/sancho:tilt-build"] = types.ImageInspect{ID: string(sha)}

	cb := model.CustomBuild{
		Command:          "true",
		Deps:             []string{f.JoinPath("app")},
		SkipsLocalDocker: true,
		Tag:              "tilt-build",
	}

	manifest := manifestbuilder.New(f, "sancho").
		WithK8sYAML(SanchoYAML).
		WithImageTarget(model.MustNewImageTarget(SanchoRef).WithBuildDetails(cb)).
		Build()

	_, err := f.ibd.BuildAndDeploy(f.ctx, f.st, buildTargets(manifest), store.BuildStateSet{})
	assert.NoError(t, err)

	// We didn't try to build, tag, or push an image
	assert.Equal(t, 0, f.docker.BuildCount)
	assert.Equal(t, 0, f.docker.TagCount)
	assert.Equal(t, 0, f.kp.pushCount)
	assert.Equal(t, 0, f.docker.PushCount)
}

func TestBuildAndDeployUsesCorrectRef(t *testing.T) {
	expectedImages := []string{"foo.com/gcr.io_some-project-162817_sancho"}
	expectedImagesLocalRegistry := []string{"registry:1234/gcr.io_some-project-162817_sancho"}
	tests := []struct {
		name             string
		manifest         func(f Fixture) model.Manifest
		useLocalRegistry bool // if true, clusterRef != localRef, i.e. ref of the built docker image != ref injected into YAML
		expectBuilt      []string
		expectDeployed   []string
	}{
		{"docker build", func(f Fixture) model.Manifest { return NewSanchoDockerBuildManifest(f) }, false, expectedImages, expectedImages},
		{"docker build + local registry", func(f Fixture) model.Manifest { return NewSanchoDockerBuildManifest(f) }, true, expectedImages, expectedImagesLocalRegistry},
		{"custom build", NewSanchoCustomBuildManifest, false, expectedImages, expectedImages},
		{"custom build + local registry", NewSanchoCustomBuildManifest, true, expectedImages, expectedImagesLocalRegistry},
		{"live multi stage", NewSanchoLiveUpdateMultiStageManifest, false, append(expectedImages, "foo.com/sancho-base"), expectedImages},
		{"live multi stage + local registry", NewSanchoLiveUpdateMultiStageManifest, true, append(expectedImages, "foo.com/sancho-base"), expectedImagesLocalRegistry},
	}

	for _, test := range tests {
		t.Run(test.name, func(t *testing.T) {
			f := newIBDFixture(t, k8s.EnvGKE)
			defer f.TearDown()

			if strings.Contains(test.name, "custom build") {
				sha := digest.Digest("sha256:11cd0eb38bc3ceb958ffb2f9bd70be3fb317ce7d255c8a4c3f4af30e298aa1aab")
				f.docker.Images["foo.com/gcr.io_some-project-162817_sancho:tilt-build-1546304461"] = types.ImageInspect{ID: string(sha)}
			}

			manifest := test.manifest(f)
			for i := range manifest.ImageTargets {
				reg := container.MustNewRegistry("foo.com")
				if test.useLocalRegistry {
					reg = container.MustNewRegistryWithHostFromCluster("foo.com", "registry:1234")
				}
<<<<<<< HEAD
				manifest.ImageTargets[i].Refs.Registry = reg
=======
				manifest.ImageTargets[i].Refs = manifest.ImageTargets[i].Refs.MustWithRegistry(reg)
>>>>>>> c64bd7b6
			}

			result, err := f.ibd.BuildAndDeploy(f.ctx, f.st, buildTargets(manifest), store.BuildStateSet{})
			if err != nil {
				t.Fatal(err)
			}

			var observedImages []string
			for i := range manifest.ImageTargets {
				id := manifest.ImageTargets[i].ID()
				image := store.LocalImageRefFromBuildResult(result[id])
				observedImages = append(observedImages, image.Name())
			}

			assert.ElementsMatch(t, test.expectBuilt, observedImages)

			for _, expected := range test.expectDeployed {
				assert.Contains(t, f.k8s.Yaml, expected)
			}
		})
	}
}

func TestDeployInjectImageEnvVar(t *testing.T) {
	f := newIBDFixture(t, k8s.EnvGKE)
	defer f.TearDown()

	manifest := NewSanchoManifestWithImageInEnvVar(f)
	_, err := f.ibd.BuildAndDeploy(f.ctx, f.st, buildTargets(manifest), store.BuildStateSet{})
	if err != nil {
		t.Fatal(err)
	}

	entities, err := k8s.ParseYAMLFromString(f.k8s.Yaml)
	if err != nil {
		t.Fatal(err)
	}

	if !assert.Equal(t, 1, len(entities)) {
		return
	}

	d := entities[0].Obj.(*v1.Deployment)
	if !assert.Equal(t, 1, len(d.Spec.Template.Spec.Containers)) {
		return
	}

	c := d.Spec.Template.Spec.Containers[0]
	// container image always gets injected
	assert.Equal(t, "gcr.io/some-project-162817/sancho:tilt-11cd0b38bc3ceb95", c.Image)
	expectedEnv := []corev1.EnvVar{
		// sancho2 gets injected here because it sets match_in_env_vars in docker_build
		{Name: "foo", Value: "gcr.io/some-project-162817/sancho2:tilt-11cd0b38bc3ceb95"},
		// sancho does not because it doesn't
		{Name: "bar", Value: "gcr.io/some-project-162817/sancho"},
	}
	assert.Equal(t, expectedEnv, c.Env)
}

func TestDeployInjectsOverrideCommand(t *testing.T) {
	f := newIBDFixture(t, k8s.EnvGKE)
	defer f.TearDown()

	cmd := model.ToShellCmd("./foo.sh bar")
	manifest := NewSanchoDockerBuildManifest(f)
	iTarg := manifest.ImageTargetAt(0).WithOverrideCommand(cmd)
	manifest = manifest.WithImageTarget(iTarg)

	_, err := f.ibd.BuildAndDeploy(f.ctx, f.st, buildTargets(manifest), store.BuildStateSet{})
	if err != nil {
		t.Fatal(err)
	}

	entities, err := k8s.ParseYAMLFromString(f.k8s.Yaml)
	if err != nil {
		t.Fatal(err)
	}

	if !assert.Equal(t, 1, len(entities)) {
		return
	}

	d := entities[0].Obj.(*v1.Deployment)
	if !assert.Equal(t, 1, len(d.Spec.Template.Spec.Containers)) {
		return
	}

	c := d.Spec.Template.Spec.Containers[0]

	// Make sure container ref injection worked as expected
	assert.Equal(t, "gcr.io/some-project-162817/sancho:tilt-11cd0b38bc3ceb95", c.Image)

	assert.Equal(t, cmd.Argv, c.Command)
	assert.Empty(t, c.Args)
}

func (f *ibdFixture) firstPodTemplateSpecHash() k8s.PodTemplateSpecHash {
	entities, err := k8s.ParseYAMLFromString(f.k8s.Yaml)
	if err != nil {
		f.T().Fatal(err)
	}

	// if you want to use this from a test that applies more than one entity, it will have to change
	require.Equal(f.T(), 1, len(entities), "expected only one entity. Yaml contained: %s", f.k8s.Yaml)

	require.IsType(f.T(), &v1.Deployment{}, entities[0].Obj)
	d := entities[0].Obj.(*v1.Deployment)
	ret := k8s.PodTemplateSpecHash(d.Spec.Template.Labels[k8s.TiltPodTemplateHashLabel])
	require.NotEqual(f.T(), ret, k8s.PodTemplateSpecHash(""))
	return ret
}

func TestDeployInjectsPodTemplateSpecHash(t *testing.T) {
	f := newIBDFixture(t, k8s.EnvGKE)
	defer f.TearDown()

	manifest := NewSanchoDockerBuildManifest(f)

	resultSet, err := f.ibd.BuildAndDeploy(f.ctx, f.st, buildTargets(manifest), store.BuildStateSet{})
	if err != nil {
		t.Fatal(err)
	}

	hash := f.firstPodTemplateSpecHash()

	require.True(t, resultSet.DeployedPodTemplateSpecHashes().Contains(hash))
}

func TestDeployPodTemplateSpecHashChangesWhenImageChanges(t *testing.T) {
	f := newIBDFixture(t, k8s.EnvGKE)
	defer f.TearDown()

	manifest := NewSanchoDockerBuildManifest(f)

	_, err := f.ibd.BuildAndDeploy(f.ctx, f.st, buildTargets(manifest), store.BuildStateSet{})
	if err != nil {
		t.Fatal(err)
	}

	hash1 := f.firstPodTemplateSpecHash()

	// now change the image digest and build again
	f.docker.BuildOutput = docker.ExampleBuildOutput2

	_, err = f.ibd.BuildAndDeploy(f.ctx, f.st, buildTargets(manifest), store.BuildStateSet{})
	if err != nil {
		t.Fatal(err)
	}

	hash2 := f.firstPodTemplateSpecHash()

	require.NotEqual(t, hash1, hash2)
}

func TestDeployInjectOverrideCommandClearsOldCommandAndArgs(t *testing.T) {
	f := newIBDFixture(t, k8s.EnvGKE)
	defer f.TearDown()

	cmd := model.ToShellCmd("./foo.sh bar")
	manifest := NewSanchoDockerBuildManifestWithYaml(f, testyaml.SanchoYAMLWithCommand)
	iTarg := manifest.ImageTargetAt(0).WithOverrideCommand(cmd)
	manifest = manifest.WithImageTarget(iTarg)

	_, err := f.ibd.BuildAndDeploy(f.ctx, f.st, buildTargets(manifest), store.BuildStateSet{})
	if err != nil {
		t.Fatal(err)
	}

	entities, err := k8s.ParseYAMLFromString(f.k8s.Yaml)
	if err != nil {
		t.Fatal(err)
	}

	if !assert.Equal(t, 1, len(entities)) {
		return
	}

	d := entities[0].Obj.(*v1.Deployment)
	if !assert.Equal(t, 1, len(d.Spec.Template.Spec.Containers)) {
		return
	}

	c := d.Spec.Template.Spec.Containers[0]
	assert.Equal(t, cmd.Argv, c.Command)
	assert.Empty(t, c.Args)
}

func TestCantInjectOverrideCommandWithoutContainer(t *testing.T) {
	f := newIBDFixture(t, k8s.EnvGKE)
	defer f.TearDown()

	// CRD YAML: we WILL successfully inject the new image ref, but can't inject
	// an override command for that image because it's not in a "container" block:
	// expect an error when we try
	crdYamlWithSanchoImage := strings.ReplaceAll(testyaml.CRDYAML, testyaml.CRDImage, testyaml.SanchoImage)

	cmd := model.ToShellCmd("./foo.sh bar")
	manifest := NewSanchoDockerBuildManifestWithYaml(f, crdYamlWithSanchoImage)
	iTarg := manifest.ImageTargetAt(0).WithOverrideCommand(cmd)
	manifest = manifest.WithImageTarget(iTarg)

	_, err := f.ibd.BuildAndDeploy(f.ctx, f.st, buildTargets(manifest), store.BuildStateSet{})
	if assert.Error(t, err) {
		assert.Contains(t, err.Error(), "could not inject command")
	}
}

func TestInjectOverrideCommandsMultipleImages(t *testing.T) {
	f := newIBDFixture(t, k8s.EnvGKE)
	defer f.TearDown()

	cmd1 := model.ToShellCmd("./command1.sh foo")
	cmd2 := model.ToShellCmd("./command2.sh bar baz")

	iTarget1 := NewSanchoDockerBuildImageTarget(f).WithOverrideCommand(cmd1)
	iTarget2 := NewSanchoSidecarDockerBuildImageTarget(f).WithOverrideCommand(cmd2)
	kTarget := model.K8sTarget{Name: "sancho", YAML: testyaml.SanchoSidecarYAML}.
		WithDependencyIDs([]model.TargetID{iTarget1.ID(), iTarget2.ID()})
	targets := []model.TargetSpec{iTarget1, iTarget2, kTarget}

	_, err := f.ibd.BuildAndDeploy(f.ctx, f.st, targets, store.BuildStateSet{})
	if err != nil {
		t.Fatal(err)
	}

	entities, err := k8s.ParseYAMLFromString(f.k8s.Yaml)
	if err != nil {
		t.Fatal(err)
	}

	if !assert.Equal(t, 1, len(entities)) {
		return
	}

	d := entities[0].Obj.(*v1.Deployment)
	if !assert.Equal(t, 2, len(d.Spec.Template.Spec.Containers)) {
		return
	}

	sanchoContainer := d.Spec.Template.Spec.Containers[0]
	sidecarContainer := d.Spec.Template.Spec.Containers[1]

	// Make sure container ref injection worked as expected
	assert.Equal(t, "gcr.io/some-project-162817/sancho:tilt-11cd0b38bc3ceb95", sanchoContainer.Image)
	assert.Equal(t, "gcr.io/some-project-162817/sancho-sidecar:tilt-11cd0b38bc3ceb95", sidecarContainer.Image)

	assert.Equal(t, cmd1.Argv, sanchoContainer.Command)
	assert.Equal(t, cmd2.Argv, sidecarContainer.Command)

}

func TestIBDDeployUIDs(t *testing.T) {
	f := newIBDFixture(t, k8s.EnvGKE)
	defer f.TearDown()

	manifest := NewSanchoDockerBuildManifest(f)
	result, err := f.ibd.BuildAndDeploy(f.ctx, f.st, buildTargets(manifest), store.BuildStateSet{})
	if err != nil {
		t.Fatal(err)
	}

	assert.Equal(t, 1, len(result.DeployedUIDSet()))
	assert.True(t, result.DeployedUIDSet().Contains(f.k8s.LastUpsertResult[0].UID()))
}

func TestDockerBuildTargetStage(t *testing.T) {
	f := newIBDFixture(t, k8s.EnvGKE)
	defer f.TearDown()

	iTarget := NewSanchoDockerBuildImageTarget(f)
	db := iTarget.BuildDetails.(model.DockerBuild)
	db.TargetStage = "stage"
	iTarget.BuildDetails = db

	manifest := manifestbuilder.New(f, "sancho").
		WithK8sYAML(testyaml.SanchoYAML).
		WithImageTargets(iTarget).
		Build()
	_, err := f.ibd.BuildAndDeploy(f.ctx, f.st, buildTargets(manifest), store.BuildStateSet{})
	if err != nil {
		t.Fatal(err)
	}
	assert.Equal(t, "stage", f.docker.BuildOptions.Target)
}

type ibdFixture struct {
	*tempdir.TempDirFixture
	ctx    context.Context
	docker *docker.FakeClient
	k8s    *k8s.FakeK8sClient
	ibd    *ImageBuildAndDeployer
	st     *store.TestingStore
	kp     *fakeKINDPusher
}

func newIBDFixture(t *testing.T, env k8s.Env) *ibdFixture {
	f := tempdir.NewTempDirFixture(t)
	dir := dirs.NewWindmillDirAt(f.Path())
	docker := docker.NewFakeClient()
	ctx, _, ta := testutils.CtxAndAnalyticsForTest()
	kClient := k8s.NewFakeK8sClient()
	kp := &fakeKINDPusher{}
	clock := fakeClock{time.Date(2019, 1, 1, 1, 1, 1, 1, time.UTC)}
	ibd, err := provideImageBuildAndDeployer(ctx, docker, kClient, env, dir, clock, kp, ta)
	if err != nil {
		t.Fatal(err)
	}
	return &ibdFixture{
		TempDirFixture: f,
		ctx:            ctx,
		docker:         docker,
		k8s:            kClient,
		ibd:            ibd,
		st:             store.NewTestingStore(),
		kp:             kp,
	}
}

func (f *ibdFixture) TearDown() {
	f.k8s.TearDown()
	f.TempDirFixture.TearDown()
}

func (f *ibdFixture) replaceRegistry(defaultReg string, sel container.RefSelector) reference.Named {
	reg := container.MustNewRegistry(defaultReg)
	named, err := reg.ReplaceRegistryForLocalRef(sel)
	if err != nil {
		f.T().Fatal(err)
	}
	return named
}

type fakeKINDPusher struct {
	pushCount int
}

func (kp *fakeKINDPusher) PushToKIND(ctx context.Context, ref reference.NamedTagged) error {
	kp.pushCount++
	return nil
}<|MERGE_RESOLUTION|>--- conflicted
+++ resolved
@@ -426,11 +426,7 @@
 				if test.useLocalRegistry {
 					reg = container.MustNewRegistryWithHostFromCluster("foo.com", "registry:1234")
 				}
-<<<<<<< HEAD
-				manifest.ImageTargets[i].Refs.Registry = reg
-=======
 				manifest.ImageTargets[i].Refs = manifest.ImageTargets[i].Refs.MustWithRegistry(reg)
->>>>>>> c64bd7b6
 			}
 
 			result, err := f.ibd.BuildAndDeploy(f.ctx, f.st, buildTargets(manifest), store.BuildStateSet{})
