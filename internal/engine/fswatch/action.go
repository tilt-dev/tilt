--- conflicted
+++ resolved
@@ -4,7 +4,6 @@
 	"context"
 	"fmt"
 	"strings"
-	"time"
 
 	"k8s.io/apimachinery/pkg/api/meta"
 	"k8s.io/apimachinery/pkg/runtime"
@@ -22,7 +21,6 @@
 
 func (FileWatchCreateAction) Action() {}
 
-<<<<<<< HEAD
 func NewFileWatchCreateAction(fw *filewatches.FileWatch) FileWatchCreateAction {
 	return FileWatchCreateAction{FileWatch: fw.DeepCopy()}
 }
@@ -57,14 +55,6 @@
 func NewFileWatchDeleteAction(name types.NamespacedName) FileWatchDeleteAction {
 	return FileWatchDeleteAction{Name: name}
 }
-
-type GitBranchStatusAction struct {
-	Time time.Time
-	Repo model.LocalGitRepo
-	Head string
-}
-
-func (GitBranchStatusAction) Action() {}
 
 func HandleFileWatchCreateEvent(_ context.Context, state *store.EngineState, action FileWatchCreateAction) {
 	name := types.NamespacedName{Namespace: action.FileWatch.GetNamespace(), Name: action.FileWatch.GetName()}
@@ -141,12 +131,4 @@
 		return model.TargetID{}, fmt.Errorf("invalid target ID: %q", labelVal)
 	}
 	return model.TargetID{Type: model.TargetType(targetParts[0]), Name: model.TargetName(targetParts[1])}, nil
-=======
-func NewTargetFilesChangedAction(targetID model.TargetID, files ...string) TargetFilesChangedAction {
-	return TargetFilesChangedAction{
-		TargetID: targetID,
-		Files:    files,
-		Time:     time.Now(),
-	}
->>>>>>> c36dea23
 }