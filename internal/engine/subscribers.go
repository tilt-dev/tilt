--- conflicted
+++ resolved
@@ -73,12 +73,9 @@
 	podm *k8srollout.PodMonitor,
 	sc *session.Controller,
 	mc *metrics.Controller,
-<<<<<<< HEAD
 	pfr *apiportforward.Reconciler,
-=======
 	uss *uisession.Subscriber,
 	urs *uiresource.Subscriber,
->>>>>>> bcd51278
 ) []store.Subscriber {
 	apiSubscribers := ProvideSubscribersAPIOnly(hudsc, tscm, cb, ts)
 
@@ -105,12 +102,9 @@
 		podm,
 		sc,
 		mc,
-<<<<<<< HEAD
 		pfr, // TODO(maia): remove as subscriber once this is a true reconciler
-=======
 		uss,
 		urs,
->>>>>>> bcd51278
 	}
 	return append(apiSubscribers, legacySubscribers...)
 }