package engine

import (
	"net/url"
	"time"

	"github.com/windmilleng/tilt/internal/k8s"
	"github.com/windmilleng/tilt/internal/model"
	"github.com/windmilleng/tilt/internal/store"
	"k8s.io/api/core/v1"
)

type ErrorAction struct {
	Error error
}

func (ErrorAction) Action() {}

func NewErrorAction(err error) ErrorAction {
	return ErrorAction{Error: err}
}

type PodChangeAction struct {
	Pod *v1.Pod
}

func (PodChangeAction) Action() {}

func NewPodChangeAction(pod *v1.Pod) PodChangeAction {
	return PodChangeAction{Pod: pod}
}

type ServiceChangeAction struct {
	Service *v1.Service
	URL     *url.URL
}

func (ServiceChangeAction) Action() {}

func NewServiceChangeAction(service *v1.Service, url *url.URL) ServiceChangeAction {
	return ServiceChangeAction{Service: service, URL: url}
}

type PodLogAction struct {
	ManifestName model.ManifestName

	PodID k8s.PodID
	Log   []byte
}

func (PodLogAction) Action() {}

type LogAction struct {
	Log []byte
}

func (LogAction) Action() {}

type BuildCompleteAction struct {
	Result store.BuildResult
	Error  error
}

func (BuildCompleteAction) Action() {}

func NewBuildCompleteAction(result store.BuildResult, err error) BuildCompleteAction {
	return BuildCompleteAction{
		Result: result,
		Error:  err,
	}
}

type InitAction struct {
	WatchMounts        bool
	Manifests          []model.Manifest
	GlobalYAMLManifest model.YAMLManifest
}

func (InitAction) Action() {}

type ManifestReloadedAction struct {
	OldManifest model.Manifest
	NewManifest model.Manifest
	Error       *manifestErr
}

func (ManifestReloadedAction) Action() {}

type BuildStartedAction struct {
	Manifest     model.Manifest
	StartTime    time.Time
	FilesChanged []string
}

func (BuildStartedAction) Action() {}

type GlobalYAMLManifestReloadedAction struct {
	GlobalYAML model.YAMLManifest
}

func (GlobalYAMLManifestReloadedAction) Action() {}

<<<<<<< HEAD
type HudStoppedAction struct {
	err error
}

func (HudStoppedAction) Action() {}

func NewHudStoppedAction(err error) HudStoppedAction {
	return HudStoppedAction{err}
}
=======
type GlobalYAMLApplyStartedAction struct{}

func (GlobalYAMLApplyStartedAction) Action() {}

type GlobalYAMLApplyCompleteAction struct{}

func (GlobalYAMLApplyCompleteAction) Action() {}

type GlobalYAMLApplyError struct {
	Error error
}

func (GlobalYAMLApplyError) Action() {}
>>>>>>> 07365eb6
<|MERGE_RESOLUTION|>--- conflicted
+++ resolved
@@ -100,17 +100,6 @@
 
 func (GlobalYAMLManifestReloadedAction) Action() {}
 
-<<<<<<< HEAD
-type HudStoppedAction struct {
-	err error
-}
-
-func (HudStoppedAction) Action() {}
-
-func NewHudStoppedAction(err error) HudStoppedAction {
-	return HudStoppedAction{err}
-}
-=======
 type GlobalYAMLApplyStartedAction struct{}
 
 func (GlobalYAMLApplyStartedAction) Action() {}
@@ -124,4 +113,13 @@
 }
 
 func (GlobalYAMLApplyError) Action() {}
->>>>>>> 07365eb6
+
+type HudStoppedAction struct {
+	err error
+}
+
+func (HudStoppedAction) Action() {}
+
+func NewHudStoppedAction(err error) HudStoppedAction {
+	return HudStoppedAction{err}
+}