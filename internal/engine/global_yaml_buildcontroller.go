package engine

import (
	"context"

	"github.com/windmilleng/tilt/internal/k8s"
	"github.com/windmilleng/tilt/internal/logger"
	"github.com/windmilleng/tilt/internal/model"
	"github.com/windmilleng/tilt/internal/store"
	"k8s.io/api/core/v1"
)

type GlobalYAMLBuildController struct {
	disabledForTesting     bool
	lastGlobalYAMLManifest model.YAMLManifest
	k8sClient              k8s.Client
}

func NewGlobalYAMLBuildController(k8sClient k8s.Client) *GlobalYAMLBuildController {
	return &GlobalYAMLBuildController{
		k8sClient: k8sClient,
	}
}

func (c *GlobalYAMLBuildController) OnChange(ctx context.Context, dsr store.DispatchingStateReader) {
	if c.disabledForTesting {
		return
	}

	state := dsr.RLockState()
	m := state.GlobalYAML
	dsr.RUnlockState()

	newK8sEntities := []k8s.K8sEntity{}
	if m.K8sYAML() != c.lastGlobalYAMLManifest.K8sYAML() {
		entities, err := k8s.ParseYAMLFromString(m.K8sYAML())
		if err != nil {
			logger.Get(ctx).Infof("Error parsing global_yaml: %v", err)
<<<<<<< HEAD
			c.lastGlobalYAMLManifest = model.YAMLManifest{}
			dsr.Dispatch(GlobalYAMLApplyError{Error: err})
=======
			c.lastGlobalYAMLManifest = m
			st.Dispatch(GlobalYAMLApplyError{Error: err})
>>>>>>> 6f5e5c21
			return
		}
		dsr.Dispatch(GlobalYAMLApplyStartedAction{})

		for _, e := range entities {
			e, err = k8s.InjectLabels(e, []k8s.LabelPair{TiltRunLabel(), {Key: ManifestNameLabel, Value: m.ManifestName().String()}})
			if err != nil {
				logger.Get(ctx).Infof("Error injecting labels in to global_yaml: %v", err)
				c.lastGlobalYAMLManifest = model.YAMLManifest{}
				dsr.Dispatch(GlobalYAMLApplyError{Error: err})
				return
			}

			// For development, image pull policy should never be set to "Always",
			// even if it might make sense to use "Always" in prod. People who
			// set "Always" for development are shooting their own feet.
			e, err = k8s.InjectImagePullPolicy(e, v1.PullIfNotPresent)
			if err != nil {
				logger.Get(ctx).Infof("Error injecting image pull policy in to global_yaml: %v", err)
				dsr.Dispatch(GlobalYAMLApplyError{Error: err})
				c.lastGlobalYAMLManifest = model.YAMLManifest{}
				return
			}

			newK8sEntities = append(newK8sEntities, e)
		}

		err = c.k8sClient.Upsert(ctx, newK8sEntities)
		if err != nil {
			logger.Get(ctx).Infof("Error upserting global_yaml: %v", err)
			c.lastGlobalYAMLManifest = model.YAMLManifest{}
			dsr.Dispatch(GlobalYAMLApplyError{Error: err})
		} else {
			c.lastGlobalYAMLManifest = m
			dsr.Dispatch(GlobalYAMLApplyCompleteAction{})
		}
	}
}<|MERGE_RESOLUTION|>--- conflicted
+++ resolved
@@ -36,14 +36,8 @@
 		entities, err := k8s.ParseYAMLFromString(m.K8sYAML())
 		if err != nil {
 			logger.Get(ctx).Infof("Error parsing global_yaml: %v", err)
-<<<<<<< HEAD
-			c.lastGlobalYAMLManifest = model.YAMLManifest{}
+			c.lastGlobalYAMLManifest = m
 			dsr.Dispatch(GlobalYAMLApplyError{Error: err})
-=======
-			c.lastGlobalYAMLManifest = m
-			st.Dispatch(GlobalYAMLApplyError{Error: err})
->>>>>>> 6f5e5c21
-			return
 		}
 		dsr.Dispatch(GlobalYAMLApplyStartedAction{})
 
