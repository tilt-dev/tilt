package engine

import (
	"context"
	"fmt"
	"sync"
	"time"

	"github.com/docker/distribution/reference"
	"github.com/pkg/errors"
	"github.com/windmilleng/tilt/internal/docker"

	"github.com/opentracing/opentracing-go"
	"github.com/windmilleng/tilt/internal/build"
	"github.com/windmilleng/tilt/internal/k8s"
	"github.com/windmilleng/tilt/internal/logger"
	"github.com/windmilleng/tilt/internal/model"
)

const podPollTimeoutSynclet = time.Second * 30

var _ BuildAndDeployer = &SyncletBuildAndDeployer{}

type SyncletBuildAndDeployer struct {
	syncletClientManager SyncletClientManager

	kCli k8s.Client

	deployInfo   map[docker.ImgNameAndTag]*DeployInfo
	deployInfoMu sync.Mutex
}

type DeployInfo struct {
	containerID k8s.ContainerID
	nodeID      k8s.NodeID
	mu          *sync.Mutex // use this to block container builds while we're in the process of fetching deploy info
}

func newEmptyDeployInfo() *DeployInfo {
	return &DeployInfo{mu: &sync.Mutex{}}
}

func (di *DeployInfo) complete() bool {
	return !di.containerID.Empty() && !di.nodeID.Empty()
}

func (di *DeployInfo) lock() {
	if di == nil {
		// ~~~ is this right? or should this be an error case?
		return
	}
	if di.mu == nil {
		di.mu = &sync.Mutex{}
	}
	di.mu.Lock()
}

func (di *DeployInfo) unlock() {
	if di == nil {
		return
	}
	if di.mu == nil {
		// ~~~ is this right? or should this be an error case?
		di.mu = &sync.Mutex{}
	}
	di.mu.Unlock()
}

func NewSyncletBuildAndDeployer(kCli k8s.Client, scm SyncletClientManager) *SyncletBuildAndDeployer {
	return &SyncletBuildAndDeployer{
		kCli:                 kCli,
		deployInfo:           make(map[docker.ImgNameAndTag]*DeployInfo),
		syncletClientManager: scm,
	}
}

func (sbd *SyncletBuildAndDeployer) deployInfoForImg(img reference.NamedTagged) (*DeployInfo, bool) {
	sbd.deployInfoMu.Lock()
	defer sbd.deployInfoMu.Unlock()

	deployInfo, ok := sbd.deployInfo[docker.ToImgNameAndTag(img)]
	return deployInfo, ok
}

func (sbd *SyncletBuildAndDeployer) deployInfoForImgOrCreate(img reference.NamedTagged) (*DeployInfo, bool) {
	deployInfo, ok := sbd.deployInfo[docker.ToImgNameAndTag(img)]
	if deployInfo == nil {
		sbd.deployInfoMu.Lock()
		defer sbd.deployInfoMu.Unlock()

		deployInfo = newEmptyDeployInfo()
		sbd.deployInfo[docker.ToImgNameAndTag(img)] = deployInfo
	}
	return deployInfo, ok
}

func (sbd *SyncletBuildAndDeployer) deployInfoForImgBlocking(img reference.NamedTagged) (*DeployInfo, bool) {
	deployInfo, ok := sbd.deployInfoForImg(img)
	if deployInfo != nil {
		// ~~~ open Q: should i make a mutex if there isn't on here already?
		if deployInfo.mu == nil {
			deployInfo.mu = &sync.Mutex{}
		}
		deployInfo.mu.Lock() // ensures we can't return this if this deployInfo object is being populated elsewhere
		defer deployInfo.mu.Unlock()
	}
	return deployInfo, ok
}

func (sbd *SyncletBuildAndDeployer) BuildAndDeploy(ctx context.Context, manifest model.Manifest, state BuildState) (BuildResult, error) {
	span, ctx := opentracing.StartSpanFromContext(ctx, "SyncletBuildAndDeployer-BuildAndDeploy")
	span.SetTag("manifest", manifest.Name.String())
	defer span.Finish()

	// TODO(maia): proper output for this stuff

	if err := sbd.canSyncletBuild(ctx, manifest, state); err != nil {
		return BuildResult{}, err
	}

	return sbd.updateViaSynclet(ctx, manifest, state)
}

// canSyncletBuild returns an error if we CAN'T build this manifest via the synclet
func (sbd *SyncletBuildAndDeployer) canSyncletBuild(ctx context.Context,
	manifest model.Manifest, state BuildState) error {

	// TODO(maia): put manifest.Validate() upstream if we're gonna want to call it regardless
	// of implementation of BuildAndDeploy?
	err := manifest.Validate()
	if err != nil {
		return err
	}

	// SyncletBuildAndDeployer doesn't support initial build
	if state.IsEmpty() {
		return fmt.Errorf("prev. build state is empty; synclet build does not support initial deploy")
	}

	// Can't do container update if we don't know what container manifest is running in.
	info, ok := sbd.deployInfoForImgBlocking(state.LastResult.Image)
	if !ok {
		return fmt.Errorf("have not populated container info for this manifest")
	}

	// If we attempted to fetch deploy info and failed, we DO expect an entry in the map, just with no useful info.
	if !info.complete() {
		return fmt.Errorf("no(t enough) deploy info for this manifest (have: %+v)", info)
	}

	return nil
}

func (sbd *SyncletBuildAndDeployer) updateViaSynclet(ctx context.Context,
	manifest model.Manifest, state BuildState) (BuildResult, error) {
	span, ctx := opentracing.StartSpanFromContext(ctx, "SyncletBuildAndDeployer-updateViaSynclet")
	defer span.Finish()

	paths, err := build.FilesToPathMappings(
		state.FilesChanged(), manifest.Mounts)
	if err != nil {
		return BuildResult{}, err
	}

	// archive files to copy to container
	ab := build.NewArchiveBuilder()
	err = ab.ArchivePathsIfExist(ctx, paths)
	if err != nil {
		return BuildResult{}, fmt.Errorf("archivePathsIfExists: %v", err)
	}
	archive, err := ab.BytesBuffer()
	if err != nil {
		return BuildResult{}, err
	}

	// get files to rm
	toRemove, err := build.MissingLocalPaths(ctx, paths)
	if err != nil {
		return BuildResult{}, fmt.Errorf("missingLocalPaths: %v", err)
	}
	// TODO(maia): can refactor MissingLocalPaths to just return ContainerPaths?
	containerPathsToRm := build.PathMappingsToContainerPaths(toRemove)

	deployInfo, ok := sbd.deployInfoForImgBlocking(state.LastResult.Image)
	if !ok {
		// We theoretically already checked this condition :(
		return BuildResult{}, fmt.Errorf("no container ID found for %s (image: %s)",
			manifest.Name, state.LastResult.Image.String())
	}

	cmds, err := build.BoilSteps(manifest.Steps, paths)
	if err != nil {
		return BuildResult{}, err
	}

	sCli, err := sbd.syncletClientManager.ClientForNode(ctx, deployInfo.nodeID)
	if err != nil {
		return BuildResult{}, err
	}

	err = sCli.UpdateContainer(ctx, deployInfo.containerID, archive.Bytes(), containerPathsToRm, cmds)
	if err != nil {
		return BuildResult{}, err
	}

	return state.LastResult.ShallowCloneForContainerUpdate(state.filesChangedSet), nil
}

func (sbd *SyncletBuildAndDeployer) PostProcessBuild(ctx context.Context, result BuildResult) {
	span, ctx := opentracing.StartSpanFromContext(ctx, "SyncletBuildAndDeployer-PostProcessBuild")
	span.SetTag("image", result.Image.String())
	defer span.Finish()

	info, haveInfo := sbd.deployInfoForImgOrCreate(result.Image)
	info.lock()
	defer info.unlock()

	if !result.HasImage() {
		// This is normal if the previous build failed.
		return
	}

	if !haveInfo {
		err := sbd.populateDeployInfo(ctx, result.Image, info)
		if err != nil {
			// There's a variety of reasons why we might not be able to get the deploy info.
			// The cluster could be in a transient bad state, or the pod
			// could be in a crash loop because the user wrote some code that
			// segfaults. Don't worry too much about it, we'll fall back to an image build.
			logger.Get(ctx).Debugf("failed to get deployInfo: %v", err)
			return
		}
	}
}

func (sbd *SyncletBuildAndDeployer) populateDeployInfo(ctx context.Context, image reference.NamedTagged, info *DeployInfo) error {
	span, ctx := opentracing.StartSpanFromContext(ctx, "SyncletBuildAndDeployer-populateDeployInfo")
	defer span.Finish()

	if info == nil {
		info = newEmptyDeployInfo()
		info.lock()
	}

	// get pod running the image we just deployed
	pod, err := sbd.kCli.PollForPodWithImage(ctx, image, podPollTimeoutSynclet)
	if err != nil {
		return errors.Wrapf(err, "PodWithImage (img = %s)", image)
	}

<<<<<<< HEAD
	nodeID, err := sbd.kCli.GetNodeForPod(ctx, pID)
	if err != nil {
		return errors.Wrapf(err, "couldn't get node for pod '%s'", pID.String())
	}
=======
	pID := k8s.PodIDFromPod(pod)
	nodeID := k8s.NodeIDFromPod(pod)
>>>>>>> bc613768

	// note: this is here both to get sCli for the call to getContainerForBuild below
	// *and* to preemptively set up the tunnel + client
	// (i.e., we'd still want to call this to set up the client even if we were throwing away
	// sCli)
	sCli, err := sbd.syncletClientManager.ClientForNode(ctx, nodeID)
	if err != nil {
		return errors.Wrapf(err, "error getting synclet client for node '%s'", nodeID)
	}

	// get container that's running the app for the pod we found
	cID, err := sCli.ContainerIDForPod(ctx, pID, image)
	if err != nil {
		return errors.Wrapf(err, "syncletClient.GetContainerIdForPod (pod = %s)", pID)
	}

	info.nodeID = nodeID
	info.containerID = cID
	return nil
}<|MERGE_RESOLUTION|>--- conflicted
+++ resolved
@@ -248,15 +248,8 @@
 		return errors.Wrapf(err, "PodWithImage (img = %s)", image)
 	}
 
-<<<<<<< HEAD
-	nodeID, err := sbd.kCli.GetNodeForPod(ctx, pID)
-	if err != nil {
-		return errors.Wrapf(err, "couldn't get node for pod '%s'", pID.String())
-	}
-=======
 	pID := k8s.PodIDFromPod(pod)
 	nodeID := k8s.NodeIDFromPod(pod)
->>>>>>> bc613768
 
 	// note: this is here both to get sCli for the call to getContainerForBuild below
 	// *and* to preemptively set up the tunnel + client
