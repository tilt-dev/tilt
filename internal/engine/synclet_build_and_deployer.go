package engine

import (
	"context"
	"fmt"
	"sync"
	"time"

	"github.com/docker/distribution/reference"
	"github.com/pkg/errors"
	"github.com/windmilleng/tilt/internal/docker"

	"github.com/opentracing/opentracing-go"
	"github.com/windmilleng/tilt/internal/build"
	"github.com/windmilleng/tilt/internal/k8s"
	"github.com/windmilleng/tilt/internal/logger"
	"github.com/windmilleng/tilt/internal/model"
)

const podPollTimeoutSynclet = time.Second * 30

var _ BuildAndDeployer = &SyncletBuildAndDeployer{}

type SyncletBuildAndDeployer struct {
	ssm SidecarSyncletManager

	kCli k8s.Client

	deployInfo   map[docker.ImgNameAndTag]*DeployInfo
	deployInfoMu sync.Mutex
}

type DeployInfo struct {
	podID       k8s.PodID
	containerID k8s.ContainerID
	nodeID      k8s.NodeID

	ready chan struct{} // Close this channel when the DeployInfo is populated
}

// ~~~ should these verify that the channel is non-nil?
func (di *DeployInfo) waitUntilReady() { <-di.ready }
func (di *DeployInfo) markReady()      { close(di.ready) }

func newEmptyDeployInfo() *DeployInfo {
	return &DeployInfo{ready: make(chan struct{})}
}

func NewSyncletBuildAndDeployer(kCli k8s.Client, ssm SidecarSyncletManager) *SyncletBuildAndDeployer {
	return &SyncletBuildAndDeployer{
<<<<<<< HEAD
		kCli:                 kCli,
		deployInfo:           make(map[docker.ImgNameAndTag]*DeployInfo),
		syncletClientManager: scm,
=======
		kCli:       kCli,
		deployInfo: make(map[docker.ImgNameAndTag]DeployInfo),
		ssm:        ssm,
>>>>>>> f42ba230
	}
}

func (sbd *SyncletBuildAndDeployer) deployInfoForImage(img reference.NamedTagged) (*DeployInfo, bool) {
	sbd.deployInfoMu.Lock()
	defer sbd.deployInfoMu.Unlock()
	deployInfo, ok := sbd.deployInfo[docker.ToImgNameAndTag(img)]
	return deployInfo, ok
}

func (sbd *SyncletBuildAndDeployer) deployInfoForImageOrNew(img reference.NamedTagged) (*DeployInfo, bool) {
	deployInfo, ok := sbd.deployInfoForImage(img)
	if !ok {
		sbd.deployInfoMu.Lock()
		defer sbd.deployInfoMu.Unlock()

		deployInfo = newEmptyDeployInfo()
		sbd.deployInfo[docker.ToImgNameAndTag(img)] = deployInfo
	}
	return deployInfo, ok
}

func (sbd *SyncletBuildAndDeployer) deployInfoForImageBlocking(img reference.NamedTagged) (*DeployInfo, bool) {
	deployInfo, ok := sbd.deployInfoForImage(img)
	if deployInfo != nil {
		deployInfo.waitUntilReady()
	}
	return deployInfo, ok
}

func (sbd *SyncletBuildAndDeployer) BuildAndDeploy(ctx context.Context, manifest model.Manifest, state BuildState) (BuildResult, error) {
	span, ctx := opentracing.StartSpanFromContext(ctx, "SyncletBuildAndDeployer-BuildAndDeploy")
	span.SetTag("manifest", manifest.Name.String())
	defer span.Finish()

	// TODO(maia): proper output for this stuff

	if err := sbd.canSyncletBuild(ctx, manifest, state); err != nil {
		return BuildResult{}, err
	}

	return sbd.updateViaSynclet(ctx, manifest, state)
}

// canSyncletBuild returns an error if we CAN'T build this manifest via the synclet
func (sbd *SyncletBuildAndDeployer) canSyncletBuild(ctx context.Context,
	manifest model.Manifest, state BuildState) error {

	// TODO(maia): put manifest.Validate() upstream if we're gonna want to call it regardless
	// of implementation of BuildAndDeploy?
	err := manifest.Validate()
	if err != nil {
		return err
	}

	// SyncletBuildAndDeployer doesn't support initial build
	if state.IsEmpty() {
		return fmt.Errorf("prev. build state is empty; synclet build does not support initial deploy")
	}

	// Can't do container update if we don't know what container manifest is running in.
	info, ok := sbd.deployInfoForImageBlocking(state.LastResult.Image)
	if !ok || info == nil {
		return fmt.Errorf("have not populated container info for this manifest")
	}

	return nil
}

func (sbd *SyncletBuildAndDeployer) updateViaSynclet(ctx context.Context,
	manifest model.Manifest, state BuildState) (BuildResult, error) {
	span, ctx := opentracing.StartSpanFromContext(ctx, "SyncletBuildAndDeployer-updateViaSynclet")
	defer span.Finish()

	paths, err := build.FilesToPathMappings(
		state.FilesChanged(), manifest.Mounts)
	if err != nil {
		return BuildResult{}, err
	}

	// archive files to copy to container
	ab := build.NewArchiveBuilder()
	err = ab.ArchivePathsIfExist(ctx, paths)
	if err != nil {
		return BuildResult{}, fmt.Errorf("archivePathsIfExists: %v", err)
	}
	archive, err := ab.BytesBuffer()
	if err != nil {
		return BuildResult{}, err
	}

	// get files to rm
	toRemove, err := build.MissingLocalPaths(ctx, paths)
	if err != nil {
		return BuildResult{}, fmt.Errorf("missingLocalPaths: %v", err)
	}
	// TODO(maia): can refactor MissingLocalPaths to just return ContainerPaths?
	containerPathsToRm := build.PathMappingsToContainerPaths(toRemove)

	deployInfo, ok := sbd.deployInfoForImageBlocking(state.LastResult.Image)
	if !ok || deployInfo == nil {
		// We theoretically already checked this condition :(
		return BuildResult{}, fmt.Errorf("no container ID found for %s (image: %s) "+
			"(should have checked this upstream, something is wrong)",
			manifest.Name, state.LastResult.Image.String())
	}

	cmds, err := build.BoilSteps(manifest.Steps, paths)
	if err != nil {
		return BuildResult{}, err
	}

	sCli, err := sbd.ssm.ClientForPod(ctx, deployInfo.podID)
	if err != nil {
		return BuildResult{}, err
	}

	err = sCli.UpdateContainer(ctx, deployInfo.containerID, archive.Bytes(), containerPathsToRm, cmds)
	if err != nil {
		return BuildResult{}, err
	}

	return state.LastResult.ShallowCloneForContainerUpdate(state.filesChangedSet), nil
}

func (sbd *SyncletBuildAndDeployer) PostProcessBuild(ctx context.Context, result BuildResult) {
	span, ctx := opentracing.StartSpanFromContext(ctx, "SyncletBuildAndDeployer-PostProcessBuild")
	span.SetTag("image", result.Image.String())
	defer span.Finish()

	if !result.HasImage() {
		// This is normal if the previous build failed.
		return
	}

	info, ok := sbd.deployInfoForImageOrNew(result.Image)
	if ok {
		// This info was already in the map, nothing to do.
		return
	}

	// We just made this info, so populate it.
	err := sbd.populateDeployInfo(ctx, result.Image, info)
	if err != nil {
		// There's a variety of reasons why we might not be able to get the deploy info.
		// The cluster could be in a transient bad state, or the pod
		// could be in a crash loop because the user wrote some code that
		// segfaults. Don't worry too much about it, we'll fall back to an image build.
		logger.Get(ctx).Debugf("failed to get deployInfo: %v", err)
		return
	}
}

func (sbd *SyncletBuildAndDeployer) populateDeployInfo(ctx context.Context, image reference.NamedTagged, info *DeployInfo) error {
	span, ctx := opentracing.StartSpanFromContext(ctx, "SyncletBuildAndDeployer-populateDeployInfo")
	defer span.Finish()

	if info == nil {
		info = newEmptyDeployInfo()
	}
	defer info.markReady()

	// get pod running the image we just deployed
	pod, err := sbd.kCli.PollForPodWithImage(ctx, image, podPollTimeoutSynclet)
	if err != nil {
		return errors.Wrapf(err, "PodWithImage (img = %s)", image)
	}

	pID := k8s.PodIDFromPod(pod)
	nodeID := k8s.NodeIDFromPod(pod)

	// note: this is here both to get sCli for the call to getContainerForBuild below
	// *and* to preemptively set up the tunnel + client
	// (i.e., we'd still want to call this to set up the client even if we were throwing away
	// sCli)
	sCli, err := sbd.ssm.ClientForPod(ctx, pID)
	if err != nil {
		return errors.Wrapf(err, "error getting synclet client for node '%s'", nodeID)
	}

	// get container that's running the app for the pod we found
	cID, err := sCli.ContainerIDForPod(ctx, pID, image)
	if err != nil {
		return errors.Wrapf(err, "syncletClient.GetContainerIdForPod (pod = %s)", pID)
	}

	logger.Get(ctx).Verbosef("talking to synclet client for node %s", nodeID.String())

<<<<<<< HEAD
	info.nodeID = nodeID
	info.containerID = cID

	return nil
=======
	return DeployInfo{
		podID:       pID,
		containerID: cID,
		nodeID:      nodeID,
	}, nil
>>>>>>> f42ba230
}<|MERGE_RESOLUTION|>--- conflicted
+++ resolved
@@ -48,15 +48,9 @@
 
 func NewSyncletBuildAndDeployer(kCli k8s.Client, ssm SidecarSyncletManager) *SyncletBuildAndDeployer {
 	return &SyncletBuildAndDeployer{
-<<<<<<< HEAD
-		kCli:                 kCli,
-		deployInfo:           make(map[docker.ImgNameAndTag]*DeployInfo),
-		syncletClientManager: scm,
-=======
 		kCli:       kCli,
-		deployInfo: make(map[docker.ImgNameAndTag]DeployInfo),
+		deployInfo: make(map[docker.ImgNameAndTag]*DeployInfo),
 		ssm:        ssm,
->>>>>>> f42ba230
 	}
 }
 
@@ -245,16 +239,9 @@
 
 	logger.Get(ctx).Verbosef("talking to synclet client for node %s", nodeID.String())
 
-<<<<<<< HEAD
+	info.podID = pID
+	info.containerID = cID
 	info.nodeID = nodeID
-	info.containerID = cID
 
 	return nil
-=======
-	return DeployInfo{
-		podID:       pID,
-		containerID: cID,
-		nodeID:      nodeID,
-	}, nil
->>>>>>> f42ba230
 }