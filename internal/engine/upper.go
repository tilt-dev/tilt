package engine

import (
	"context"
	"errors"
	"path/filepath"
	"time"

	opentracing "github.com/opentracing/opentracing-go"
	"github.com/windmilleng/fsnotify"
	"github.com/windmilleng/tilt/internal/logger"
	"github.com/windmilleng/tilt/internal/model"
	"github.com/windmilleng/tilt/internal/service"
	"github.com/windmilleng/tilt/internal/watch"
)

// When we see a file change, wait this long to see if any other files have changed, and bundle all changes together.
// 200ms is not the result of any kind of research or experimentation
// it might end up being a significant part of deployment delay, if we get the total latency <2s
// it might also be long enough that it misses some changes if the user has some operation involving a large file
//   (e.g., a binary dependency in git), but that's hopefully less of a problem since we'd get it in the next build
const watchBufferMinRestInMs = 200

// When waiting for a `watchBufferDurationInMs`-long break in file modifications to aggregate notifications,
// if we haven't seen a break by the time `watchBufferMaxTimeInMs` has passed, just send off whatever we've got
const watchBufferMaxTimeInMs = 10000

var watchBufferMinRestDuration = watchBufferMinRestInMs * time.Millisecond
var watchBufferMaxDuration = watchBufferMaxTimeInMs * time.Millisecond

type Upper struct {
	b            BuildAndDeployer
	watcherMaker func() (watch.Notify, error)
	makeTimer    func(d time.Duration) <-chan time.Time
}

<<<<<<< HEAD
type watchEvent struct {
	svcName  string
	fileName string
}

func NewUpper(manager service.Manager) (Upper, error) {
	b, err := NewLocalBuildAndDeployer(manager)
=======
func NewUpper(ctx context.Context, manager service.Manager) (Upper, error) {
	b, err := NewLocalBuildAndDeployer(ctx, manager)
>>>>>>> e2a54ad1
	if err != nil {
		return Upper{}, err
	}
	watcherMaker := func() (watch.Notify, error) {
		return watch.NewWatcher()
	}
	return Upper{b, watcherMaker, time.After}, nil
}

//makes an attempt to read some events from `eventChan` so that multiple file changes that happen at the same time
//from the user's perspective are grouped together.
func (u Upper) coalesceEvents(eventChan <-chan fsnotify.Event) <-chan []fsnotify.Event {
	ret := make(chan []fsnotify.Event)
	go func() {
		defer close(ret)
		for {
			event, ok := <-eventChan
			if !ok {
				return
			}
			events := []fsnotify.Event{event}

			// keep grabbing changes until we've gone `watchBufferMinRestDuration` without seeing a change
			minRestTimer := u.makeTimer(watchBufferMinRestDuration)

			// but if we go too long before seeing a break (e.g., a process is constantly writing logs to that dir)
			// then just send what we've got
			timeout := u.makeTimer(watchBufferMaxDuration)

			done := false
			channelClosed := false
			for !done && !channelClosed {
				select {
				case event, ok := <-eventChan:
					if !ok {
						channelClosed = true
					} else {
						minRestTimer = u.makeTimer(watchBufferMinRestDuration)
						events = append(events, event)
					}
				case <-minRestTimer:
					done = true
				case <-timeout:
					done = true
				}
			}
			if len(events) > 0 {
				ret <- events
			}

			if channelClosed {
				return
			}
		}

	}()
	return ret
}

func (u Upper) Up(ctx context.Context, services []model.Service, watchMounts bool) error {
<<<<<<< HEAD

	var watcher watch.Notify
	buildTokens := make(map[string]*buildToken)
	servicesByName := make(map[string]model.Service)
	var watchEvents <-chan []watchEvent
	var errs <-chan error

	if watchMounts {
		var err error
		watchers := make(map[string]watch.Notify)
		for _, service := range services {

			watcher, err = u.watcherMaker()
			if err != nil {
				return err
			}

			if len(services[0].Mounts) == 0 {
				return errors.New("service has 0 repos - nothing to watch")
			}

			for _, mount := range services[0].Mounts {
				err = watcher.Add(mount.Repo.LocalPath)
				if err != nil {
					return err
				}
			}
			watchers[string(service.Name)] = watcher
		}
		watchEvents, errs = u.combineWatchers(watchers)
	}

=======
	span, ctx := opentracing.StartSpanFromContext(ctx, "daemon-Up")
	defer span.Finish()
	var buildTokens []*buildToken
>>>>>>> e2a54ad1
	for i := range services {
		buildToken, err := u.b.BuildAndDeploy(ctx, services[i], nil, nil)
		buildTokens[string(services[i].Name)] = buildToken
		servicesByName[string(services[i].Name)] = services[i]
		if err != nil {
			return err
		}
	}

	if watchMounts {

		leftover := make(map[string][]string)
		for {
			if len(leftover) == 0 {
				events := <-watchEvents
				for _, event := range events {
					leftover[event.svcName] = append(leftover[event.svcName], event.fileName)
				}
			} else {
				select {
				case events := <-watchEvents:
					for _, event := range events {
						leftover[event.svcName] = append(leftover[event.svcName], event.fileName)
					}
				case err := <-errs:
					return err
				default:
				}
			}
			var serviceName string
			for i := range leftover {
				serviceName = i
				break
			}
			var err error
			logger.Get(ctx).Info("files changed, rebuilding %v", serviceName)
			buildTokens[serviceName], err = u.b.BuildAndDeploy(ctx, servicesByName[serviceName], buildTokens[serviceName], leftover[serviceName])
			if err != nil {
				logger.Get(ctx).Info("build failed: %v", err.Error())
			}
			delete(leftover, serviceName)
		}
	}
	return nil
}

func (u Upper) combineWatchers(watchers map[string]watch.Notify) (<-chan []watchEvent, <-chan error) {
	events := make(chan []watchEvent)
	errs := make(chan error)

<<<<<<< HEAD
	for s, watcher := range watchers {
		coalescedEvents := u.coalesceEvents(watcher.Events())
		go func(s string, watcher watch.Notify) {
			for {
				select {
				case err := <-watcher.Errors():
					errs <- err
				case fsEvents, ok := <-coalescedEvents:
					if !ok {
						close(events)
						close(errs)
						return
					}
					var watchEvents []watchEvent
					for _, fe := range fsEvents {
						path, err := filepath.Abs(fe.Name)
						if err != nil {
							errs <- err
						}
						watchEvents = append(watchEvents, watchEvent{s, path})
					}
					events <- watchEvents
=======
		for {
			select {
			case err := <-watcher.Errors():
				return err
			case events, ok := <-coalescedEvents:
				if !ok {
					return nil
				}
				logger.Get(ctx).Infof("files changed, rebuilding %v", service.Name)

				var changedPaths []string
				for _, e := range events {
					path, err := filepath.Abs(e.Name)
					if err != nil {
						return err
					}
					changedPaths = append(changedPaths, path)
				}
				buildTokens[0], err = u.b.BuildAndDeploy(ctx, service, buildTokens[0], changedPaths)
				if err != nil {
					logger.Get(ctx).Infof("build failed: %v", err.Error())
>>>>>>> e2a54ad1
				}
			}
		}(s, watcher)
	}

	return events, errs
}<|MERGE_RESOLUTION|>--- conflicted
+++ resolved
@@ -34,18 +34,13 @@
 	makeTimer    func(d time.Duration) <-chan time.Time
 }
 
-<<<<<<< HEAD
 type watchEvent struct {
 	svcName  string
 	fileName string
 }
 
-func NewUpper(manager service.Manager) (Upper, error) {
-	b, err := NewLocalBuildAndDeployer(manager)
-=======
 func NewUpper(ctx context.Context, manager service.Manager) (Upper, error) {
 	b, err := NewLocalBuildAndDeployer(ctx, manager)
->>>>>>> e2a54ad1
 	if err != nil {
 		return Upper{}, err
 	}
@@ -106,7 +101,9 @@
 }
 
 func (u Upper) Up(ctx context.Context, services []model.Service, watchMounts bool) error {
-<<<<<<< HEAD
+
+	span, ctx := opentracing.StartSpanFromContext(ctx, "daemon-Up")
+	defer span.Finish()
 
 	var watcher watch.Notify
 	buildTokens := make(map[string]*buildToken)
@@ -138,12 +135,6 @@
 		}
 		watchEvents, errs = u.combineWatchers(watchers)
 	}
-
-=======
-	span, ctx := opentracing.StartSpanFromContext(ctx, "daemon-Up")
-	defer span.Finish()
-	var buildTokens []*buildToken
->>>>>>> e2a54ad1
 	for i := range services {
 		buildToken, err := u.b.BuildAndDeploy(ctx, services[i], nil, nil)
 		buildTokens[string(services[i].Name)] = buildToken
@@ -179,10 +170,10 @@
 				break
 			}
 			var err error
-			logger.Get(ctx).Info("files changed, rebuilding %v", serviceName)
+			logger.Get(ctx).Infof("files changed, rebuilding %v", serviceName)
 			buildTokens[serviceName], err = u.b.BuildAndDeploy(ctx, servicesByName[serviceName], buildTokens[serviceName], leftover[serviceName])
 			if err != nil {
-				logger.Get(ctx).Info("build failed: %v", err.Error())
+				logger.Get(ctx).Infof("build failed: %v", err.Error())
 			}
 			delete(leftover, serviceName)
 		}
@@ -194,7 +185,6 @@
 	events := make(chan []watchEvent)
 	errs := make(chan error)
 
-<<<<<<< HEAD
 	for s, watcher := range watchers {
 		coalescedEvents := u.coalesceEvents(watcher.Events())
 		go func(s string, watcher watch.Notify) {
@@ -217,29 +207,6 @@
 						watchEvents = append(watchEvents, watchEvent{s, path})
 					}
 					events <- watchEvents
-=======
-		for {
-			select {
-			case err := <-watcher.Errors():
-				return err
-			case events, ok := <-coalescedEvents:
-				if !ok {
-					return nil
-				}
-				logger.Get(ctx).Infof("files changed, rebuilding %v", service.Name)
-
-				var changedPaths []string
-				for _, e := range events {
-					path, err := filepath.Abs(e.Name)
-					if err != nil {
-						return err
-					}
-					changedPaths = append(changedPaths, path)
-				}
-				buildTokens[0], err = u.b.BuildAndDeploy(ctx, service, buildTokens[0], changedPaths)
-				if err != nil {
-					logger.Get(ctx).Infof("build failed: %v", err.Error())
->>>>>>> e2a54ad1
 				}
 			}
 		}(s, watcher)
