package engine

import (
	"context"
	"fmt"
	"net/url"
	"os"
	"time"

<<<<<<< HEAD
	"github.com/windmilleng/tilt/internal/output"
=======
	"k8s.io/api/core/v1"
>>>>>>> 32dfae2c

	"github.com/docker/distribution/reference"
	"github.com/opentracing/opentracing-go"
	"github.com/windmilleng/tilt/internal/build"
	"github.com/windmilleng/tilt/internal/hud"
	"github.com/windmilleng/tilt/internal/k8s"
	"github.com/windmilleng/tilt/internal/logger"
	"github.com/windmilleng/tilt/internal/model"
	"github.com/windmilleng/tilt/internal/ospath"
	"github.com/windmilleng/tilt/internal/summary"
	"github.com/windmilleng/tilt/internal/tiltfile"
	"github.com/windmilleng/tilt/internal/watch"
)

// When we see a file change, wait this long to see if any other files have changed, and bundle all changes together.
// 200ms is not the result of any kind of research or experimentation
// it might end up being a significant part of deployment delay, if we get the total latency <2s
// it might also be long enough that it misses some changes if the user has some operation involving a large file
//   (e.g., a binary dependency in git), but that's hopefully less of a problem since we'd get it in the next build
const watchBufferMinRestInMs = 200

// When waiting for a `watchBufferDurationInMs`-long break in file modifications to aggregate notifications,
// if we haven't seen a break by the time `watchBufferMaxTimeInMs` has passed, just send off whatever we've got
const watchBufferMaxTimeInMs = 10000

var watchBufferMinRestDuration = watchBufferMinRestInMs * time.Millisecond
var watchBufferMaxDuration = watchBufferMaxTimeInMs * time.Millisecond

// When we kick off a build because some files changed, only print the first `maxChangedFilesToPrint`
const maxChangedFilesToPrint = 5

// TODO(nick): maybe this should be called 'BuildEngine' or something?
// Upper seems like a poor and undescriptive name.
type Upper struct {
	b               BuildAndDeployer
	fsWatcherMaker  fsWatcherMaker
	timerMaker      timerMaker
	podWatcherMaker podWatcherMaker
	k8s             k8s.Client
	browserMode     BrowserMode
	reaper          build.ImageReaper
	hud             hud.HeadsUpDisplay
}

type fsWatcherMaker func() (watch.Notify, error)
type podWatcherMaker func(context.Context, k8s.Client) (*podWatcher, error)
type timerMaker func(d time.Duration) <-chan time.Time

func NewUpper(ctx context.Context, b BuildAndDeployer, k8s k8s.Client, browserMode BrowserMode,
	reaper build.ImageReaper, hud hud.HeadsUpDisplay) Upper {
	fsWatcherMaker := func() (watch.Notify, error) {
		return watch.NewWatcher()
	}

	// Run the HUD in the background
	go hud.Run(ctx)

	return Upper{
		b:               b,
		fsWatcherMaker:  fsWatcherMaker,
		podWatcherMaker: makePodWatcher,
		timerMaker:      time.After,
		k8s:             k8s,
		browserMode:     browserMode,
		reaper:          reaper,
		hud:             hud,
	}
}

func (u Upper) CreateManifests(ctx context.Context, manifests []model.Manifest, watchMounts bool) error {
	span, ctx := opentracing.StartSpanFromContext(ctx, "daemon-Up")
	defer span.Finish()

	engineState := newState(manifests)

	var sw *manifestWatcher
	var pw *podWatcher
	var err error
	if watchMounts {
		sw, err = makeManifestWatcher(ctx, u.fsWatcherMaker, u.timerMaker, manifests)
		if err != nil {
			return err
		}
		pw, err = u.podWatcherMaker(ctx, u.k8s)
		if err != nil {
			return err
		}

		go func() {
			err := u.reapOldWatchBuilds(ctx, manifests, time.Now())
			if err != nil {
				logger.Get(ctx).Debugf("Error garbage collecting builds: %v", err)
			}
		}()
	} else {
		sw = newDummyManifestWatcher()
	}

	s := summary.NewSummary()
	err = s.Gather(manifests)
	if err != nil {
		return err
	}

	for _, m := range manifests {
		engineState.manifestsToBuild = append(engineState.manifestsToBuild, m.Name)
	}
	engineState.initialBuildCount = len(engineState.manifestsToBuild)

	if u.browserMode == BrowserAuto {
		engineState.openBrowserOnNextLB = true
	}

	for {
		u.dispatch(ctx, engineState)
		u.hud.Update(stateToView(*engineState))

		select {
		case <-ctx.Done():
			return ctx.Err()
		case fsEvent := <-sw.events:
			u.handleFSEvent(ctx, engineState, fsEvent)
		case completedBuild := <-engineState.completedBuilds:
			err := u.handleCompletedBuild(ctx, watchMounts, completedBuild, engineState, s)
			if err != nil {
<<<<<<< HEAD
=======
				logger.Get(ctx).Debugf("Error garbage collecting builds: %v", err)
			}
		}()

		logger.Get(ctx).Infof("Awaiting edits...")

		for {
			u.hud.Update(stateToView(*engineState))

			select {
			case <-ctx.Done():
				return ctx.Err()
			case fsEvent := <-sw.events:
				handleFSEvent(ctx, engineState, fsEvent)
			case completedBuild := <-engineState.completedBuilds:
				err := u.handleCompletedBuild(ctx, completedBuild, engineState, s)
				if err != nil {
					return err
				}
			case pod := <-pw.events:
				handlePodEvent(ctx, engineState, pod)
			case err := <-sw.errs:
>>>>>>> 32dfae2c
				return err
			}
			if !watchMounts && len(engineState.manifestsToBuild) == 0 {
				return nil
			}
		case err := <-sw.errs:
			return err
		}
	}
}

func (u Upper) dispatch(ctx context.Context, state *engineState) {
	if len(state.manifestsToBuild) == 0 || state.currentlyBuilding != "" {
		return
	}

	mn := state.manifestsToBuild[0]
	state.manifestsToBuild = state.manifestsToBuild[1:]
	state.currentlyBuilding = mn
	ms := state.manifestStates[mn]

	if ms.configIsDirty {
		newManifest, err := getNewManifestFromTiltfile(ctx, mn)
		if err != nil {
			logger.Get(ctx).Infof("getting new manifest error: %v", err)
			state.currentlyBuilding = ""
			return
		}
		ms.lastBuild = BuildStateClean
		ms.manifest = newManifest
		ms.configIsDirty = false
	}

	for f := range ms.pendingFileChanges {
		ms.currentlyBuildingFileChanges = append(ms.currentlyBuildingFileChanges, f)
	}
	ms.pendingFileChanges = make(map[string]bool)

	buildState := ms.lastBuild.NewStateWithFilesChanged(ms.currentlyBuildingFileChanges)

	m := ms.manifest

	go func() {
		firstBuild := !ms.hasBeenBuilt
		ms.hasBeenBuilt = true
		u.logBuildEvent(ctx, firstBuild, m, buildState)

		result, err := u.b.BuildAndDeploy(
			ctx,
			m,
			buildState)

		state.completedBuilds <- completedBuild{result, err}
	}()
}

func (u Upper) handleCompletedBuild(ctx context.Context, watching bool, cb completedBuild, engineState *engineState, s *summary.Summary) error {
	defer func() {
		engineState.currentlyBuilding = ""
	}()

	engineState.completedBuildCount++

	defer func() {
		if engineState.completedBuildCount == engineState.initialBuildCount {
			logger.Get(ctx).Debugf("[timing.py] finished initial build") // hook for timing.py
		}
	}()

	err := cb.err

	if err != nil {
		if isPermanentError(err) {
			return err
		} else if watching {
			o := output.Get(ctx)
			logger.Get(ctx).Infof("%s", o.Red().Sprintf("build failed: %v", err))
		} else {
			return fmt.Errorf("build failed: %v", err)
		}
	} else {
		ms := engineState.manifestStates[engineState.currentlyBuilding]

		ms.lbs = k8s.ToLoadBalancerSpecs(cb.result.Entities)

		if len(ms.lbs) > 0 && engineState.openBrowserOnNextLB {
			// Open only the first load balancer in a browser.
			// TODO(nick): We might need some hints on what load balancer to
			// open if we have multiple, or what path to default to on the opened manifest.
			err := k8s.OpenService(ctx, u.k8s, ms.lbs[0])
			if err != nil {
				return err
			}
			engineState.openBrowserOnNextLB = false
		}

		ms.lastBuild = NewBuildState(cb.result)
		ms.currentlyBuildingFileChanges = nil
	}

	if watching {
		logger.Get(ctx).Debugf("[timing.py] finished build from file change") // hook for timing.py

		s.Log(ctx, u.resolveLB)
		if len(engineState.manifestsToBuild) == 0 {
			logger.Get(ctx).Infof("Awaiting changes…")
		}
	}

	return nil
}

func handleFSEvent(
	ctx context.Context,
	state *engineState,
	event manifestFilesChangedEvent) {

	manifest := state.manifestStates[event.manifestName].manifest

	if eventContainsConfigFiles(manifest, event) {
		logger.Get(ctx).Debugf("Event contains config files")
		state.manifestStates[event.manifestName].configIsDirty = true
	}

	ms := state.manifestStates[event.manifestName]

	for _, f := range event.files {
		ms.pendingFileChanges[f] = true
	}

	spurious, err := onlySpuriousChanges(ms.pendingFileChanges)
	if err != nil {
		logger.Get(ctx).Infof("build watch error: %v", err)
	}

	if spurious {
		// TODO(nick): I think we probably want to log when this happens?
		return
	}

	// if the name is already in the queue, we don't need to add it again
	for _, mn := range state.manifestsToBuild {
		if mn == event.manifestName {
			return
		}
	}

	state.manifestsToBuild = append(state.manifestsToBuild, event.manifestName)
}

func handlePodEvent(ctx context.Context, state *engineState, pod *v1.Pod) {
	manifestName := model.ManifestName(pod.ObjectMeta.Labels[ManifestNameLabel])
	if manifestName == "" {
		return
	}

	newPod := Pod{
		Name:      pod.Name,
		StartedAt: pod.CreationTimestamp.Time,
		Status:    podStatusToString(*pod),
	}

	ms, ok := state.manifestStates[manifestName]
	if !ok {
		logger.Get(ctx).Infof("error: got notified of pod for unknown manifest '%s'", manifestName)
		return
	}

	oldPod := ms.pod

	if oldPod == unknownPod || oldPod.Name == newPod.Name || oldPod.StartedAt.Before(newPod.StartedAt) {
		ms.pod = newPod
	}
}

// Check if the filesChangedSet only contains spurious changes that
// we don't want to rebuild on, like IDE temp/lock files.
//
// NOTE(nick): This isn't an ideal solution. In an ideal world, the user would
// put everything to ignore in their gitignore/dockerignore files. This is a stop-gap
// so they don't have a terrible experience if those files aren't there or
// aren't in the right places.
func onlySpuriousChanges(filesChanged map[string]bool) (bool, error) {
	// If a lot of files have changed, don't treat this as spurious.
	if len(filesChanged) > 3 {
		return false, nil
	}

	for f := range filesChanged {
		broken, err := ospath.IsBrokenSymlink(f)
		if err != nil {
			return false, err
		}

		if !broken {
			return false, nil
		}
	}
	return true, nil
}

func eventContainsConfigFiles(manifest model.Manifest, e manifestFilesChangedEvent) bool {
	matcher, err := manifest.ConfigMatcher()
	if err != nil {
		return false
	}

	for _, f := range e.files {
		matches, err := matcher.Matches(f, false)
		if matches && err == nil {
			return true
		}
	}

	return false
}

func getNewManifestFromTiltfile(ctx context.Context, name model.ManifestName) (model.Manifest, error) {
	t, err := tiltfile.Load(tiltfile.FileName, os.Stdout)
	if err != nil {
		return model.Manifest{}, err
	}
	newManifests, err := t.GetManifestConfigs(string(name))
	if err != nil {
		return model.Manifest{}, err
	}
	if len(newManifests) != 1 {
		return model.Manifest{}, fmt.Errorf("Expected there to be 1 manifest for %s, got %d", name, len(newManifests))
	}
	newManifest := newManifests[0]

	return newManifest, nil
}

func (u Upper) resolveLB(ctx context.Context, spec k8s.LoadBalancerSpec) *url.URL {
	lb, _ := u.k8s.ResolveLoadBalancer(ctx, spec)
	return lb.URL
}

func (u Upper) logBuildEvent(ctx context.Context, firstBuild bool, manifest model.Manifest, buildState BuildState) {
	if firstBuild {
		logger.Get(ctx).Infof("Building manifest: %s", manifest.Name)
	} else {
		changedFiles := buildState.FilesChanged()
		var changedPathsToPrint []string
		if len(changedFiles) > maxChangedFilesToPrint {
			changedPathsToPrint = append(changedPathsToPrint, changedFiles[:maxChangedFilesToPrint]...)
			changedPathsToPrint = append(changedPathsToPrint, "...")
		} else {
			changedPathsToPrint = changedFiles
		}

		logger.Get(ctx).Infof("  → %d changed: %v\n", len(changedFiles), ospath.TryAsCwdChildren(changedPathsToPrint))
		logger.Get(ctx).Infof("Rebuilding manifest: %s", manifest.Name)
	}
}

func (u Upper) reapOldWatchBuilds(ctx context.Context, manifests []model.Manifest, createdBefore time.Time) error {
	refs := make([]reference.Named, len(manifests))
	for i, s := range manifests {
		refs[i] = s.DockerRef
	}

	watchFilter := build.FilterByLabelValue(build.BuildMode, build.BuildModeExisting)
	for _, ref := range refs {
		nameFilter := build.FilterByRefName(ref)
		err := u.reaper.RemoveTiltImages(ctx, createdBefore, false, watchFilter, nameFilter)
		if err != nil {
			return fmt.Errorf("reapOldWatchBuilds: %v", err)
		}
	}

	return nil
}

var _ model.ManifestCreator = Upper{}<|MERGE_RESOLUTION|>--- conflicted
+++ resolved
@@ -7,11 +7,9 @@
 	"os"
 	"time"
 
-<<<<<<< HEAD
 	"github.com/windmilleng/tilt/internal/output"
-=======
+
 	"k8s.io/api/core/v1"
->>>>>>> 32dfae2c
 
 	"github.com/docker/distribution/reference"
 	"github.com/opentracing/opentracing-go"
@@ -108,6 +106,7 @@
 		}()
 	} else {
 		sw = newDummyManifestWatcher()
+		pw = newDummyPodWatcher()
 	}
 
 	s := summary.NewSummary()
@@ -133,40 +132,17 @@
 		case <-ctx.Done():
 			return ctx.Err()
 		case fsEvent := <-sw.events:
-			u.handleFSEvent(ctx, engineState, fsEvent)
+			handleFSEvent(ctx, engineState, fsEvent)
 		case completedBuild := <-engineState.completedBuilds:
 			err := u.handleCompletedBuild(ctx, watchMounts, completedBuild, engineState, s)
 			if err != nil {
-<<<<<<< HEAD
-=======
-				logger.Get(ctx).Debugf("Error garbage collecting builds: %v", err)
-			}
-		}()
-
-		logger.Get(ctx).Infof("Awaiting edits...")
-
-		for {
-			u.hud.Update(stateToView(*engineState))
-
-			select {
-			case <-ctx.Done():
-				return ctx.Err()
-			case fsEvent := <-sw.events:
-				handleFSEvent(ctx, engineState, fsEvent)
-			case completedBuild := <-engineState.completedBuilds:
-				err := u.handleCompletedBuild(ctx, completedBuild, engineState, s)
-				if err != nil {
-					return err
-				}
-			case pod := <-pw.events:
-				handlePodEvent(ctx, engineState, pod)
-			case err := <-sw.errs:
->>>>>>> 32dfae2c
 				return err
 			}
 			if !watchMounts && len(engineState.manifestsToBuild) == 0 {
 				return nil
 			}
+		case pod := <-pw.events:
+			handlePodEvent(ctx, engineState, pod)
 		case err := <-sw.errs:
 			return err
 		}
