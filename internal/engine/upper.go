package engine

import (
	"context"
	"fmt"
	"time"

	"github.com/windmilleng/tilt/internal/output"

	"github.com/opentracing/opentracing-go"
	k8s "github.com/windmilleng/tilt/internal/k8s"
	"github.com/windmilleng/tilt/internal/logger"
	"github.com/windmilleng/tilt/internal/model"
	"github.com/windmilleng/tilt/internal/ospath"
	"github.com/windmilleng/tilt/internal/watch"
)

// When we see a file change, wait this long to see if any other files have changed, and bundle all changes together.
// 200ms is not the result of any kind of research or experimentation
// it might end up being a significant part of deployment delay, if we get the total latency <2s
// it might also be long enough that it misses some changes if the user has some operation involving a large file
//   (e.g., a binary dependency in git), but that's hopefully less of a problem since we'd get it in the next build
const watchBufferMinRestInMs = 200

// When waiting for a `watchBufferDurationInMs`-long break in file modifications to aggregate notifications,
// if we haven't seen a break by the time `watchBufferMaxTimeInMs` has passed, just send off whatever we've got
const watchBufferMaxTimeInMs = 10000

var watchBufferMinRestDuration = watchBufferMinRestInMs * time.Millisecond
var watchBufferMaxDuration = watchBufferMaxTimeInMs * time.Millisecond

// When we kick off a build because some files changed, only print the first `maxChangedFilesToPrint`
const maxChangedFilesToPrint = 5

// TODO(nick): maybe this should be called 'BuildEngine' or something?
// Upper seems like a poor and undescriptive name.
type Upper struct {
	b            BuildAndDeployer
	watcherMaker watcherMaker
	timerMaker   timerMaker
	k8s          k8s.Client
	browserMode  BrowserMode
}

type watcherMaker func() (watch.Notify, error)
type timerMaker func(d time.Duration) <-chan time.Time

func NewUpper(ctx context.Context, b BuildAndDeployer, k8s k8s.Client, browserMode BrowserMode) Upper {
	watcherMaker := func() (watch.Notify, error) {
		return watch.NewWatcher()
	}
	return Upper{
		b:            b,
		watcherMaker: watcherMaker,
		timerMaker:   time.After,
		k8s:          k8s,
		browserMode:  browserMode,
	}
}

func (u Upper) CreateServices(ctx context.Context, services []model.Service, watchMounts bool) error {
	span, ctx := opentracing.StartSpanFromContext(ctx, "daemon-Up")
	defer span.Finish()

	buildStates := make(map[model.ServiceName]BuildState)

	var sw *serviceWatcher
	var err error
	if watchMounts {
		sw, err = makeServiceWatcher(ctx, u.watcherMaker, u.timerMaker, services)
		if err != nil {
			return err
		}
	}

	lbs := make([]k8s.LoadBalancer, 0)
	for _, service := range services {
		buildStates[service.Name] = BuildStateClean

		buildResult, err := u.b.BuildAndDeploy(ctx, service, BuildStateClean)
		if err == nil {
			buildStates[service.Name] = NewBuildState(buildResult)
			lbs = append(lbs, k8s.ToLoadBalancers(buildResult.Entities)...)
		} else if watchMounts {
			logger.Get(ctx).Infof("build failed: %v", err)
		} else {
			return fmt.Errorf("build failed: %v", err)
		}
	}

	if len(lbs) > 0 && u.browserMode == BrowserAuto {
		// Open only the first load balancer in a browser.
		// TODO(nick): We might need some hints on what load balancer to
		// open if we have multiple, or what path to default to on the opened service.
		err := u.k8s.OpenService(ctx, lbs[0])
		if err != nil {
			return err
		}
	}

	logger.Get(ctx).Debugf("[timing.py] finished initial build") // hook for timing.py

	if watchMounts {
<<<<<<< HEAD
		output.Get(ctx).PrintSummary(true)
=======
		// Give the pod(s) we just deployed a bit to come up
		time.Sleep(2 * time.Second)

		// Need to know what container(s) we just pushed up so we can do updates live.
		u.populateContainersForBuildStates(ctx, buildStates)

>>>>>>> 7636f9c4
		for {
			select {
			case <-ctx.Done():
				return ctx.Err()
			case event := <-sw.events:
				oldState := buildStates[event.service.Name]
				buildState := oldState.NewStateWithFilesChanged(event.files)
				buildStates[event.service.Name] = buildState

				spurious, err := buildState.OnlySpuriousChanges()
				if err != nil {
					logger.Get(ctx).Infof("build watch error: %v", err)
				}

				if spurious {
					// TODO(nick): I think we probably want to log when this happens?
					continue
				}

				u.logBuildEvent(ctx, event.service, buildState)

				result, err := u.b.BuildAndDeploy(
					ctx,
					event.service,
					buildState)
				if err != nil {
					logger.Get(ctx).Infof("build failed: %v", err)
				} else {
					buildStates[event.service.Name] = NewBuildState(result)
				}
				logger.Get(ctx).Debugf("[timing.py] finished build from file change") // hook for timing.py

			case err := <-sw.errs:
				return err
			}
		}
	} else {
		output.Get(ctx).PrintSummary(false)
	}
	return nil
}

// populateContainersForBuildStates updates the given map of service --> build state in place;
// populates each BuildState with its corresponding containerID
func (u Upper) populateContainersForBuildStates(ctx context.Context, buildStates map[model.ServiceName]BuildState) {
	for serv, state := range buildStates {
		if !state.LastResult.HasContainer() {
			cID, err := u.b.GetContainerForBuild(ctx, state.LastResult)
			if err != nil {
				logger.Get(ctx).Infof(
					"couldn't get container for %s, but the pod's probably just not up yet: %v", serv, err)
				continue
			}
			state.LastResult.Container = cID
			buildStates[serv] = state
		}
	}
}

func (u Upper) logBuildEvent(ctx context.Context, service model.Service, buildState BuildState) {
	changedFiles := buildState.FilesChanged()
	var changedPathsToPrint []string
	if len(changedFiles) > maxChangedFilesToPrint {
		changedPathsToPrint = append(changedPathsToPrint, changedFiles[:maxChangedFilesToPrint]...)
		changedPathsToPrint = append(changedPathsToPrint, "...")
	} else {
		changedPathsToPrint = changedFiles
	}

	logger.Get(ctx).Infof("files changed. rebuilding %v. observed %d changes: %v",
		service.Name, len(changedFiles), ospath.TryAsCwdChildren(changedPathsToPrint))
}

var _ model.ServiceCreator = Upper{}<|MERGE_RESOLUTION|>--- conflicted
+++ resolved
@@ -101,16 +101,14 @@
 	logger.Get(ctx).Debugf("[timing.py] finished initial build") // hook for timing.py
 
 	if watchMounts {
-<<<<<<< HEAD
 		output.Get(ctx).PrintSummary(true)
-=======
-		// Give the pod(s) we just deployed a bit to come up
+
+    // Give the pod(s) we just deployed a bit to come up
 		time.Sleep(2 * time.Second)
 
 		// Need to know what container(s) we just pushed up so we can do updates live.
 		u.populateContainersForBuildStates(ctx, buildStates)
 
->>>>>>> 7636f9c4
 		for {
 			select {
 			case <-ctx.Done():
