--- conflicted
+++ resolved
@@ -3,19 +3,11 @@
 import (
 	"context"
 	"errors"
-<<<<<<< HEAD
-	"io"
-	"log"
-=======
->>>>>>> 74c68ca8
 	"path/filepath"
 	"time"
 
-<<<<<<< HEAD
+	"github.com/windmilleng/fsnotify"
 	"github.com/windmilleng/tilt/internal/git"
-=======
-	"github.com/windmilleng/fsnotify"
->>>>>>> 74c68ca8
 	"github.com/windmilleng/tilt/internal/logger"
 	"github.com/windmilleng/tilt/internal/model"
 	"github.com/windmilleng/tilt/internal/service"
@@ -35,6 +27,9 @@
 
 var watchBufferMinRestDuration = watchBufferMinRestInMs * time.Millisecond
 var watchBufferMaxDuration = watchBufferMaxTimeInMs * time.Millisecond
+
+// When we kick off a build because some files changed, only print the first `maxChangedFilesToPrint`
+const maxChangedFilesToPrint = 5
 
 type Upper struct {
 	b            BuildAndDeployer
@@ -137,33 +132,21 @@
 			}
 		}
 
-<<<<<<< HEAD
-		eventFilter, err := git.NewMultiRepoIgnoreTester(repoRoots)
+		eventFilter, err := git.NewMultiRepoIgnoreTester(ctx, repoRoots)
 		if err != nil {
 			return err
 		}
-=======
+
 		coalescedEvents := u.coalesceEvents(watcher.Events())
->>>>>>> 74c68ca8
 
 		for {
 			select {
 			case err := <-watcher.Errors():
 				return err
-<<<<<<< HEAD
-			case event := <-watcher.Events():
-				log.Printf("observed filechange. kicking off rebuild.")
-				path, err := filepath.Abs(event.Name)
-				if err != nil {
-					return err
-				}
-				isIgnored, err := eventFilter.IsIgnored(path, false)
-=======
 			case events, ok := <-coalescedEvents:
 				if !ok {
 					return nil
 				}
-				logger.Get(ctx).Info("files changed, rebuilding %v", service.Name)
 
 				var changedPaths []string
 				for _, e := range events {
@@ -171,19 +154,27 @@
 					if err != nil {
 						return err
 					}
-					changedPaths = append(changedPaths, path)
+					isIgnored, err := eventFilter.IsIgnored(path, false)
+					if err != nil {
+						return err
+					}
+					if !isIgnored {
+						changedPaths = append(changedPaths, path)
+					}
 				}
-				buildTokens[0], err = u.b.BuildAndDeploy(ctx, service, buildTokens[0], changedPaths)
->>>>>>> 74c68ca8
+				if len(changedPaths) > 0 {
+					var changedPathsToPrint []string
+					if len(changedPaths) > maxChangedFilesToPrint {
+						changedPathsToPrint = append(changedPaths[:maxChangedFilesToPrint], "...")
+					} else {
+						changedPathsToPrint = changedPaths
+					}
+					logger.Get(ctx).Info("files changed. rebuilding %v. observed changes: %v", service.Name, changedPathsToPrint)
+
+					buildTokens[0], err = u.b.BuildAndDeploy(ctx, service, buildTokens[0], changedPaths)
+				}
 				if err != nil {
-					return err
-				}
-				if !isIgnored {
-					logger.Get(ctx).Info("file changed, rebuilding %v", service.Name)
-					buildToken, err = u.b.BuildAndDeploy(ctx, service, buildToken, []string{path})
-					if err != nil {
-						logger.Get(ctx).Info("build failed: %v", err.Error())
-					}
+					logger.Get(ctx).Info("build failed: %v", err.Error())
 				}
 
 			}
