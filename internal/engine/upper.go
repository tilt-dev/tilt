package engine

import (
	"context"
	"time"

<<<<<<< HEAD
	opentracing "github.com/opentracing/opentracing-go"
=======
	"github.com/opentracing/opentracing-go"
	"github.com/windmilleng/fsnotify"
	"github.com/windmilleng/tilt/internal/git"
>>>>>>> 09d7d030
	"github.com/windmilleng/tilt/internal/k8s"
	"github.com/windmilleng/tilt/internal/logger"
	"github.com/windmilleng/tilt/internal/model"
	"github.com/windmilleng/tilt/internal/service"
	"github.com/windmilleng/tilt/internal/watch"
)

// When we see a file change, wait this long to see if any other files have changed, and bundle all changes together.
// 200ms is not the result of any kind of research or experimentation
// it might end up being a significant part of deployment delay, if we get the total latency <2s
// it might also be long enough that it misses some changes if the user has some operation involving a large file
//   (e.g., a binary dependency in git), but that's hopefully less of a problem since we'd get it in the next build
const watchBufferMinRestInMs = 200

// When waiting for a `watchBufferDurationInMs`-long break in file modifications to aggregate notifications,
// if we haven't seen a break by the time `watchBufferMaxTimeInMs` has passed, just send off whatever we've got
const watchBufferMaxTimeInMs = 10000

var watchBufferMinRestDuration = watchBufferMinRestInMs * time.Millisecond
var watchBufferMaxDuration = watchBufferMaxTimeInMs * time.Millisecond

// When we kick off a build because some files changed, only print the first `maxChangedFilesToPrint`
const maxChangedFilesToPrint = 5

// TODO(nick): maybe this should be called 'BuildEngine' or something?
// Upper seems like a poor and undescriptive name.
type Upper struct {
	b            BuildAndDeployer
	watcherMaker watcherMaker
	timerMaker   timerMaker
}

type watcherMaker func() (watch.Notify, error)
type timerMaker func(d time.Duration) <-chan time.Time

func NewUpper(ctx context.Context, manager service.Manager, env k8s.Env) (Upper, error) {
	b, err := NewLocalBuildAndDeployer(ctx, manager, env)
	if err != nil {
		return Upper{}, err
	}
	watcherMaker := func() (watch.Notify, error) {
		return watch.NewWatcher()
	}
	return Upper{b, watcherMaker, time.After}, nil
}

func (u Upper) Up(ctx context.Context, services []model.Service, watchMounts bool) error {
	span, ctx := opentracing.StartSpanFromContext(ctx, "daemon-Up")
	defer span.Finish()
<<<<<<< HEAD
=======
	var buildTokens []*buildToken
	for i := range services {
		buildToken, err := u.b.BuildAndDeploy(ctx, services[i], nil, nil)
		buildTokens = append(buildTokens, buildToken)
		if err != nil {
			return err
		}
	}
	logger.Get(ctx).Debugf("[timing.py] finished initial build") // hook for timing.py
>>>>>>> 09d7d030

	buildTokens := make(map[model.ServiceName]*buildToken)

	var sw *serviceWatcher
	var err error
	if watchMounts {
		sw, err = makeServiceWatcher(ctx, u.watcherMaker, u.timerMaker, services)
		if err != nil {
			return err
		}
	}

	for _, service := range services {
		buildToken, err := u.b.BuildAndDeploy(ctx, service, nil, nil)
		buildTokens[service.Name] = buildToken
		if err != nil {
			return err
		}
	}

	if watchMounts {
		for {
			select {
<<<<<<< HEAD
			case event := <-sw.events:
				var changedPathsToPrint []string
				if len(event.files) > maxChangedFilesToPrint {
					changedPathsToPrint = append(event.files[:maxChangedFilesToPrint], "...")
				} else {
					changedPathsToPrint = event.files
=======
			case err := <-watcher.Errors():
				return err
			case events, ok := <-coalescedEvents:
				if !ok {
					return nil
				}
				logger.Get(ctx).Infof("files changed, rebuilding %v", service.Name)
				var changedPaths []string
				for _, e := range events {
					path, err := filepath.Abs(e.Name)
					if err != nil {
						return err
					}
					isIgnored, err := eventFilter.IsIgnored(path, false)
					if err != nil {
						return err
					}
					if !isIgnored {
						changedPaths = append(changedPaths, path)
					}
				}
				if len(changedPaths) > 0 {
					var changedPathsToPrint []string
					if len(changedPaths) > maxChangedFilesToPrint {
						changedPathsToPrint = append(changedPaths[:maxChangedFilesToPrint], "...")
					} else {
						changedPathsToPrint = changedPaths
					}
					logger.Get(ctx).Infof("files changed. rebuilding %v. observed changes: %v", service.Name, changedPathsToPrint)

					buildTokens[0], err = u.b.BuildAndDeploy(ctx, service, buildTokens[0], changedPaths)
>>>>>>> 09d7d030
				}

				logger.Get(ctx).Infof("files changed. rebuilding %v. observed changes: %v", event.service.Name, changedPathsToPrint)

				var err error
				buildTokens[event.service.Name], err = u.b.BuildAndDeploy(
					ctx,
					event.service,
					buildTokens[event.service.Name],
					event.files)
				if err != nil {
					logger.Get(ctx).Infof("build failed: %v", err.Error())
				}
<<<<<<< HEAD
			case err := <-sw.errs:
				return err
=======

				logger.Get(ctx).Debugf("[timing.py] finished build from file change") // hook for timing.py
>>>>>>> 09d7d030
			}
		}
	}
	return nil
}<|MERGE_RESOLUTION|>--- conflicted
+++ resolved
@@ -4,13 +4,7 @@
 	"context"
 	"time"
 
-<<<<<<< HEAD
-	opentracing "github.com/opentracing/opentracing-go"
-=======
 	"github.com/opentracing/opentracing-go"
-	"github.com/windmilleng/fsnotify"
-	"github.com/windmilleng/tilt/internal/git"
->>>>>>> 09d7d030
 	"github.com/windmilleng/tilt/internal/k8s"
 	"github.com/windmilleng/tilt/internal/logger"
 	"github.com/windmilleng/tilt/internal/model"
@@ -60,18 +54,6 @@
 func (u Upper) Up(ctx context.Context, services []model.Service, watchMounts bool) error {
 	span, ctx := opentracing.StartSpanFromContext(ctx, "daemon-Up")
 	defer span.Finish()
-<<<<<<< HEAD
-=======
-	var buildTokens []*buildToken
-	for i := range services {
-		buildToken, err := u.b.BuildAndDeploy(ctx, services[i], nil, nil)
-		buildTokens = append(buildTokens, buildToken)
-		if err != nil {
-			return err
-		}
-	}
-	logger.Get(ctx).Debugf("[timing.py] finished initial build") // hook for timing.py
->>>>>>> 09d7d030
 
 	buildTokens := make(map[model.ServiceName]*buildToken)
 
@@ -91,50 +73,17 @@
 			return err
 		}
 	}
+	logger.Get(ctx).Debugf("[timing.py] finished initial build") // hook for timing.py
 
 	if watchMounts {
 		for {
 			select {
-<<<<<<< HEAD
 			case event := <-sw.events:
 				var changedPathsToPrint []string
 				if len(event.files) > maxChangedFilesToPrint {
 					changedPathsToPrint = append(event.files[:maxChangedFilesToPrint], "...")
 				} else {
 					changedPathsToPrint = event.files
-=======
-			case err := <-watcher.Errors():
-				return err
-			case events, ok := <-coalescedEvents:
-				if !ok {
-					return nil
-				}
-				logger.Get(ctx).Infof("files changed, rebuilding %v", service.Name)
-				var changedPaths []string
-				for _, e := range events {
-					path, err := filepath.Abs(e.Name)
-					if err != nil {
-						return err
-					}
-					isIgnored, err := eventFilter.IsIgnored(path, false)
-					if err != nil {
-						return err
-					}
-					if !isIgnored {
-						changedPaths = append(changedPaths, path)
-					}
-				}
-				if len(changedPaths) > 0 {
-					var changedPathsToPrint []string
-					if len(changedPaths) > maxChangedFilesToPrint {
-						changedPathsToPrint = append(changedPaths[:maxChangedFilesToPrint], "...")
-					} else {
-						changedPathsToPrint = changedPaths
-					}
-					logger.Get(ctx).Infof("files changed. rebuilding %v. observed changes: %v", service.Name, changedPathsToPrint)
-
-					buildTokens[0], err = u.b.BuildAndDeploy(ctx, service, buildTokens[0], changedPaths)
->>>>>>> 09d7d030
 				}
 
 				logger.Get(ctx).Infof("files changed. rebuilding %v. observed changes: %v", event.service.Name, changedPathsToPrint)
@@ -148,13 +97,10 @@
 				if err != nil {
 					logger.Get(ctx).Infof("build failed: %v", err.Error())
 				}
-<<<<<<< HEAD
+				logger.Get(ctx).Debugf("[timing.py] finished build from file change") // hook for timing.py
+
 			case err := <-sw.errs:
 				return err
-=======
-
-				logger.Get(ctx).Debugf("[timing.py] finished build from file change") // hook for timing.py
->>>>>>> 09d7d030
 			}
 		}
 	}
