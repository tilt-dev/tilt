package engine

import (
	"context"
	"errors"
	"path/filepath"
	"time"

	opentracing "github.com/opentracing/opentracing-go"
	"github.com/windmilleng/fsnotify"
	"github.com/windmilleng/tilt/internal/k8s"
	"github.com/windmilleng/tilt/internal/logger"
	"github.com/windmilleng/tilt/internal/model"
	"github.com/windmilleng/tilt/internal/service"
	"github.com/windmilleng/tilt/internal/watch"
)

// When we see a file change, wait this long to see if any other files have changed, and bundle all changes together.
// 200ms is not the result of any kind of research or experimentation
// it might end up being a significant part of deployment delay, if we get the total latency <2s
// it might also be long enough that it misses some changes if the user has some operation involving a large file
//   (e.g., a binary dependency in git), but that's hopefully less of a problem since we'd get it in the next build
const watchBufferMinRestInMs = 200

// When waiting for a `watchBufferDurationInMs`-long break in file modifications to aggregate notifications,
// if we haven't seen a break by the time `watchBufferMaxTimeInMs` has passed, just send off whatever we've got
const watchBufferMaxTimeInMs = 10000

var watchBufferMinRestDuration = watchBufferMinRestInMs * time.Millisecond
var watchBufferMaxDuration = watchBufferMaxTimeInMs * time.Millisecond

type Upper struct {
	b            BuildAndDeployer
	watcherMaker func() (watch.Notify, error)
	makeTimer    func(d time.Duration) <-chan time.Time
}

<<<<<<< HEAD
type watchEvent struct {
	svcName  string
	fileName string
}

func NewUpper(ctx context.Context, manager service.Manager) (Upper, error) {
	b, err := NewLocalBuildAndDeployer(ctx, manager)
=======
func NewUpper(ctx context.Context, manager service.Manager, env k8s.Env) (Upper, error) {
	b, err := NewLocalBuildAndDeployer(ctx, manager, env)
>>>>>>> 7676e7e1
	if err != nil {
		return Upper{}, err
	}
	watcherMaker := func() (watch.Notify, error) {
		return watch.NewWatcher()
	}
	return Upper{b, watcherMaker, time.After}, nil
}

//makes an attempt to read some events from `eventChan` so that multiple file changes that happen at the same time
//from the user's perspective are grouped together.
func (u Upper) coalesceEvents(eventChan <-chan fsnotify.Event) <-chan []fsnotify.Event {
	ret := make(chan []fsnotify.Event)
	go func() {
		defer close(ret)
		for {
			event, ok := <-eventChan
			if !ok {
				return
			}
			events := []fsnotify.Event{event}

			// keep grabbing changes until we've gone `watchBufferMinRestDuration` without seeing a change
			minRestTimer := u.makeTimer(watchBufferMinRestDuration)

			// but if we go too long before seeing a break (e.g., a process is constantly writing logs to that dir)
			// then just send what we've got
			timeout := u.makeTimer(watchBufferMaxDuration)

			done := false
			channelClosed := false
			for !done && !channelClosed {
				select {
				case event, ok := <-eventChan:
					if !ok {
						channelClosed = true
					} else {
						minRestTimer = u.makeTimer(watchBufferMinRestDuration)
						events = append(events, event)
					}
				case <-minRestTimer:
					done = true
				case <-timeout:
					done = true
				}
			}
			if len(events) > 0 {
				ret <- events
			}

			if channelClosed {
				return
			}
		}

	}()
	return ret
}

func (u Upper) Up(ctx context.Context, services []model.Service, watchMounts bool) error {

	span, ctx := opentracing.StartSpanFromContext(ctx, "daemon-Up")
	defer span.Finish()

	var watcher watch.Notify
	buildTokens := make(map[string]*buildToken)
	servicesByName := make(map[string]model.Service)
	var watchEvents <-chan []watchEvent
	var errs <-chan error

	if watchMounts {
		var err error
		watchers := make(map[string]watch.Notify)
		for _, service := range services {

			watcher, err = u.watcherMaker()
			if err != nil {
				return err
			}

			if len(services[0].Mounts) == 0 {
				return errors.New("service has 0 repos - nothing to watch")
			}

			for _, mount := range services[0].Mounts {
				err = watcher.Add(mount.Repo.LocalPath)
				if err != nil {
					return err
				}
			}
			watchers[string(service.Name)] = watcher
		}
		watchEvents, errs = u.combineWatchers(watchers)
	}
	for i := range services {
		buildToken, err := u.b.BuildAndDeploy(ctx, services[i], nil, nil)
		buildTokens[string(services[i].Name)] = buildToken
		servicesByName[string(services[i].Name)] = services[i]
		if err != nil {
			return err
		}
	}

	if watchMounts {

		leftover := make(map[string][]string)
		for {
			if len(leftover) == 0 {
				events := <-watchEvents
				for _, event := range events {
					leftover[event.svcName] = append(leftover[event.svcName], event.fileName)
				}
			} else {
				select {
				case events := <-watchEvents:
					for _, event := range events {
						leftover[event.svcName] = append(leftover[event.svcName], event.fileName)
					}
				case err := <-errs:
					return err
				default:
				}
			}
			var serviceName string
			for i := range leftover {
				serviceName = i
				break
			}
			var err error
			logger.Get(ctx).Infof("files changed, rebuilding %v", serviceName)
			buildTokens[serviceName], err = u.b.BuildAndDeploy(ctx, servicesByName[serviceName], buildTokens[serviceName], leftover[serviceName])
			if err != nil {
				logger.Get(ctx).Infof("build failed: %v", err.Error())
			}
			delete(leftover, serviceName)
		}
	}
	return nil
}

func (u Upper) combineWatchers(watchers map[string]watch.Notify) (<-chan []watchEvent, <-chan error) {
	events := make(chan []watchEvent)
	errs := make(chan error)

	for s, watcher := range watchers {
		coalescedEvents := u.coalesceEvents(watcher.Events())
		go func(s string, watcher watch.Notify) {
			for {
				select {
				case err := <-watcher.Errors():
					errs <- err
				case fsEvents, ok := <-coalescedEvents:
					if !ok {
						close(events)
						close(errs)
						return
					}
					var watchEvents []watchEvent
					for _, fe := range fsEvents {
						path, err := filepath.Abs(fe.Name)
						if err != nil {
							errs <- err
						}
						watchEvents = append(watchEvents, watchEvent{s, path})
					}
					events <- watchEvents
				}
			}
		}(s, watcher)
	}

	return events, errs
}<|MERGE_RESOLUTION|>--- conflicted
+++ resolved
@@ -35,18 +35,13 @@
 	makeTimer    func(d time.Duration) <-chan time.Time
 }
 
-<<<<<<< HEAD
 type watchEvent struct {
 	svcName  string
 	fileName string
 }
 
-func NewUpper(ctx context.Context, manager service.Manager) (Upper, error) {
-	b, err := NewLocalBuildAndDeployer(ctx, manager)
-=======
 func NewUpper(ctx context.Context, manager service.Manager, env k8s.Env) (Upper, error) {
 	b, err := NewLocalBuildAndDeployer(ctx, manager, env)
->>>>>>> 7676e7e1
 	if err != nil {
 		return Upper{}, err
 	}
