--- conflicted
+++ resolved
@@ -8,11 +8,8 @@
 
 	opentracing "github.com/opentracing/opentracing-go"
 	"github.com/windmilleng/fsnotify"
-<<<<<<< HEAD
 	"github.com/windmilleng/tilt/internal/git"
-=======
 	"github.com/windmilleng/tilt/internal/k8s"
->>>>>>> 1c8b54a3
 	"github.com/windmilleng/tilt/internal/logger"
 	"github.com/windmilleng/tilt/internal/model"
 	"github.com/windmilleng/tilt/internal/service"
@@ -33,14 +30,11 @@
 var watchBufferMinRestDuration = watchBufferMinRestInMs * time.Millisecond
 var watchBufferMaxDuration = watchBufferMaxTimeInMs * time.Millisecond
 
-<<<<<<< HEAD
 // When we kick off a build because some files changed, only print the first `maxChangedFilesToPrint`
 const maxChangedFilesToPrint = 5
 
-=======
 // TODO(nick): maybe this should be called 'BuildEngine' or something?
 // Upper seems like a poor and undescriptive name.
->>>>>>> 1c8b54a3
 type Upper struct {
 	b            BuildAndDeployer
 	watcherMaker func() (watch.Notify, error)
@@ -159,10 +153,7 @@
 				if !ok {
 					return nil
 				}
-<<<<<<< HEAD
-=======
 				logger.Get(ctx).Infof("files changed, rebuilding %v", service.Name)
->>>>>>> 1c8b54a3
 
 				var changedPaths []string
 				for _, e := range events {
@@ -185,7 +176,7 @@
 					} else {
 						changedPathsToPrint = changedPaths
 					}
-					logger.Get(ctx).Info("files changed. rebuilding %v. observed changes: %v", service.Name, changedPathsToPrint)
+					logger.Get(ctx).Infof("files changed. rebuilding %v. observed changes: %v", service.Name, changedPathsToPrint)
 
 					buildTokens[0], err = u.b.BuildAndDeploy(ctx, service, buildTokens[0], changedPaths)
 				}
