--- conflicted
+++ resolved
@@ -7,21 +7,17 @@
 	"os"
 	"time"
 
-	"github.com/windmilleng/tilt/internal/output"
-
-<<<<<<< HEAD
-	"k8s.io/api/core/v1"
-
-=======
->>>>>>> df01b305
 	"github.com/docker/distribution/reference"
 	"github.com/opentracing/opentracing-go"
+	"k8s.io/api/core/v1"
+
 	"github.com/windmilleng/tilt/internal/build"
 	"github.com/windmilleng/tilt/internal/hud"
 	"github.com/windmilleng/tilt/internal/k8s"
 	"github.com/windmilleng/tilt/internal/logger"
 	"github.com/windmilleng/tilt/internal/model"
 	"github.com/windmilleng/tilt/internal/ospath"
+	"github.com/windmilleng/tilt/internal/output"
 	"github.com/windmilleng/tilt/internal/summary"
 	"github.com/windmilleng/tilt/internal/tiltfile"
 	"github.com/windmilleng/tilt/internal/watch"
@@ -96,13 +92,10 @@
 		if err != nil {
 			return err
 		}
-<<<<<<< HEAD
 		pw, err = u.podWatcherMaker(ctx, u.k8s)
 		if err != nil {
 			return err
 		}
-=======
->>>>>>> df01b305
 
 		go func() {
 			err := u.reapOldWatchBuilds(ctx, manifests, time.Now())
@@ -112,10 +105,7 @@
 		}()
 	} else {
 		sw = newDummyManifestWatcher()
-<<<<<<< HEAD
 		pw = newDummyPodWatcher()
-=======
->>>>>>> df01b305
 	}
 
 	s := summary.NewSummary()
@@ -141,11 +131,7 @@
 		case <-ctx.Done():
 			return ctx.Err()
 		case fsEvent := <-sw.events:
-<<<<<<< HEAD
 			handleFSEvent(ctx, engineState, fsEvent)
-=======
-			u.handleFSEvent(ctx, engineState, fsEvent)
->>>>>>> df01b305
 		case completedBuild := <-engineState.completedBuilds:
 			err := u.handleCompletedBuild(ctx, watchMounts, completedBuild, engineState, s)
 			if err != nil {
@@ -154,11 +140,8 @@
 			if !watchMounts && len(engineState.manifestsToBuild) == 0 {
 				return nil
 			}
-<<<<<<< HEAD
 		case pod := <-pw.events:
 			handlePodEvent(ctx, engineState, pod)
-=======
->>>>>>> df01b305
 		case err := <-sw.errs:
 			return err
 		}
