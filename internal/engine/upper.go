--- conflicted
+++ resolved
@@ -81,7 +81,6 @@
 	}
 }
 
-<<<<<<< HEAD
 func (u Upper) NewLogActionLogger(ctx context.Context) logger.Logger {
 	l := logger.Get(ctx)
 	return logger.NewFuncLogger(l.SupportsColor(), l.Level(), func(level logger.Level, b []byte) error {
@@ -90,21 +89,8 @@
 	})
 }
 
-func (u Upper) RunHud(ctx context.Context) {
-	state.HudRunning = true
-	defer func() {
-		if r := recover(); r != nil {
-			u.hud.Close()
-			panic(r)
-		}
-	}()
-
-	err := u.hud.Run(ctx, u.store, hud.DefaultRefreshInterval)
-	u.store.Dispatch(NewHudStoppedAction(err))
-=======
 func (u Upper) Dispatch(action store.Action) {
 	u.store.Dispatch(action)
->>>>>>> 76a73753
 }
 
 func (u Upper) CreateManifests(ctx context.Context, manifests []model.Manifest,
@@ -118,13 +104,6 @@
 		GlobalYAMLManifest: globalYAML,
 	})
 
-<<<<<<< HEAD
-	defer func() {
-		u.hud.Close()
-	}()
-
-=======
->>>>>>> 76a73753
 	return u.store.Loop(ctx)
 }
 
@@ -540,7 +519,7 @@
 	ms.LBs[k8s.ServiceName(service.Name)] = url
 }
 
-func (u *Upper) handleInitAction(ctx context.Context, engineState *store.EngineState, action InitAction) error {
+func handleInitAction(ctx context.Context, engineState *store.EngineState, action InitAction) error {
 	watchMounts := action.WatchMounts
 	manifests := action.Manifests
 
@@ -557,12 +536,6 @@
 	}
 	engineState.InitialBuildCount = len(engineState.ManifestsToBuild)
 	return nil
-}
-
-func (u Upper) handleHudStoppedAction(state *store.EngineState, err error) {
-	u.hudErrorCh <- err
-	state.HudRunning = false
-	close(u.hudErrorCh)
 }
 
 func handleExitAction(state *store.EngineState) {
