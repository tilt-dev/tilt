--- conflicted
+++ resolved
@@ -5,11 +5,6 @@
 	"time"
 
 	opentracing "github.com/opentracing/opentracing-go"
-<<<<<<< HEAD
-=======
-	"github.com/windmilleng/fsnotify"
-	"github.com/windmilleng/tilt/internal/git"
->>>>>>> f1d041a4
 	"github.com/windmilleng/tilt/internal/k8s"
 	"github.com/windmilleng/tilt/internal/logger"
 	"github.com/windmilleng/tilt/internal/model"
@@ -65,7 +60,7 @@
 	var sw *serviceWatcher
 	var err error
 	if watchMounts {
-		sw, err = makeServiceWatcher(u.watcherMaker, u.timerMaker, services)
+		sw, err = makeServiceWatcher(ctx, u.watcherMaker, u.timerMaker, services)
 		if err != nil {
 			return err
 		}
@@ -79,76 +74,25 @@
 		}
 	}
 
-<<<<<<< HEAD
 	if watchMounts {
 		for {
 			select {
 			case event := <-sw.events:
-				logger.Get(ctx).Infof("files changed, rebuilding %v", event.service.Name)
+				var changedPathsToPrint []string
+				if len(event.files) > maxChangedFilesToPrint {
+					changedPathsToPrint = append(event.files[:maxChangedFilesToPrint], "...")
+				} else {
+					changedPathsToPrint = event.files
+				}
+
+				logger.Get(ctx).Infof("files changed. rebuilding %v. observed changes: %v", event.service.Name, changedPathsToPrint)
+
 				var err error
 				buildTokens[event.service.Name], err = u.b.BuildAndDeploy(
 					ctx,
 					event.service,
 					buildTokens[event.service.Name],
 					event.files)
-=======
-		if len(service.Mounts) == 0 {
-			return errors.New("service has 0 repos - nothing to watch")
-		}
-
-		var repoRoots []string
-
-		for _, mount := range service.Mounts {
-			repoRoots = append(repoRoots, mount.Repo.LocalPath)
-			err = watcher.Add(mount.Repo.LocalPath)
-			if err != nil {
-				return err
-			}
-		}
-
-		eventFilter, err := git.NewMultiRepoIgnoreTester(ctx, repoRoots)
-		if err != nil {
-			return err
-		}
-
-		coalescedEvents := u.coalesceEvents(watcher.Events())
-
-		for {
-			select {
-			case err := <-watcher.Errors():
-				return err
-			case events, ok := <-coalescedEvents:
-				if !ok {
-					return nil
-				}
-				logger.Get(ctx).Infof("files changed, rebuilding %v", service.Name)
-
-				var changedPaths []string
-				for _, e := range events {
-					path, err := filepath.Abs(e.Name)
-					if err != nil {
-						return err
-					}
-					isIgnored, err := eventFilter.IsIgnored(path, false)
-					if err != nil {
-						return err
-					}
-					if !isIgnored {
-						changedPaths = append(changedPaths, path)
-					}
-				}
-				if len(changedPaths) > 0 {
-					var changedPathsToPrint []string
-					if len(changedPaths) > maxChangedFilesToPrint {
-						changedPathsToPrint = append(changedPaths[:maxChangedFilesToPrint], "...")
-					} else {
-						changedPathsToPrint = changedPaths
-					}
-					logger.Get(ctx).Infof("files changed. rebuilding %v. observed changes: %v", service.Name, changedPathsToPrint)
-
-					buildTokens[0], err = u.b.BuildAndDeploy(ctx, service, buildTokens[0], changedPaths)
-				}
->>>>>>> f1d041a4
 				if err != nil {
 					logger.Get(ctx).Infof("build failed: %v", err.Error())
 				}
