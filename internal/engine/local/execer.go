--- conflicted
+++ resolved
@@ -6,14 +6,11 @@
 	"io"
 	"os/exec"
 	"sync"
-<<<<<<< HEAD
 	"syscall"
+	"testing"
 	"time"
-=======
-	"testing"
 
 	"github.com/stretchr/testify/require"
->>>>>>> 37d49a95
 
 	"github.com/windmilleng/tilt/pkg/logger"
 	"github.com/windmilleng/tilt/pkg/model"
