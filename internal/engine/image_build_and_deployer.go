--- conflicted
+++ resolved
@@ -183,18 +183,11 @@
 	}
 
 	var err error
-<<<<<<< HEAD
-	isKind := ibd.env == k8s.EnvKIND5 || ibd.env == k8s.EnvKIND6
-	if isKind && !iTarget.HasDistinctClusterRef() {
+	if ibd.shouldUseKINDLoad(ctx, iTarget) {
 		ps.Printf(ctx, "Loading image to KIND")
-		err := ibd.kl.LoadToKIND(ps.AttachLogger(ctx), ref)
-=======
-	if ibd.shouldUseKINDPusher(ctx) {
-		ps.Printf(ctx, "Pushing to KIND")
 		err := ibd.kp.PushToKIND(ps.AttachLogger(ctx), ref)
->>>>>>> a48860ac
-		if err != nil {
-			return fmt.Errorf("Error pushing to KIND: %v", err)
+		if err != nil {
+			return fmt.Errorf("Error loading image to KIND: %v", err)
 		}
 	} else {
 		ps.Printf(ctx, "Pushing with Docker client")
@@ -207,11 +200,18 @@
 	return nil
 }
 
-func (ibd *ImageBuildAndDeployer) shouldUseKINDPusher(ctx context.Context) bool {
+func (ibd *ImageBuildAndDeployer) shouldUseKINDLoad(ctx context.Context, iTarg model.ImageTarget) bool {
 	isKIND := ibd.env == k8s.EnvKIND5 || ibd.env == k8s.EnvKIND6
 	if !isKIND {
 		return false
 	}
+
+    // if we're using KIND and the image has a separate ref by which it's referred to
+    // in the cluster, that implies that we have a local registry in place, and should
+    // push to that instead of using KIND load.
+    if iTarg.HasDistinctClusterRef() {
+        return false
+    }
 
 	registry := ibd.k8sClient.LocalRegistry(ctx)
 	if !registry.Empty() {
