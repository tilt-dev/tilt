package tiltd_server

import (
	"context"
	"fmt"
	"io"
	"os"
	"os/exec"

	"github.com/docker/docker/client"
	"github.com/windmilleng/tilt/internal/build"
	"github.com/windmilleng/tilt/internal/k8s"
	"github.com/windmilleng/tilt/internal/tiltd"
)

type Daemon struct {
	b build.Builder
}

var _ tiltd.TiltD = &Daemon{}

func NewDaemon() (*Daemon, error) {
	opts := make([]func(*client.Client) error, 0)
	opts = append(opts, client.FromEnv)

	// Use client for docker 17
	// https://docs.docker.com/develop/sdk/#api-version-matrix
	// API version 1.30 is the first version where the full digest
	// shows up in the API output of BuildImage
	opts = append(opts, client.WithVersion("1.30"))
	dcli, err := client.NewClientWithOpts(opts...)
	if err != nil {
		return nil, err
	}
	b := build.NewLocalDockerBuilder(dcli)
	return &Daemon{b: b}, nil
}

<<<<<<< HEAD
func (d *Daemon) CreateService(ctx context.Context, k8sYaml string, dockerfile string, mounts []build.Mount, steps []build.Cmd, dockerfileTag string, stdoutWriter io.Writer, stderrWriter io.Writer) error {
	// TODO(maia): a real entrypoint here

	digest, err := d.b.BuildDocker(ctx, dockerfile, mounts, steps, build.Cmd{})
=======
func (d *Daemon) CreateService(ctx context.Context, k8sYaml string, dockerfile string, mounts []tiltd.Mount, steps []tiltd.Cmd, dockerfileTag string) error {
	// TODO(maia): a real entrypoint here
	digest, err := d.b.BuildDocker(ctx, dockerfile, mounts, steps, tiltd.Cmd{})
>>>>>>> 292bc0bc
	if err != nil {
		return err
	}
	err = d.b.PushDocker(ctx, dockerfileTag, digest)
	if err != nil {
		return err
	}

	entities, err := k8s.ParseYAMLFromString(k8sYaml)
	if err != nil {
		return err
	}

	didReplace := false
	newK8sEntities := []k8s.K8sEntity{}
	for _, e := range entities {
		newK8s, replaced, err := k8s.InjectImageDigestWithStrings(e, dockerfileTag, string(digest))
		if err != nil {
			return err
		}
		if replaced {
			didReplace = true
		}
		newK8sEntities = append(newK8sEntities, newK8s)
	}

	if !didReplace {
		return fmt.Errorf("Docker image missing from yaml: %s", dockerfileTag)
	}

	newYAMLString, err := k8s.SerializeYAML(newK8sEntities)
	if err != nil {
		return err
	}

	return k8s.Apply(ctx, newYAMLString, stdoutWriter, stderrWriter)

}

func RunDaemon(ctx context.Context) (*os.Process, error) {
	cmd := exec.CommandContext(ctx, os.Args[0], "daemon")
	cmd.Stdout = os.Stdout
	cmd.Stderr = os.Stderr
	err := cmd.Start()
	if err != nil {
		return nil, err
	}
	return cmd.Process, nil
}<|MERGE_RESOLUTION|>--- conflicted
+++ resolved
@@ -36,16 +36,9 @@
 	return &Daemon{b: b}, nil
 }
 
-<<<<<<< HEAD
-func (d *Daemon) CreateService(ctx context.Context, k8sYaml string, dockerfile string, mounts []build.Mount, steps []build.Cmd, dockerfileTag string, stdoutWriter io.Writer, stderrWriter io.Writer) error {
-	// TODO(maia): a real entrypoint here
-
-	digest, err := d.b.BuildDocker(ctx, dockerfile, mounts, steps, build.Cmd{})
-=======
-func (d *Daemon) CreateService(ctx context.Context, k8sYaml string, dockerfile string, mounts []tiltd.Mount, steps []tiltd.Cmd, dockerfileTag string) error {
+func (d *Daemon) CreateService(ctx context.Context, k8sYaml string, dockerfile string, mounts []tiltd.Mount, steps []tiltd.Cmd, dockerfileTag string, stdoutWriter io.Writer, stderrWriter io.Writer) error {
 	// TODO(maia): a real entrypoint here
 	digest, err := d.b.BuildDocker(ctx, dockerfile, mounts, steps, tiltd.Cmd{})
->>>>>>> 292bc0bc
 	if err != nil {
 		return err
 	}
