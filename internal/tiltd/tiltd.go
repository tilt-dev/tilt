package tiltd

import (
	"context"
	"fmt"
	"io"
	"strings"
)

const Port = 10000

type TiltD interface {
<<<<<<< HEAD
	CreateService(ctx context.Context, k8sYaml string, dockerFileText string, mounts []build.Mount, steps []build.Cmd,
		entryfile build.Cmd, dockerfileTag string) error
=======
	CreateService(ctx context.Context, k8sYaml string, dockerFileText string, mounts []Mount, steps []Cmd, dockerfileTag string, stdout io.Writer, stderr io.Writer) error
}

type Mount struct {
	// TODO(dmiller) make this more generic
	Repo          LocalGithubRepo
	ContainerPath string
}

type Repo interface {
	IsRepo()
}

type LocalGithubRepo struct {
	LocalPath string
}

func (LocalGithubRepo) IsRepo() {}

type Cmd struct {
	Argv []string
}

func (c Cmd) EntrypointStr() string {
	return fmt.Sprintf("ENTRYPOINT [\"%s\"]", strings.Join(c.Argv, "\", \""))
>>>>>>> cece134b
}<|MERGE_RESOLUTION|>--- conflicted
+++ resolved
@@ -10,11 +10,8 @@
 const Port = 10000
 
 type TiltD interface {
-<<<<<<< HEAD
-	CreateService(ctx context.Context, k8sYaml string, dockerFileText string, mounts []build.Mount, steps []build.Cmd,
-		entryfile build.Cmd, dockerfileTag string) error
-=======
-	CreateService(ctx context.Context, k8sYaml string, dockerFileText string, mounts []Mount, steps []Cmd, dockerfileTag string, stdout io.Writer, stderr io.Writer) error
+	CreateService(ctx context.Context, k8sYaml string, dockerFileText string, mounts []Mount,
+		steps []Cmd, entryfile Cmd, dockerfileTag string, stdout io.Writer, stderr io.Writer) error
 }
 
 type Mount struct {
@@ -39,5 +36,4 @@
 
 func (c Cmd) EntrypointStr() string {
 	return fmt.Sprintf("ENTRYPOINT [\"%s\"]", strings.Join(c.Argv, "\", \""))
->>>>>>> cece134b
 }