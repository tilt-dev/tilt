--- conflicted
+++ resolved
@@ -10,11 +10,7 @@
   build-linux:
     resource_class: medium+
     docker:
-<<<<<<< HEAD
-      - image: gcr.io/windmill-public-containers/tilt-ci@sha256:4594bb48dcb80f3013965459ed61491065fb69d8eb5588b7b4b843e6d56c9f32
-=======
       - image: gcr.io/windmill-public-containers/tilt-ci@sha256:762fbb9b8c08d4ff6b73a46565ce6f87d9b4535e0edff2cbcbde4c2fc1438c07
->>>>>>> 11fc27c1
     # apiserver code generation scripts require being in GOPATH
     working_directory: /go/src/github.com/tilt-dev/tilt
 
@@ -54,11 +50,7 @@
 
   publish-assets:
     docker:
-<<<<<<< HEAD
-      - image: gcr.io/windmill-public-containers/tilt-ci@sha256:4594bb48dcb80f3013965459ed61491065fb69d8eb5588b7b4b843e6d56c9f32
-=======
       - image: gcr.io/windmill-public-containers/tilt-ci@sha256:762fbb9b8c08d4ff6b73a46565ce6f87d9b4535e0edff2cbcbde4c2fc1438c07
->>>>>>> 11fc27c1
     steps:
       - checkout
       - run: echo $GCLOUD_SERVICE_KEY > /tmp/gcloud-service-key.json
