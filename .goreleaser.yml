--- conflicted
+++ resolved
@@ -1,10 +1,4 @@
 project_name: tilt
-<<<<<<< HEAD
-before:
-  hooks:
-    - ./scripts/upload-assets.py latest --no_check
-=======
->>>>>>> 36ed3354
 builds:
 - main: ./cmd/tilt/main.go
   id: tilt-darwin
@@ -75,10 +69,6 @@
 - image_templates:
     - "tiltdev/tilt"
     - "tiltdev/tilt:{{ .Tag }}"
-<<<<<<< HEAD
-  dockerfile: scripts/goreleaser.Dockerfile
-
-=======
   dockerfile: scripts/tilt.Dockerfile
 scoop:
   url_template: "http://github.com/tilt-dev/tilt/releases/download/{{ .Tag }}/{{ .ArtifactName }}"
@@ -92,8 +82,7 @@
   homepage: "https://tilt.dev/"
   description: "Tilt powers multi-service developments for teams that deploy to Kubernetes."
   license: Apache-2.0
-  
->>>>>>> 36ed3354
+
 # Uncomment these lines if you want to experiment with other
 # parts of the release process without releasing new binaries.
 # release:
