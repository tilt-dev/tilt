package main

import (
	"fmt"
	"log"
	"os"
	"time"

	"github.com/windmilleng/tcell"

	"github.com/windmilleng/tilt/internal/hud/view"
	"github.com/windmilleng/tilt/internal/rty"
)

func main() {
	f, err := os.Create("logfile")
	if err != nil {
		log.Fatal(err)
	}
	log.SetOutput(f)
	log.Printf("ahhh")

	d, err := NewDemo()
	if err != nil {
		log.Fatal(err)
	}

	fmt.Printf("starting\n")

	err = d.Run()
	if err != nil {
		log.Fatal(err)
	}
}

type Demo struct {
<<<<<<< HEAD
	view   view.View
	model  *model
	screen tcell.Screen
=======
	view  view.View
	model *model
>>>>>>> 0bce702a
}

type model struct {
	lastKey *tcell.EventKey
}

func NewDemo() (*Demo, error) {
<<<<<<< HEAD
	screen, err := tcell.NewTerminfoScreen()
	if err != nil {
		return nil, err
	}

	r := &Demo{
		screen: screen,
		model:  &model{},
=======
	r := &Demo{
		model: &model{},
>>>>>>> 0bce702a
	}

	r.view = view.View{
		Resources: []view.Resource{
			view.Resource{
				"fe",
				"fe",
				[]string{"fe/main.go"},
				time.Second,
				view.ResourceStatusFresh,
				"1/1 pods up",
			},
			view.Resource{
				"be",
				"be",
				[]string{"/"},
				time.Second,
				view.ResourceStatusFresh,
				"1/1 pods up",
			},
			view.Resource{
				"graphql",
				"graphql",
				[]string{},
				time.Second,
				view.ResourceStatusFresh,
				"1/1 pods up",
			},
			view.Resource{
				"snacks",
				"snacks",
				[]string{"snacks/whoops.go"},
				time.Second,
				view.ResourceStatusFresh,
				"1/1 pods up",
			},
			view.Resource{
				"doggos",
				"doggos",
				[]string{"fe/main.go"},
				time.Second,
				view.ResourceStatusFresh,
				"1/1 pods up",
			},
			view.Resource{
				"elephants",
				"elephants",
				[]string{"fe/main.go"},
				time.Second,
				view.ResourceStatusFresh,
				"1/1 pods up",
			},
			view.Resource{
				"heffalumps",
				"heffalumps",
				[]string{"fe/main.go"},
				time.Second,
				view.ResourceStatusFresh,
				"1/1 pods up",
			},
			view.Resource{
				"aardvarks",
				"aardvarks",
				[]string{"fe/main.go"},
				time.Second,
				view.ResourceStatusFresh,
				"1/1 pods up",
			},
			view.Resource{
				"quarks",
				"quarks",
				[]string{"fe/main.go"},
				time.Second,
				view.ResourceStatusFresh,
				"1/1 pods up",
			},
			view.Resource{
				"boop",
				"boop",
				[]string{"fe/main.go"},
				time.Second,
				view.ResourceStatusFresh,
				"1/1 pods up",
			},
			view.Resource{
				"laurel",
				"laurel",
				[]string{"fe/main.go"},
				time.Second,
				view.ResourceStatusFresh,
				"1/1 pods up",
			},
			view.Resource{
				"hardy",
				"hardy",
				[]string{"fe/main.go"},
				time.Second,
				view.ResourceStatusFresh,
				"1/1 pods up",
			},
			view.Resource{
				"north",
				"north",
				[]string{"fe/main.go"},
				time.Second,
				view.ResourceStatusFresh,
				"1/1 pods up",
			},
			view.Resource{
				"west",
				"west",
				[]string{"fe/main.go"},
				time.Second,
				view.ResourceStatusFresh,
				"1/1 pods up",
			},
			view.Resource{
				"east",
				"east",
				[]string{"fe/main.go"},
				time.Second,
				view.ResourceStatusFresh,
				"1/1 pods up",
			},
		},
	}

	return r, nil
}

type rtyNavigationState struct {
	resources rty.ScrollState
	stream    rty.ScrollState
}

func (d *Demo) Run() error {
	d.screen.Init()
	defer d.screen.Fini()
	d.screen.Clear()
	screenEvs := make(chan tcell.Event)
	go func() {
		for {
			screenEvs <- d.screen.PollEvent()
		}
	}()

	// initial render
	if err := d.render(); err != nil {
		return err
	}

<<<<<<< HEAD
=======
	screen.Init()
	term := rty.NewRTY(screen)

	defer screen.Fini()
	screenEvs := make(chan tcell.Event)
	go func() {
		for {
			screenEvs <- screen.PollEvent()
		}
	}()

	// initial render

	if err := term.Render(d.TopLevel()); err != nil {
		return err
	}

>>>>>>> 0bce702a
	for {
		select {
		case ev := <-screenEvs:
			done := d.handleScreenEvent(ev)
			if done {
				return nil
			}
		}
<<<<<<< HEAD
		if err := d.render(); err != nil {
			return err
		}
	}

	return nil
}

func (d *Demo) handleScreenEvent(ev tcell.Event) bool {
	switch ev := ev.(type) {
	case *tcell.EventKey:
		switch ev.Key() {
		case tcell.KeyRune:
			d.model.lastKey = ev
			switch ev.Rune() {
			case 'q':
				return true
			case 'j':
				scroll := d.resourcesScroll()
				selected := scroll.Get()
				if nextResource := d.nextResource(selected); nextResource != "" {
					scroll.Select(rty.ComponentID(nextResource))
				}
			case 'k':
				scroll := d.resourcesScroll()
				selected := scroll.Get()
				if nextResource := d.previousResource(selected); nextResource != "" {
					scroll.Select(rty.ComponentID(nextResource))
				}
			}
		}
=======
		log.Printf("starting render")
		if err := term.Render(d.TopLevel()); err != nil {
			log.Printf("render err: %v", err)
			return err
		}
		log.Printf("done with render")
>>>>>>> 0bce702a
	}

	return false
}

func (d *Demo) render() error {
	c := d.TopLevel()
	if err := c.Render(rty.NewScreenCanvas(d.screen)); err != nil {
		return err
	}
	d.screen.Show()
	return nil
}

func (d *Demo) handleScreenEvent(ev tcell.Event) bool {
	switch ev := ev.(type) {
	case *tcell.EventKey:
		switch ev.Key() {
		// case tcell.KeyUp:
		// 	d.textScroll().Up()
		// case tcell.KeyDown:
		// 	d.textScroll().Down()
		case tcell.KeyRune:
			d.model.lastKey = ev
			switch ev.Rune() {
			case 'q':
				return true
				// case 'j':
				// 	scroll := d.resourcesScroll()
				// 	selected := scroll.Get()
				// 	if nextResource := d.nextResource(selected); nextResource != "" {
				// 		scroll.Select(rty.ComponentID(nextResource))
				// 	}
				// case 'k':
				// 	scroll := d.resourcesScroll()
				// 	selected := scroll.Get()
				// 	if nextResource := d.previousResource(selected); nextResource != "" {
				// 		scroll.Select(rty.ComponentID(nextResource))
				// 	}
			}
		}
	}

	return false
}

func (d *Demo) TopLevel() rty.Component {
	l := rty.NewFlexLayout(rty.DirVert)

	l.Add(d.header())
	// l.Add(d.resources())
	l.Add(d.stream())
	l.Add(d.footer())

	return l
}

func (d *Demo) header() rty.Component {
	b := rty.NewBox("")
	b.SetInner(rty.String("", "header"))
	return rty.NewFixedSize("", b, rty.GROW, 3)
}

// func (d *Demo) resources() rty.Component {
// 	l := rty.NewScrollLayout(rty.DirVert)

// 	for _, r := range d.view.Resources {
// 		rc := d.resource(r)
// 		l.Add(rc)
// 	}

// 	return l
// }

// func (d *Demo) resource(r view.Resource) rty.FixedDimComponent {
// 	lines := rty.NewLines()
// 	cl := rty.NewLine()
// 	cl.Add(rty.String(r.Name))
// 	cl.Add(rty.NewFillerString('-'))
// 	cl.Add(rty.String(fmt.Sprintf("%d", r.Status)))
// 	lines.Add(cl)
// 	cl = rty.NewLine()
// 	cl.Add(rty.String(fmt.Sprintf(
// 		"LOCAL: (watching %v) - ", r.DirectoryWatched)))
// 	cl.Add(rty.NewTruncatingStrings(r.LatestFileChanges))
// 	lines.Add(cl)
// 	cl = rty.NewLine()
// 	cl.Add(rty.String(
// 		fmt.Sprintf("  K8S: %v", r.StatusDesc)))
// 	lines.Add(cl)
// 	cl = rty.NewLine()
// 	return lines
// }

func (d *Demo) stream() rty.Component {
	return rty.NewBox("")
}

func (d *Demo) footer() rty.Component {
	b := rty.NewBox("")
	b.SetInner(rty.String("", "footer"))

	return rty.NewFixedSize("", b, rty.GROW, 3)
}

const text string = `
Hello
Here is text
lots of it
It has looooooooooooooooooooooooooooooooooooooooooooooooooooooooooooooooooooooooooooooooooooooooooooooooooooooooooooooooooooooooooooooooooooooooooooooooooooooooooooooooooooooooooooooooooooooooooooooooooooooooooooooooong lines
And many of them
So many lines
a
a
a
a
a
fasdf
f
f
f
f
ff
f
f
f
f
f
f
ff
f
f
f
g
g
g
g
g
gasdfgasg
g
g
g
g
g
g
g
g
gasg
g
g
g
g
g
g
g
g
g
g
g
gasgsd
g
g
g
g
g
g
g
g
g
gqwer
g
g
g
g
g
g
g
g
g
g
g
g
g
g
g
g
gfff
g
g
g
g
g
g
g
g
g
g
g
g
g
g
g
g
g
g
g
g
g
g
gasf
g
g
g
g
g
g
g
g
g
g
g
g
g
g
g
g
g
g
g
g
g
asdf
`<|MERGE_RESOLUTION|>--- conflicted
+++ resolved
@@ -34,14 +34,8 @@
 }
 
 type Demo struct {
-<<<<<<< HEAD
-	view   view.View
-	model  *model
-	screen tcell.Screen
-=======
 	view  view.View
 	model *model
->>>>>>> 0bce702a
 }
 
 type model struct {
@@ -49,19 +43,8 @@
 }
 
 func NewDemo() (*Demo, error) {
-<<<<<<< HEAD
-	screen, err := tcell.NewTerminfoScreen()
-	if err != nil {
-		return nil, err
-	}
-
-	r := &Demo{
-		screen: screen,
-		model:  &model{},
-=======
 	r := &Demo{
 		model: &model{},
->>>>>>> 0bce702a
 	}
 
 	r.view = view.View{
@@ -213,8 +196,6 @@
 		return err
 	}
 
-<<<<<<< HEAD
-=======
 	screen.Init()
 	term := rty.NewRTY(screen)
 
@@ -232,7 +213,6 @@
 		return err
 	}
 
->>>>>>> 0bce702a
 	for {
 		select {
 		case ev := <-screenEvs:
@@ -241,46 +221,12 @@
 				return nil
 			}
 		}
-<<<<<<< HEAD
-		if err := d.render(); err != nil {
-			return err
-		}
-	}
-
-	return nil
-}
-
-func (d *Demo) handleScreenEvent(ev tcell.Event) bool {
-	switch ev := ev.(type) {
-	case *tcell.EventKey:
-		switch ev.Key() {
-		case tcell.KeyRune:
-			d.model.lastKey = ev
-			switch ev.Rune() {
-			case 'q':
-				return true
-			case 'j':
-				scroll := d.resourcesScroll()
-				selected := scroll.Get()
-				if nextResource := d.nextResource(selected); nextResource != "" {
-					scroll.Select(rty.ComponentID(nextResource))
-				}
-			case 'k':
-				scroll := d.resourcesScroll()
-				selected := scroll.Get()
-				if nextResource := d.previousResource(selected); nextResource != "" {
-					scroll.Select(rty.ComponentID(nextResource))
-				}
-			}
-		}
-=======
 		log.Printf("starting render")
 		if err := term.Render(d.TopLevel()); err != nil {
 			log.Printf("render err: %v", err)
 			return err
 		}
 		log.Printf("done with render")
->>>>>>> 0bce702a
 	}
 
 	return false
