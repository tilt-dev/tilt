/*
Copyright 2020 The Tilt Dev Authors

Licensed under the Apache License, Version 2.0 (the "License");
you may not use this file except in compliance with the License.
You may obtain a copy of the License at

    http://www.apache.org/licenses/LICENSE-2.0

Unless required by applicable law or agreed to in writing, software
distributed under the License is distributed on an "AS IS" BASIS,
WITHOUT WARRANTIES OR CONDITIONS OF ANY KIND, either express or implied.
See the License for the specific language governing permissions and
limitations under the License.
*/

package v1alpha1

import (
	"context"

	metav1 "k8s.io/apimachinery/pkg/apis/meta/v1"
	"k8s.io/apimachinery/pkg/runtime"
	"k8s.io/apimachinery/pkg/runtime/schema"
	"k8s.io/apimachinery/pkg/util/validation/field"

	"github.com/tilt-dev/tilt-apiserver/pkg/server/builder/resource"
	"github.com/tilt-dev/tilt-apiserver/pkg/server/builder/resource/resourcestrategy"
)

// +genclient
// +genclient:nonNamespaced
// +k8s:deepcopy-gen:interfaces=k8s.io/apimachinery/pkg/runtime.Object

// PortForward
// +k8s:openapi-gen=true
type PortForward struct {
	metav1.TypeMeta   `json:",inline"`
	metav1.ObjectMeta `json:"metadata,omitempty" protobuf:"bytes,1,opt,name=metadata"`

	Spec   PortForwardSpec   `json:"spec,omitempty" protobuf:"bytes,2,opt,name=spec"`
	Status PortForwardStatus `json:"status,omitempty" protobuf:"bytes,3,opt,name=status"`
}

// PortForwardList
// +k8s:deepcopy-gen:interfaces=k8s.io/apimachinery/pkg/runtime.Object
type PortForwardList struct {
	metav1.TypeMeta `json:",inline"`
	metav1.ListMeta `json:"metadata,omitempty" protobuf:"bytes,1,opt,name=metadata"`

	Items []PortForward `json:"items" protobuf:"bytes,2,rep,name=items"`
}

// PortForwardSpec defines the desired state of PortForward
type PortForwardSpec struct {
	// The name of the pod to port forward to/from. Required.
<<<<<<< HEAD
	PodName string `json:"podName"`
=======
	Pod string `json:"pod" protobuf:"bytes,1,opt,name=pod"`
>>>>>>> 53e83594

	// The namespace of the pod to port forward to/from. Defaults to the kubecontext default namespace.
	//
	// +optional
	Namespace string `json:"namespace,omitempty" protobuf:"bytes,2,opt,name=namespace"`

<<<<<<< HEAD
	// One or more port forwards to execute on the given pod. Required.
	Forwards []Forward `json:"forwards"`
}
=======
	// The port on the Kubernetes pod to connect to. Required.
	ContainerPort int32 `json:"containerPort" protobuf:"varint,3,opt,name=containerPort"`
>>>>>>> 53e83594

// Forward defines a port forward to execute on a given pod.
type Forward struct {
	// The port to expose on the current machine. Required.
<<<<<<< HEAD
	LocalPort int `json:"localPort"`

	// The port on the Kubernetes pod to connect to. Required.
	ContainerPort int `json:"containerPort"`
=======
	LocalPort int32 `json:"localPort" protobuf:"varint,4,opt,name=localPort"`
>>>>>>> 53e83594

	// Optional host to bind to on the current machine (localhost by default)
	//
	// +optional
	Host string `json:"host" protobuf:"bytes,5,opt,name=host"`
}

var _ resource.Object = &PortForward{}
var _ resourcestrategy.Validater = &PortForward{}

func (in *PortForward) GetObjectMeta() *metav1.ObjectMeta {
	return &in.ObjectMeta
}

func (in *PortForward) NamespaceScoped() bool {
	return false
}

func (in *PortForward) New() runtime.Object {
	return &PortForward{}
}

func (in *PortForward) NewList() runtime.Object {
	return &PortForwardList{}
}

func (in *PortForward) GetGroupVersionResource() schema.GroupVersionResource {
	return schema.GroupVersionResource{
		Group:    "tilt.dev",
		Version:  "v1alpha1",
		Resource: "portforwards",
	}
}

func (in *PortForward) IsStorageVersion() bool {
	return true
}

func (in *PortForward) Validate(ctx context.Context) field.ErrorList {
	// TODO(user): Modify it, adding your API validation here.
	// TODO(maia): verify that Pod is populated, ContainerPort and LocalPort are
	//   non-zero, (maybe) that host (if populated) is URL-parse-able.
	return nil
}

var _ resource.ObjectList = &PortForwardList{}

func (in *PortForwardList) GetListMeta() *metav1.ListMeta {
	return &in.ListMeta
}

// PortForwardStatus defines the observed state of PortForward
type PortForwardStatus struct {
	// Time at which we started trying to run the Port Forward (potentially distinct
	// from the time the Port Forward successfully connected)
	StartedAt metav1.MicroTime `json:"startedAt,omitempty" protobuf:"bytes,1,opt,name=startedAt"`

	// TODO(maia): track status of the PortForward: is it active, is it failing/in
	//   backoff, what was the last error? Exact fields/status TBD.
	//   (Need to figure out the right place to write this data without lots of
	//   churn/without re-writing every time we fail to connect and back off.)
}

// PortForward implements ObjectWithStatusSubResource interface.
var _ resource.ObjectWithStatusSubResource = &PortForward{}

func (in *PortForward) GetStatus() resource.StatusSubResource {
	return in.Status
}

// PortForwardStatus{} implements StatusSubResource interface.
var _ resource.StatusSubResource = &PortForwardStatus{}

func (in PortForwardStatus) CopyTo(parent resource.ObjectWithStatusSubResource) {
	parent.(*PortForward).Status = in
}<|MERGE_RESOLUTION|>--- conflicted
+++ resolved
@@ -54,37 +54,24 @@
 // PortForwardSpec defines the desired state of PortForward
 type PortForwardSpec struct {
 	// The name of the pod to port forward to/from. Required.
-<<<<<<< HEAD
-	PodName string `json:"podName"`
-=======
-	Pod string `json:"pod" protobuf:"bytes,1,opt,name=pod"`
->>>>>>> 53e83594
+	PodName string `json:"podName" protobuf:"bytes,1,opt,name=podName"`
 
 	// The namespace of the pod to port forward to/from. Defaults to the kubecontext default namespace.
 	//
 	// +optional
 	Namespace string `json:"namespace,omitempty" protobuf:"bytes,2,opt,name=namespace"`
 
-<<<<<<< HEAD
 	// One or more port forwards to execute on the given pod. Required.
 	Forwards []Forward `json:"forwards"`
 }
-=======
-	// The port on the Kubernetes pod to connect to. Required.
-	ContainerPort int32 `json:"containerPort" protobuf:"varint,3,opt,name=containerPort"`
->>>>>>> 53e83594
 
 // Forward defines a port forward to execute on a given pod.
 type Forward struct {
 	// The port to expose on the current machine. Required.
-<<<<<<< HEAD
-	LocalPort int `json:"localPort"`
+	LocalPort int32 `json:"localPort" protobuf:"varint,4,opt,name=localPort"`
 
 	// The port on the Kubernetes pod to connect to. Required.
-	ContainerPort int `json:"containerPort"`
-=======
-	LocalPort int32 `json:"localPort" protobuf:"varint,4,opt,name=localPort"`
->>>>>>> 53e83594
+	ContainerPort int `json:"containerPort" protobuf:"varint,3,opt,name=containerPort"`
 
 	// Optional host to bind to on the current machine (localhost by default)
 	//
