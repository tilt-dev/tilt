--- conflicted
+++ resolved
@@ -67,11 +67,8 @@
 		&ConfigMap{},
 		&Extension{},
 		&ExtensionRepo{},
-<<<<<<< HEAD
+		&LiveUpdate{},
 		&ToggleButton{},
-=======
-		&LiveUpdate{},
->>>>>>> cf52b087
 
 		// Hey! You! If you're adding a new top-level type, add the type object here.
 	}
@@ -93,11 +90,8 @@
 		&ConfigMapList{},
 		&ExtensionList{},
 		&ExtensionRepoList{},
-<<<<<<< HEAD
+		&LiveUpdateList{},
 		&ToggleButtonList{},
-=======
-		&LiveUpdateList{},
->>>>>>> cf52b087
 
 		// Hey! You! If you're adding a new top-level type, add the List type here.
 	}
