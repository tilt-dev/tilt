package model

import "strings"

type BuildReason int

const BuildReasonNone = BuildReason(0)

const (
	BuildReasonFlagChangedFiles BuildReason = 1 << iota
	BuildReasonFlagConfig

	// See comments on NeedsRebuildFromCrash
	BuildReasonFlagCrash

	BuildReasonFlagInit
)

func (r BuildReason) With(flag BuildReason) BuildReason {
	return r | flag
}

func (r BuildReason) Has(flag BuildReason) bool {
	return r&flag == flag
}

func (r BuildReason) IsCrashOnly() bool {
	return r == BuildReasonFlagCrash
}

var translations = map[BuildReason]string{
	BuildReasonFlagChangedFiles: "changed files",
	BuildReasonFlagConfig:       "config changed",
<<<<<<< HEAD
	BuildReasonFlagCrash:        "pod crashed",
	BuildReasonFlagInit:         "tilt up",
=======
	BuildReasonFlagCrash:        "pod crashed, lost live_update changes",
	BuildReasonFlagInit:         "initial build",
>>>>>>> 4a8948e0
}

func (r BuildReason) String() string {
	rs := []string{}

	for k, v := range translations {
		if r.Has(k) {
			rs = append(rs, v)
		}
	}
	return strings.Join(rs, " | ")
}<|MERGE_RESOLUTION|>--- conflicted
+++ resolved
@@ -31,13 +31,8 @@
 var translations = map[BuildReason]string{
 	BuildReasonFlagChangedFiles: "changed files",
 	BuildReasonFlagConfig:       "config changed",
-<<<<<<< HEAD
-	BuildReasonFlagCrash:        "pod crashed",
-	BuildReasonFlagInit:         "tilt up",
-=======
 	BuildReasonFlagCrash:        "pod crashed, lost live_update changes",
 	BuildReasonFlagInit:         "initial build",
->>>>>>> 4a8948e0
 }
 
 func (r BuildReason) String() string {
