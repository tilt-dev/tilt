--- conflicted
+++ resolved
@@ -1,14 +1,5 @@
-<<<<<<< HEAD
-=======
-
 include('../Tiltfile')
 
-# TODO(milas): this test is failing with live_update_v2 because the LU Reconciler
-#   stops after seeing a path that it can't sync, but a full BaD never happens,
-#   and the resource gets stuck in update Pending
-# disable_feature('live_update_v2')
-
->>>>>>> 05c4f5ae
 custom_build(
     ref='nginx',
     # this is a hack that puts the builder into "live update only" mode
